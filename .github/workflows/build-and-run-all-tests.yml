--- conflicted
+++ resolved
@@ -56,20 +56,12 @@
       fail-fast: false
       matrix:
         test-group: [
-<<<<<<< HEAD
           {arch: wormhole_b0, card: n150},
           {arch: wormhole_b0, card: tt-beta-ubuntu-2204-n150-large-stable},
           {arch: wormhole_b0, card: n300},
           {arch: wormhole_b0, card: tt-beta-ubuntu-2204-n300-large-stable},
-          {arch: blackhole, card: p150},
-=======
-          {arch: wormhole_b0, card: n150, timeout: 10},
-          {arch: wormhole_b0, card: tt-beta-ubuntu-2204-n150-large-stable, timeout: 10},
-          {arch: wormhole_b0, card: n300, timeout: 15},
-          {arch: wormhole_b0, card: tt-beta-ubuntu-2204-n300-large-stable, timeout: 15},
           # TODO: Re-enable when we have a stable card.
-          # {arch: blackhole, card: p150, timeout: 15},
->>>>>>> 999d7b53
+          # {arch: blackhole, card: p150},
         ]
         ubuntu-version: [
           # Running tests on ubuntu-22.04 should be sufficient. Reduce load on CI.
