# Build and then run all tests, on all supported archs.
name: Build and run all tests

on:
  workflow_dispatch:
    inputs:
      build-type:
        required: false
        default: Release
        type: choice
        options:
          - Release
          - RelWithDebInfo
          - Debug
          - ASan
          - TSan
  pull_request:
  push:
    branches: ["main"]

jobs:
  build-tests:
    secrets: inherit
    strategy:
      fail-fast: false
      matrix:
        ubuntu-docker-version: [
          'ubuntu-22.04',
          'ubuntu-24.04',
        ]
    uses: ./.github/workflows/build-tests.yml
    with:
      ubuntu-docker-version: ${{ matrix.ubuntu-docker-version}}
      timeout: 15
      build-type: ${{ inputs.build-type || 'Release' }}

  test-all:
    secrets: inherit
    needs: build-tests
    strategy:
      fail-fast: false
      matrix:
        test-group: [
          {arch: wormhole_b0, card: n150, timeout: 10},
          {arch: wormhole_b0, card: tt-beta-ubuntu-2204-n150-large-stable, timeout: 10},
          {arch: wormhole_b0, card: n300, timeout: 15},
          {arch: wormhole_b0, card: tt-beta-ubuntu-2204-n300-large-stable, timeout: 15},
<<<<<<< HEAD
          {arch: blackhole, card: p150, timeout: 15},
=======
          # TODO: Re-enable when we have a stable card.
          # {arch: blackhole, card: p150, timeout: 15},
          {arch: baremetal, card: ubuntu-22.04, timeout: 15},
>>>>>>> 5f72bffd
        ]
        ubuntu-docker-version: [
          'ubuntu-22.04',
        ]
    uses: ./.github/workflows/run-tests.yml
    with:
      arch: ${{ matrix.test-group.arch}}
      ubuntu-docker-version: ${{ matrix.ubuntu-docker-version}}
      card: ${{ matrix.test-group.card}}
      timeout: ${{ matrix.test-group.timeout}}<|MERGE_RESOLUTION|>--- conflicted
+++ resolved
@@ -45,13 +45,8 @@
           {arch: wormhole_b0, card: tt-beta-ubuntu-2204-n150-large-stable, timeout: 10},
           {arch: wormhole_b0, card: n300, timeout: 15},
           {arch: wormhole_b0, card: tt-beta-ubuntu-2204-n300-large-stable, timeout: 15},
-<<<<<<< HEAD
           {arch: blackhole, card: p150, timeout: 15},
-=======
-          # TODO: Re-enable when we have a stable card.
-          # {arch: blackhole, card: p150, timeout: 15},
           {arch: baremetal, card: ubuntu-22.04, timeout: 15},
->>>>>>> 5f72bffd
         ]
         ubuntu-docker-version: [
           'ubuntu-22.04',
