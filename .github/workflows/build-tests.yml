# Builds umd_tests.
name: Build Target

on:
  workflow_call:
    inputs:
      ubuntu-docker-version:
        required: true
        type: string
      timeout:
        required: true
        type: number
      build-type:
        required: true
        type: string
        default: Release
      log-params:
        required: false
        type: string
        default: ""
  workflow_dispatch:
    inputs:
      ubuntu-docker-version:
        required: true
        description: 'The version of Ubuntu to build on'
        type: choice
        options:
          - ubuntu-22.04
          - ubuntu-24.04
      timeout:
        required: true
        description: 'The timeout for the build job in minutes'
        type: number
      build-type:
        required: true
        default: Release
        type: choice
        options:
          - Release
          - RelWithDebInfo
          - Debug
          - ASan
          - TSan


env:
  BUILD_TARGETS: "umd_tests ubench"
  BUILD_OUTPUT_DIR: ./build
  LIB_OUTPUT_DIR: ./build/lib
  DEPS_OUTPUT_DIR: ./build/_deps
  TEST_OUTPUT_DIR: ./build/test
  WHEEL_OUTPUT_DIR: ./build/wheel
  CLUSTER_DESCRIPTORS_DIR: ./tests/cluster_descriptor_examples
  SOC_DESCRIPTORS_DIR: ./tests/soc_descs
  NANOBIND_TEST_DIR: ./nanobind/tests

jobs:
<<<<<<< HEAD
  # build:
  #   name: Build (${{ inputs.build-type }}, ${{ inputs.ubuntu-docker-version }})
  #   # Due to parsing bug, fromJSON is used to convert string to number
  #   timeout-minutes: ${{ fromJSON(inputs.timeout) }}

  #   runs-on: ubuntu-22.04
  #   container:
  #     image: ghcr.io/${{ github.repository }}/tt-umd-ci-${{ inputs.ubuntu-docker-version }}:latest

  #   steps:
  #     - name: Print all params
  #       run: |
  #         ${{ inputs.log-params }}
  #         echo build-tests - ubuntu-docker-version: ${{ inputs.ubuntu-docker-version }}
  #         echo build-tests - timeout: ${{ inputs.timeout }}
  #         echo build-tests - build-type: ${{ inputs.build-type }}

  #     - uses: actions/checkout@v4
  #       with:
  #         submodules: recursive

  #     # Only perform build with necessary components to run tests.
  #     - name: Build ${{ env.BUILD_TARGETS }}
  #       run: |
  #         echo "Compiling the code..."
  #         cmake -B ${{ env.BUILD_OUTPUT_DIR }} -G Ninja \
  #           -DTT_UMD_BUILD_TESTS=ON \
  #           -DTT_UMD_BUILD_SIMULATION=OFF \
  #           -DTT_UMD_BUILD_PYTHON=ON \
  #           -DTT_UMD_BUILD_EXAMPLES=OFF \
  #           -DTT_UMD_BUILD_TOOLS=OFF \
  #           -DCMAKE_BUILD_TYPE=${{ inputs.build-type || 'Release' }}
  #         cmake --build ${{ env.BUILD_OUTPUT_DIR }} --target ${{ env.BUILD_TARGETS }}
  #         echo "Compile complete."

  #     # This is needed to preserve file permissions
  #     # https://github.com/actions/upload-artifact?tab=readme-ov-file#permission-loss
  #     - name: Tar build, test and run artifacts
  #       shell: bash
  #       run: |
  #         tar cvf artifact.tar ${{ env.TEST_OUTPUT_DIR }} \
  #         ${{ env.LIB_OUTPUT_DIR }} \
  #         ${{ env.DEPS_OUTPUT_DIR }} \
  #         ${{ env.CLUSTER_DESCRIPTORS_DIR }} \
  #         ${{ env.SOC_DESCRIPTORS_DIR }}

  #     - name: Upload build artifacts archive
  #       uses: actions/upload-artifact@v4
  #       with:
  #         name: build-artifacts-${{ inputs.ubuntu-docker-version }}-${{ inputs.build-type }}
  #         path: artifact.tar
=======
  build:
    name: Build (${{ inputs.build-type }}, ${{ inputs.ubuntu-docker-version }})
    # Due to parsing bug, fromJSON is used to convert string to number
    timeout-minutes: ${{ fromJSON(inputs.timeout) }}

    runs-on: ubuntu-22.04
    container:
      image: ghcr.io/${{ github.repository }}/tt-umd-ci-${{ inputs.ubuntu-docker-version }}:latest

    steps:
      - name: Print all params
        run: |
          ${{ inputs.log-params }}
          echo build-tests - ubuntu-docker-version: ${{ inputs.ubuntu-docker-version }}
          echo build-tests - timeout: ${{ inputs.timeout }}
          echo build-tests - build-type: ${{ inputs.build-type }}

      - uses: actions/checkout@v4
        with:
          submodules: recursive

      # Only perform build with necessary components to run tests.
      - name: Build ${{ env.BUILD_TARGETS }}
        run: |
          echo "Compiling the code..."
          cmake -B ${{ env.BUILD_OUTPUT_DIR }} -G Ninja \
            -DTT_UMD_BUILD_TESTS=ON \
            -DTT_UMD_BUILD_SIMULATION=OFF \
            -DTT_UMD_BUILD_PYTHON=ON \
            -DTT_UMD_BUILD_EXAMPLES=OFF \
            -DTT_UMD_BUILD_TOOLS=OFF \
            -DENABLE_CLANG_TIDY=OFF \
            -DCMAKE_BUILD_TYPE=${{ inputs.build-type || 'Release' }}
          cmake --build ${{ env.BUILD_OUTPUT_DIR }} --target ${{ env.BUILD_TARGETS }}
          echo "Compile complete."

      # This is needed to preserve file permissions
      # https://github.com/actions/upload-artifact?tab=readme-ov-file#permission-loss
      - name: Tar build, test and run artifacts
        shell: bash
        run: |
          tar cvf artifact.tar ${{ env.TEST_OUTPUT_DIR }} \
          ${{ env.LIB_OUTPUT_DIR }} \
          ${{ env.DEPS_OUTPUT_DIR }} \
          ${{ env.CLUSTER_DESCRIPTORS_DIR }} \
          ${{ env.SOC_DESCRIPTORS_DIR }}

      - name: Upload build artifacts archive
        uses: actions/upload-artifact@v4
        with:
          name: build-artifacts-${{ inputs.ubuntu-docker-version }}-${{ inputs.build-type }}
          path: artifact.tar
>>>>>>> 6a80191d

  build-wheel:
    # Due to parsing bug, fromJSON is used to convert string to number
    timeout-minutes: ${{ fromJSON(inputs.timeout) }}

    name: Build umd manylinux wheel
    runs-on: ubuntu-22.04

    steps:
      - uses: actions/checkout@v4
        with:
          submodules: recursive

      - name: Set up Python 3.10
        uses: actions/setup-python@v4
        with:
          python-version: '3.10'

      - name: Install cibuildwheel
        run: python -m pip install cibuildwheel

      - name: Build manylinux wheel
        shell: bash
        env:
          # Use custom manylinux Docker image with all dependencies pre-installed
          CIBW_MANYLINUX_X86_64_IMAGE: ghcr.io/tenstorrent/tt-umd/tt-umd-ci-manylinux:latest
          CIBW_TEST_COMMAND: 'python -c "import tt_umd"'
        run: |
          echo "Cleaning up wheel directory in case of previous build..."
          rm -rf ${{ env.WHEEL_OUTPUT_DIR }}
          mkdir -p ${{ env.WHEEL_OUTPUT_DIR }}
          echo "Building manylinux wheel..."
          python -m cibuildwheel --output-dir ${{ env.WHEEL_OUTPUT_DIR }}
          echo "Build complete."
          ls -la ${{ env.WHEEL_OUTPUT_DIR }}

      # - name: Move python bindings tests in the same wheel folder
      #   run: |
      #     cp -r ${{ env.NANOBIND_TEST_DIR }} ${{ env.WHEEL_OUTPUT_DIR }}/tests

      # - name: Upload wheel
      #   uses: actions/upload-artifact@v4
      #   with:
      #     # Note that wheel is built with hardcoded Release build type at the moment.
      #     name: wheel-artifact-manylinux-${{ inputs.build-type }}
      #     path: ${{ env.WHEEL_OUTPUT_DIR }}<|MERGE_RESOLUTION|>--- conflicted
+++ resolved
@@ -55,7 +55,6 @@
   NANOBIND_TEST_DIR: ./nanobind/tests
 
 jobs:
-<<<<<<< HEAD
   # build:
   #   name: Build (${{ inputs.build-type }}, ${{ inputs.ubuntu-docker-version }})
   #   # Due to parsing bug, fromJSON is used to convert string to number
@@ -77,19 +76,20 @@
   #       with:
   #         submodules: recursive
 
-  #     # Only perform build with necessary components to run tests.
-  #     - name: Build ${{ env.BUILD_TARGETS }}
-  #       run: |
-  #         echo "Compiling the code..."
-  #         cmake -B ${{ env.BUILD_OUTPUT_DIR }} -G Ninja \
-  #           -DTT_UMD_BUILD_TESTS=ON \
-  #           -DTT_UMD_BUILD_SIMULATION=OFF \
-  #           -DTT_UMD_BUILD_PYTHON=ON \
-  #           -DTT_UMD_BUILD_EXAMPLES=OFF \
-  #           -DTT_UMD_BUILD_TOOLS=OFF \
-  #           -DCMAKE_BUILD_TYPE=${{ inputs.build-type || 'Release' }}
-  #         cmake --build ${{ env.BUILD_OUTPUT_DIR }} --target ${{ env.BUILD_TARGETS }}
-  #         echo "Compile complete."
+      # # Only perform build with necessary components to run tests.
+      # - name: Build ${{ env.BUILD_TARGETS }}
+      #   run: |
+      #     echo "Compiling the code..."
+      #     cmake -B ${{ env.BUILD_OUTPUT_DIR }} -G Ninja \
+      #       -DTT_UMD_BUILD_TESTS=ON \
+      #       -DTT_UMD_BUILD_SIMULATION=OFF \
+      #       -DTT_UMD_BUILD_PYTHON=ON \
+      #       -DTT_UMD_BUILD_EXAMPLES=OFF \
+      #       -DTT_UMD_BUILD_TOOLS=OFF \
+      #       -DENABLE_CLANG_TIDY=OFF \
+      #       -DCMAKE_BUILD_TYPE=${{ inputs.build-type || 'Release' }}
+      #     cmake --build ${{ env.BUILD_OUTPUT_DIR }} --target ${{ env.BUILD_TARGETS }}
+      #     echo "Compile complete."
 
   #     # This is needed to preserve file permissions
   #     # https://github.com/actions/upload-artifact?tab=readme-ov-file#permission-loss
@@ -107,60 +107,6 @@
   #       with:
   #         name: build-artifacts-${{ inputs.ubuntu-docker-version }}-${{ inputs.build-type }}
   #         path: artifact.tar
-=======
-  build:
-    name: Build (${{ inputs.build-type }}, ${{ inputs.ubuntu-docker-version }})
-    # Due to parsing bug, fromJSON is used to convert string to number
-    timeout-minutes: ${{ fromJSON(inputs.timeout) }}
-
-    runs-on: ubuntu-22.04
-    container:
-      image: ghcr.io/${{ github.repository }}/tt-umd-ci-${{ inputs.ubuntu-docker-version }}:latest
-
-    steps:
-      - name: Print all params
-        run: |
-          ${{ inputs.log-params }}
-          echo build-tests - ubuntu-docker-version: ${{ inputs.ubuntu-docker-version }}
-          echo build-tests - timeout: ${{ inputs.timeout }}
-          echo build-tests - build-type: ${{ inputs.build-type }}
-
-      - uses: actions/checkout@v4
-        with:
-          submodules: recursive
-
-      # Only perform build with necessary components to run tests.
-      - name: Build ${{ env.BUILD_TARGETS }}
-        run: |
-          echo "Compiling the code..."
-          cmake -B ${{ env.BUILD_OUTPUT_DIR }} -G Ninja \
-            -DTT_UMD_BUILD_TESTS=ON \
-            -DTT_UMD_BUILD_SIMULATION=OFF \
-            -DTT_UMD_BUILD_PYTHON=ON \
-            -DTT_UMD_BUILD_EXAMPLES=OFF \
-            -DTT_UMD_BUILD_TOOLS=OFF \
-            -DENABLE_CLANG_TIDY=OFF \
-            -DCMAKE_BUILD_TYPE=${{ inputs.build-type || 'Release' }}
-          cmake --build ${{ env.BUILD_OUTPUT_DIR }} --target ${{ env.BUILD_TARGETS }}
-          echo "Compile complete."
-
-      # This is needed to preserve file permissions
-      # https://github.com/actions/upload-artifact?tab=readme-ov-file#permission-loss
-      - name: Tar build, test and run artifacts
-        shell: bash
-        run: |
-          tar cvf artifact.tar ${{ env.TEST_OUTPUT_DIR }} \
-          ${{ env.LIB_OUTPUT_DIR }} \
-          ${{ env.DEPS_OUTPUT_DIR }} \
-          ${{ env.CLUSTER_DESCRIPTORS_DIR }} \
-          ${{ env.SOC_DESCRIPTORS_DIR }}
-
-      - name: Upload build artifacts archive
-        uses: actions/upload-artifact@v4
-        with:
-          name: build-artifacts-${{ inputs.ubuntu-docker-version }}-${{ inputs.build-type }}
-          path: artifact.tar
->>>>>>> 6a80191d
 
   build-wheel:
     # Due to parsing bug, fromJSON is used to convert string to number
