# Builds umd_tests.
# Build is performed on the specified architecture and on all supported OS versions.
name: Build Target

on:
  workflow_call:
    inputs:
      ubuntu-docker-version:
        required: true
        type: string
      timeout:
        required: true
        type: number
      build-type:
        required: true
        type: string
        default: Release
      log-params:
        required: false
        type: string
        default: ""
  workflow_dispatch:
    inputs:
      ubuntu-docker-version:
        required: true
        description: 'The version of Ubuntu to build on'
        type: choice
        options:
          - ubuntu-22.04
          - ubuntu-20.04
      timeout:
        required: true
        description: 'The timeout for the build job in minutes'
        type: number
      build-type:
        required: true
        default: Release
        type: choice
        options:
          - Release
          - RelWithDebInfo
          - Debug
          - ASan
          - TSan


env:
  BUILD_TARGETS: "umd_tests ubench"
  BUILD_OUTPUT_DIR: ./build
  LIB_OUTPUT_DIR: ./build/lib
  DEPS_OUTPUT_DIR: ./build/_deps
  TEST_OUTPUT_DIR: ./build/test
  CLUSTER_DESCRIPTORS_DIR: ./tests/api/cluster_descriptor_examples
  SOC_DESCRIPTORS_DIR: ./tests/soc_descs
  NANOBIND_TEST_DIR: ./tests/nanobind
  # Figure out how to make this more flexible
  WHEEL_NAME: tt_umd-1.0.0-cp312-cp312-linux_x86_64.whl

jobs:
  build:
    name: Build (${{ inputs.build-type }}, ${{ inputs.ubuntu-docker-version }})
    # Due to parsing bug, fromJSON is used to convert string to number
    timeout-minutes: ${{ fromJSON(inputs.timeout) }}

    runs-on: ubuntu-22.04
    container:
      image: ghcr.io/${{ github.repository }}/tt-umd-ci-${{ inputs.ubuntu-docker-version }}:latest

    steps:
      - name: Print all params
        run: |
          ${{ inputs.log-params }}
          echo build-tests - ubuntu-docker-version: ${{ inputs.ubuntu-docker-version }}
          echo build-tests - timeout: ${{ inputs.timeout }}
          echo build-tests - build-type: ${{ inputs.build-type }}

      - uses: actions/checkout@v4
        with:
          submodules: recursive

      - name: Build ${{ env.BUILD_TARGETS }}
        run: |
          echo "Compiling the code..."
          cmake -B ${{ env.BUILD_OUTPUT_DIR }} -G Ninja \
            -DTT_UMD_BUILD_TESTS=ON \
            -DTT_UMD_BUILD_SIMULATION=ON \
            -DTT_UMD_BUILD_PYTHON=ON \
            -DCMAKE_BUILD_TYPE=${{ inputs.build-type || 'Release' }}
          cmake --build ${{ env.BUILD_OUTPUT_DIR }} --target ${{ env.BUILD_TARGETS }}
          echo "Compile complete."

      # This is needed to preserve file permissions
      # https://github.com/actions/upload-artifact?tab=readme-ov-file#permission-loss
      - name: Tar build, test and run artifacts
        shell: bash
        run: |
          tar cvf artifact.tar ${{ env.TEST_OUTPUT_DIR }} \
          ${{ env.LIB_OUTPUT_DIR }} \
          ${{ env.DEPS_OUTPUT_DIR }} \
          ${{ env.CLUSTER_DESCRIPTORS_DIR }} \
          ${{ env.SOC_DESCRIPTORS_DIR }} \
          ${{ env.NANOBIND_TEST_DIR }}

      - name: Upload build artifacts archive
        uses: actions/upload-artifact@v4
        with:
<<<<<<< HEAD
          name: build-artifacts-${{ inputs.ubuntu-docker-version }}
          path: artifact.tar

  build-wheel:
    # Due to parsing bug, fromJSON is used to convert string to number
    timeout-minutes: ${{ fromJSON(inputs.timeout) }}

    name: Build umd wheel on ${{ inputs.ubuntu-docker-version }}
    runs-on: ubuntu-22.04
    container:
      image: ghcr.io/${{ github.repository }}/tt-umd-ci-${{ inputs.ubuntu-docker-version }}:latest

    steps:
      - uses: actions/checkout@v4
        with:
          submodules: recursive

      - name: Set up Python 3.12
        uses: actions/setup-python@v4
        with:
          python-version: '3.12'

      - name: Build wheel
        shell: bash
        run: |
          echo "Setting up virtual environment..."
          python -m venv .venv
          source .venv/bin/activate
          python -m pip install --upgrade pip wheel
          echo "Compiling the code..."
          pip wheel . --wheel-dir ${{ env.BUILD_OUTPUT_DIR }}
          echo "Compile complete."

      - name: Upload wheel
        uses: actions/upload-artifact@v4
        with:
          name: wheel-artifact-${{ inputs.ubuntu-docker-version }}
          path: ${{ env.BUILD_OUTPUT_DIR }}/${{ env.WHEEL_NAME}}
=======
          name: build-artifacts-${{ inputs.ubuntu-docker-version }}-${{ inputs.build-type }}
          path: artifact.tar
>>>>>>> 2409f57c
<|MERGE_RESOLUTION|>--- conflicted
+++ resolved
@@ -104,8 +104,7 @@
       - name: Upload build artifacts archive
         uses: actions/upload-artifact@v4
         with:
-<<<<<<< HEAD
-          name: build-artifacts-${{ inputs.ubuntu-docker-version }}
+          name: build-artifacts-${{ inputs.ubuntu-docker-version }}-${{ inputs.build-type }}
           path: artifact.tar
 
   build-wheel:
@@ -142,8 +141,4 @@
         uses: actions/upload-artifact@v4
         with:
           name: wheel-artifact-${{ inputs.ubuntu-docker-version }}
-          path: ${{ env.BUILD_OUTPUT_DIR }}/${{ env.WHEEL_NAME}}
-=======
-          name: build-artifacts-${{ inputs.ubuntu-docker-version }}-${{ inputs.build-type }}
-          path: artifact.tar
->>>>>>> 2409f57c
+          path: ${{ env.BUILD_OUTPUT_DIR }}/${{ env.WHEEL_NAME}}