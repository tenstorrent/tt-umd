# Builds umd_tests.
# Build is performed on the specified architecture and on all supported OS versions.
name: Build Target

on:
  workflow_call:
    inputs:
      ubuntu-docker-version:
        required: true
        type: string
      timeout:
        required: true
        type: number
      build-type:
        required: true
        type: string
        default: Release
  workflow_dispatch:
    inputs:
      ubuntu-docker-version:
        required: true
        description: 'The version of Ubuntu to build on'
        type: choice
        options:
          - ubuntu-22.04
          - ubuntu-20.04
      timeout:
        required: true
        description: 'The timeout for the build job in minutes'
        type: number
      build-type:
        required: true
        default: Release
        type: choice
        options:
          - Release
          - RelWithDebInfo
          - Debug
          - ASan
          - TSan


env:
  BUILD_TARGETS: "umd_tests ubench nanobind_libdevice"
  BUILD_OUTPUT_DIR: ./build
  LIB_OUTPUT_DIR: ./build/lib
  DEPS_OUTPUT_DIR: ./build/_deps
  TEST_OUTPUT_DIR: ./build/test
  NANOBIND_OUTPUT_DIR: ./build/nanobind
  CLUSTER_DESCRIPTORS_DIR: ./tests/api/cluster_descriptor_examples
  SOC_DESCRIPTORS_DIR: ./tests/soc_descs
  NANOBIND_TEST_DIR: ./tests/nanobind

jobs:
  build:
    # Due to parsing bug, fromJSON is used to convert string to number
    timeout-minutes: ${{ fromJSON(inputs.timeout) }}

<<<<<<< HEAD
    name: Build umd_tests ${{ inputs.build-type }} build for ${{ inputs.arch }} on ${{ inputs.ubuntu-version }}
    runs-on: ${{ inputs.ubuntu-version }}
=======
    name: Build umd_tests on ${{ inputs.ubuntu-docker-version }}
    runs-on: ubuntu-22.04
>>>>>>> c7337a7a
    container:
      image: ghcr.io/${{ github.repository }}/tt-umd-ci-${{ inputs.ubuntu-docker-version }}:latest
      options: --user root

    steps:
      - uses: actions/checkout@v4
        with:
          submodules: recursive

      - name: Build ${{ env.BUILD_TARGETS }}
        run: |
          echo "Compiling the code..."
          cmake -B ${{ env.BUILD_OUTPUT_DIR }} -G Ninja \
            -DTT_UMD_BUILD_TESTS=ON \
            -DTT_UMD_BUILD_SIMULATION=ON \
            -DTT_UMD_BUILD_PYTHON=ON \
            -DCMAKE_BUILD_TYPE=${{ inputs.build-type || 'Release' }}
          cmake --build ${{ env.BUILD_OUTPUT_DIR }} --target ${{ env.BUILD_TARGETS }}
          echo "Compile complete."

      # This is needed to preserve file permissions
      # https://github.com/actions/upload-artifact?tab=readme-ov-file#permission-loss
      - name: Tar build, test and run artifacts
        shell: bash
        run: |
          tar cvf artifact.tar ${{ env.TEST_OUTPUT_DIR }} \
          ${{ env.LIB_OUTPUT_DIR }} \
          ${{ env.DEPS_OUTPUT_DIR }} \
          ${{ env.CLUSTER_DESCRIPTORS_DIR }} \
          ${{ env.SOC_DESCRIPTORS_DIR }} \
          ${{ env.NANOBIND_OUTPUT_DIR }} \
          ${{ env.NANOBIND_TEST_DIR }}

      - name: Upload build artifacts archive
        uses: actions/upload-artifact@v4
        with:
<<<<<<< HEAD
          name: build-artifacts-${{ inputs.arch }}-${{ inputs.ubuntu-version }}-${{ inputs.build-type }}
=======
          name: build-artifacts-${{ inputs.ubuntu-docker-version }}
>>>>>>> c7337a7a
          path: artifact.tar<|MERGE_RESOLUTION|>--- conflicted
+++ resolved
@@ -56,13 +56,8 @@
     # Due to parsing bug, fromJSON is used to convert string to number
     timeout-minutes: ${{ fromJSON(inputs.timeout) }}
 
-<<<<<<< HEAD
-    name: Build umd_tests ${{ inputs.build-type }} build for ${{ inputs.arch }} on ${{ inputs.ubuntu-version }}
-    runs-on: ${{ inputs.ubuntu-version }}
-=======
-    name: Build umd_tests on ${{ inputs.ubuntu-docker-version }}
+    name: Build umd_tests ${{ inputs.build-type }} build on ${{ inputs.ubuntu-docker-version }}
     runs-on: ubuntu-22.04
->>>>>>> c7337a7a
     container:
       image: ghcr.io/${{ github.repository }}/tt-umd-ci-${{ inputs.ubuntu-docker-version }}:latest
       options: --user root
@@ -99,9 +94,5 @@
       - name: Upload build artifacts archive
         uses: actions/upload-artifact@v4
         with:
-<<<<<<< HEAD
-          name: build-artifacts-${{ inputs.arch }}-${{ inputs.ubuntu-version }}-${{ inputs.build-type }}
-=======
-          name: build-artifacts-${{ inputs.ubuntu-docker-version }}
->>>>>>> c7337a7a
+          name: build-artifacts-${{ inputs.ubuntu-docker-version }}-${{ inputs.build-type }}
           path: artifact.tar