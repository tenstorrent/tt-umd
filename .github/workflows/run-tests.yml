# Run tests on the specified architecture and card, on all supported OS versions.
name: Run Tests

on:
  workflow_call:
    inputs:
      arch:
        required: true
        type: string
      ubuntu-docker-version:
        required: true
        type: string
      card:
        required: true
        type: string
      timeout:
        required: true
        type: number

env:
  BUILD_OUTPUT_DIR: ./build
  TEST_OUTPUT_DIR: ./build/test
  CREATE_MAP_BINARIES_DIR: ./device/bin/silicon

jobs:
  test:
    # Due to parsing bug, fromJSON is used to convert string to number
    timeout-minutes: ${{ fromJSON(inputs.timeout) }}

    name: Run tests for ${{ inputs.arch }} on ${{ inputs.card }} on ${{ inputs.ubuntu-docker-version }}
    runs-on:
      - ${{ inputs.card }}
    container:
<<<<<<< HEAD
      image: ghcr.io/${{ github.repository }}/tt-umd-ci-${{ inputs.ubuntu-version }}:latest
      options: --user root ${{ inputs.arch != 'baremetal' && '--device /dev/tenstorrent/0' || '' }}
=======
      image: ghcr.io/${{ github.repository }}/tt-umd-ci-${{ inputs.ubuntu-docker-version }}:latest
      options: --user root --device /dev/tenstorrent/0
>>>>>>> 1c0d61ad
      volumes:
        - /dev/hugepages:/dev/hugepages
        - /dev/hugepages-1G:/dev/hugepages-1G
        - /etc/udev/rules.d:/etc/udev/rules.d
        - /lib/modules:/lib/modules
        - /opt/tt_metal_infra/provisioning/provisioning_env:/opt/tt_metal_infra/provisioning/provisioning_env

    env:
      LD_LIBRARY_PATH: ./build/lib

    steps:
      - name: Cleanup tt-umd dir, and change directory as if we were in a github.repository
        run: |
          rm -rf tt-umd
          mkdir tt-umd
          cd tt-umd

      - name: Use build artifacts
        uses: actions/download-artifact@v4
        with:
          name: build-artifacts-${{ inputs.ubuntu-docker-version }}
          path: ./

      # This is needed to preserve file permissions
      # https://github.com/actions/upload-artifact?tab=readme-ov-file#permission-loss
      - name: 'Untar build artifacts'
        shell: bash
        run: tar xvf artifact.tar

      - name: Run API tests
        run: |
          ${{ env.TEST_OUTPUT_DIR }}/umd/api/api_tests

      - name: Run arch-specific UMD unit tests
        if: ${{ inputs.arch != 'baremetal' }}
        run: |
          ${{ env.TEST_OUTPUT_DIR }}/umd/${{ inputs.arch }}/unit_tests

      - name: Run PCI tests
        run: |
          ${{ env.TEST_OUTPUT_DIR }}/umd/test_pcie_device/test_pcie_device

      - name: Run MISC tests
        run: |
          ${{ env.TEST_OUTPUT_DIR }}/umd/misc/umd_misc_tests

      # TODO: Re-enable unified tests in CI once we solve the bugs
      # we are seeing in the tests. Issues are tracked in issue
      # https://github.com/tenstorrent/tt-umd/issues/654
      # - name: Run unified tests
      #   run: |
      #     ${{ env.TEST_OUTPUT_DIR }}/umd/unified/unified_tests<|MERGE_RESOLUTION|>--- conflicted
+++ resolved
@@ -31,13 +31,8 @@
     runs-on:
       - ${{ inputs.card }}
     container:
-<<<<<<< HEAD
-      image: ghcr.io/${{ github.repository }}/tt-umd-ci-${{ inputs.ubuntu-version }}:latest
+      image: ghcr.io/${{ github.repository }}/tt-umd-ci-${{ inputs.ubuntu-docker-version }}:latest
       options: --user root ${{ inputs.arch != 'baremetal' && '--device /dev/tenstorrent/0' || '' }}
-=======
-      image: ghcr.io/${{ github.repository }}/tt-umd-ci-${{ inputs.ubuntu-docker-version }}:latest
-      options: --user root --device /dev/tenstorrent/0
->>>>>>> 1c0d61ad
       volumes:
         - /dev/hugepages:/dev/hugepages
         - /dev/hugepages-1G:/dev/hugepages-1G
