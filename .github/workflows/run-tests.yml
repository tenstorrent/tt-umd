--- conflicted
+++ resolved
@@ -74,12 +74,7 @@
       - name: Use build artifacts
         uses: actions/download-artifact@v4
         with:
-<<<<<<< HEAD
-          name: build-artifacts-${{ inputs.ubuntu-docker-version }}
-=======
           name: build-artifacts-${{ inputs.ubuntu-docker-version }}-${{ inputs.build-type }}
-          path: ./
->>>>>>> 2409f57c
 
       # This is needed to preserve file permissions
       # https://github.com/actions/upload-artifact?tab=readme-ov-file#permission-loss
