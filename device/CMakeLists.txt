--- conflicted
+++ resolved
@@ -33,10 +33,6 @@
 endif()
 add_library(${PROJECT_NAME}::device ALIAS device)
 
-<<<<<<< HEAD
-=======
-add_dependencies(device generate_lite_fabric_embed)
-
 # Enable unity builds for faster compilation 
 # Note: Requires TT_ENABLE_UNITY_BUILD function from parent project 
 if(COMMAND TT_ENABLE_UNITY_BUILD)
@@ -51,7 +47,6 @@
     )
 endif()
 
->>>>>>> ba4ab7b5
 target_sources(
     device
     PRIVATE
