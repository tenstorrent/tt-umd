--- conflicted
+++ resolved
@@ -1,29 +1,5 @@
 set(POSITION_INDEPENDENT_CODE ON)
 
-<<<<<<< HEAD
-generate_fbs_header(${PROJECT_SOURCE_DIR}/device/simulation/tt_simulation_device.fbs)
-
-set(UMD_DEVICE_SRCS
-    architecture_implementation.cpp
-    cpuset_lib.cpp
-    tlb.cpp
-    tt_cluster_descriptor.cpp
-    cluster.cpp
-    tt_silicon_driver_common.cpp
-    tt_soc_descriptor.cpp
-    xy_pair.cpp
-    simulation/tt_simulation_device.cpp
-    simulation/tt_simulation_host.cpp
-    blackhole/blackhole_implementation.cpp
-    grayskull/grayskull_implementation.cpp
-    wormhole/wormhole_implementation.cpp
-    coordinate_manager.cpp
-    blackhole/blackhole_coordinate_manager.cpp
-    wormhole/wormhole_coordinate_manager.cpp
-    pcie/pci_device.cpp
-    hugepage.cpp
-    quasar/quasar_coordinate_manager.cpp
-=======
 set(FBS_FILE ${PROJECT_SOURCE_DIR}/device/simulation/tt_simulation_device.fbs)
 get_filename_component(FBS_FILE_NAME ${FBS_FILE} NAME)
 set(FBS_GENERATED_HEADER "${CMAKE_CURRENT_BINARY_DIR}/${FBS_FILE_NAME}_generated.h")
@@ -39,7 +15,6 @@
         ${FBS_FILE}
     COMMENT "Generating FlatBuffers header ${FBS_GENERATED_HEADER}"
     VERBATIM
->>>>>>> 632f4e43
 )
 
 add_library(device SHARED)
@@ -70,6 +45,7 @@
         grayskull/grayskull_coordinate_manager.cpp
         wormhole/wormhole_coordinate_manager.cpp
         blackhole/blackhole_coordinate_manager.cpp
+        quasar/quasar_coordinate_manager.cpp
         xy_pair.cpp
         ${FBS_GENERATED_HEADER}
 )
