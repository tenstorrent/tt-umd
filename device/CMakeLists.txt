--- conflicted
+++ resolved
@@ -219,12 +219,9 @@
                 api/umd/device/arch/wormhole_implementation.hpp
                 api/umd/device/jtag/jtag_device.hpp
                 api/umd/device/jtag/jtag.hpp
-<<<<<<< HEAD
-                api/umd/device/arc/spi.hpp
-=======
                 api/umd/device/tt_kmd_lib/tt_kmd_lib.h
                 api/umd/device/arch/grendel_implementation.hpp
->>>>>>> 1b40c9f5
+                api/umd/device/arc/spi.hpp
     )
 endif()
 
