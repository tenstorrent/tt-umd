--- conflicted
+++ resolved
@@ -51,14 +51,9 @@
      * Send ARC message. The call of send_message is blocking, timeout is to be implemented.
      */
     uint32_t send_message(
-<<<<<<< HEAD
-        const ArcMessageType message_type, const std::vector<uint32_t>& args = {}, uint32_t timeout_ms = 1000);
-=======
         const ArcMessageType message_type,
-        uint16_t arg0 = 0,
-        uint16_t arg1 = 0,
+        const std::vector<uint32_t>& args = {},
         const std::chrono::milliseconds timeout_ms = timeout::ARC_MESSAGE_TIMEOUT);
->>>>>>> fe306611
 
     static std::unique_ptr<BlackholeArcMessageQueue> get_blackhole_arc_message_queue(
         TTDevice* tt_device, const size_t queue_index);
