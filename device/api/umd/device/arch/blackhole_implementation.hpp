/*
 * SPDX-FileCopyrightText: (c) 2023 Tenstorrent Inc.
 *
 * SPDX-License-Identifier: Apache-2.0
 */

#pragma once

#include <array>
#include <stdexcept>

#include "umd/device/arch/architecture_implementation.hpp"
#include "umd/device/types/cluster_descriptor_types.hpp"
#include "umd/device/types/tlb.hpp"
#include "umd/device/utils/common.hpp"

namespace tt::umd {

namespace blackhole {

inline constexpr auto TLB_2M_OFFSET = tlb_offsets{
    .local_offset = 0,
    .x_end = 43,
    .y_end = 49,
    .x_start = 55,
    .y_start = 61,
    .noc_sel = 67,
    .mcast = 69,
    .ordering = 70,
    .linked = 72,
    .static_vc = 73,
    // missing .stream_header
    .static_vc_end = 75};

inline constexpr auto TLB_4G_OFFSET = tlb_offsets{
    .local_offset = 0,
    .x_end = 32,
    .y_end = 38,
    .x_start = 44,
    .y_start = 50,
    .noc_sel = 56,
    .mcast = 58,
    .ordering = 59,
    .linked = 61,
    .static_vc = 62,
    // missing .stream_header
    .static_vc_end = 64};

enum class arc_message_type {
    NOP = 0x11,  // Do nothing
    GET_AICLK = 0x34,
    ARC_GO_BUSY = 0x52,
    ARC_GO_SHORT_IDLE = 0x53,
    ARC_GO_LONG_IDLE = 0x54,
    ARC_GET_HARVESTING = 0x57,
    SET_ETH_DRAM_TRAINED_STATUS = 0x58,
    TEST = 0x90,
    SETUP_IATU_FOR_PEER_TO_PEER = 0x97,
    DEASSERT_RISCV_RESET = 0xba
};

// DEVICE_DATA
inline constexpr tt_xy_pair GRID_SIZE = {17, 12};
// Vectors for mapping NOC0 x and y coordinates to NOC1 x and y coordinates.
// NOC0_X_TO_NOC1_X[noc0_x] is the NOC1 x coordinate corresponding to NOC0 x coordinate noc0_x.
// NOC0_Y_TO_NOC1_Y[noc0_y] is the NOC1 y coordinate corresponding to NOC0 y coordinate noc0_y.
static const std::vector<uint32_t> NOC0_X_TO_NOC1_X = {16, 15, 14, 13, 12, 11, 10, 9, 8, 7, 6, 5, 4, 3, 2, 1, 0};
static const std::vector<uint32_t> NOC0_Y_TO_NOC1_Y = {11, 10, 9, 8, 7, 6, 5, 4, 3, 2, 1, 0};
const static tt_xy_pair TENSIX_GRID_SIZE = {14, 10};
// clang-format off
const static std::vector<tt_xy_pair> TENSIX_CORES_NOC0 = {
    {1, 2},   {2, 2},  {3, 2},  {4, 2},  {5, 2},  {6, 2},  {7, 2},  {10, 2},  {11, 2},  {12, 2},  {13, 2},  {14, 2},  {15, 2},  {16, 2},
    {1, 3},   {2, 3},  {3, 3},  {4, 3},  {5, 3},  {6, 3},  {7, 3},  {10, 3},  {11, 3},  {12, 3},  {13, 3},  {14, 3},  {15, 3},  {16, 3},
    {1, 4},   {2, 4},  {3, 4},  {4, 4},  {5, 4},  {6, 4},  {7, 4},  {10, 4},  {11, 4},  {12, 4},  {13, 4},  {14, 4},  {15, 4},  {16, 4},
    {1, 5},   {2, 5},  {3, 5},  {4, 5},  {5, 5},  {6, 5},  {7, 5},  {10, 5},  {11, 5},  {12, 5},  {13, 5},  {14, 5},  {15, 5},  {16, 5},
    {1, 6},   {2, 6},  {3, 6},  {4, 6},  {5, 6},  {6, 6},  {7, 6},  {10, 6},  {11, 6},  {12, 6},  {13, 6},  {14, 6},  {15, 6},  {16, 6},
    {1, 7},   {2, 7},  {3, 7},  {4, 7},  {5, 7},  {6, 7},  {7, 7},  {10, 7},  {11, 7},  {12, 7},  {13, 7},  {14, 7},  {15, 7},  {16, 7},
    {1, 8},   {2, 8},  {3, 8},  {4, 8},  {5, 8},  {6, 8},  {7, 8},  {10, 8},  {11, 8},  {12, 8},  {13, 8},  {14, 8},  {15, 8},  {16, 8},
    {1, 9},   {2, 9},  {3, 9},  {4, 9},  {5, 9},  {6, 9},  {7, 9},  {10, 9},  {11, 9},  {12, 9},  {13, 9},  {14, 9},  {15, 9},  {16, 9},
    {1, 10}, {2, 10}, {3, 10}, {4, 10}, {5, 10}, {6, 10}, {7, 10}, {10, 10}, {11, 10}, {12, 10}, {13, 10}, {14, 10}, {15, 10}, {16, 10},
    {1, 11}, {2, 11}, {3, 11}, {4, 11}, {5, 11}, {6, 11}, {7, 11}, {10, 11}, {11, 11}, {12, 11}, {13, 11}, {14, 11}, {15, 11}, {16, 11},
};
// clang-format on

inline constexpr std::size_t NUM_DRAM_BANKS = 8;
inline constexpr std::size_t NUM_NOC_PORTS_PER_DRAM_BANK = 3;
inline constexpr tt_xy_pair DRAM_GRID_SIZE = {NUM_DRAM_BANKS, NUM_NOC_PORTS_PER_DRAM_BANK};
// clang-format off
static const std::vector<std::vector<tt_xy_pair>> DRAM_CORES_NOC0 = {
    {{0, 0},  {0, 1}, {0, 11}},
    {{0, 2}, {0, 10},  {0, 3}},
    {{0, 9},  {0, 4},  {0, 8}},
    {{0, 5},  {0, 7},  {0, 6}},
    {{9, 0},  {9, 1}, {9, 11}},
    {{9, 2}, {9, 10},  {9, 3}},
    {{9, 9},  {9, 4},  {9, 8}},
    {{9, 5},  {9, 7},  {9, 6}}};
// clang-format on
// TODO: DRAM locations should be deleted. We keep it for compatibility with
// the existing code in clients which rely on DRAM_LOCATIONS.
static const std::vector<tt_xy_pair> DRAM_LOCATIONS = flatten_vector(DRAM_CORES_NOC0);

inline constexpr tt_xy_pair ARC_GRID_SIZE = {1, 1};
static const std::vector<tt_xy_pair> ARC_CORES_NOC0 = {{8, 0}};
static const std::vector<tt_xy_pair> ARC_LOCATIONS = ARC_CORES_NOC0;

inline constexpr tt_xy_pair PCIE_GRID_SIZE = {2, 1};
static const std::vector<tt_xy_pair> PCIE_CORES_TYPE2_NOC0 = {{{2, 0}}};
static const std::vector<tt_xy_pair> PCI_LOCATIONS = PCIE_CORES_TYPE2_NOC0;
static const std::vector<tt_xy_pair> PCIE_CORES_TYPE1_NOC0 = {{{11, 0}}};
static const std::vector<tt_xy_pair> PCIE_CORES_NOC0 = {{2, 0}, {11, 0}};

static const std::vector<tt_xy_pair> ROUTER_CORES_NOC0 = {
    {1, 0},
    {3, 0},
    {4, 0},
    {5, 0},
    {6, 0},
    {7, 0},
    {10, 0},
    {12, 0},
    {13, 0},
    {14, 0},
    {15, 0},
    {16, 0},
    {8, 1},
    {8, 10},
    {8, 8},
    {8, 6},
    {8, 4},
    {8, 11}};

inline constexpr size_t NUM_ETH_CHANNELS = 14;
static const std::vector<tt_xy_pair> ETH_CORES_NOC0 = {
    {{1, 1},
     {16, 1},
     {2, 1},
     {15, 1},
     {3, 1},
     {14, 1},
     {4, 1},
     {13, 1},
     {5, 1},
     {12, 1},
     {6, 1},
     {11, 1},
     {7, 1},
     {10, 1}}};

static const std::vector<tt_xy_pair> ETH_LOCATIONS = ETH_CORES_NOC0;

static const std::vector<tt_xy_pair> SECURITY_CORES_NOC0 = {{8, 2}};
// We are using P0 on the NOC for all L2CPU cores.
static const std::vector<tt_xy_pair> L2CPU_CORES_NOC0 = {{8, 3}, {8, 5}, {8, 7}, {8, 9}};

// Return to std::array instead of std::vector once we get std::span support in C++20
static const std::vector<uint32_t> T6_X_LOCATIONS = {1, 2, 3, 4, 5, 6, 7, 10, 11, 12, 13, 14, 15, 16};
static const std::vector<uint32_t> T6_Y_LOCATIONS = {2, 3, 4, 5, 6, 7, 8, 9, 10, 11};
static const std::vector<uint32_t> HARVESTING_NOC_LOCATIONS = {1, 16, 2, 15, 3, 14, 4, 13, 5, 12, 6, 11, 7, 10};
static const std::vector<uint32_t> LOGICAL_HARVESTING_LAYOUT = {0, 2, 4, 6, 8, 10, 12, 13, 11, 9, 7, 5, 3, 1};

inline constexpr uint32_t STATIC_TLB_SIZE = 1024 * 1024;  // TODO: Copied from wormhole. Need to verify.

inline constexpr xy_pair BROADCAST_LOCATION = {0, 0};  // TODO: Copied from wormhole. Need to verify.
inline constexpr uint32_t BROADCAST_TLB_INDEX = 0;     // TODO: Copied from wormhole. Need to verify.
inline constexpr uint32_t STATIC_TLB_CFG_ADDR = 0x1fc00000;

inline constexpr uint32_t TLB_COUNT_2M = 202;
inline constexpr uint32_t TLB_BASE_2M = 0;  // 0 in BAR0
inline constexpr uint32_t TLB_BASE_INDEX_2M = 0;
inline constexpr uint32_t TLB_2M_SIZE = 2 * 1024 * 1024;

inline constexpr uint32_t TLB_CFG_REG_SIZE_BYTES = 12;

inline constexpr uint32_t TLB_COUNT_4G = 8;
inline constexpr uint32_t TLB_BASE_4G = 0;  // 0 in BAR4
inline constexpr uint32_t TLB_BASE_INDEX_4G = TLB_COUNT_2M;
inline constexpr uint64_t TLB_4G_SIZE = 4ULL * 1024ULL * 1024ULL * 1024ULL;
inline constexpr uint64_t DYNAMIC_TLB_4G_SIZE = TLB_4G_SIZE;
inline constexpr uint32_t DYNAMIC_TLB_4G_CFG_ADDR = STATIC_TLB_CFG_ADDR + (TLB_BASE_INDEX_4G * TLB_CFG_REG_SIZE_BYTES);
inline constexpr uint32_t DYNAMIC_TLB_4G_BASE = TLB_BASE_4G;

inline constexpr uint32_t DYNAMIC_TLB_COUNT = 16;

inline constexpr uint32_t DYNAMIC_TLB_2M_SIZE = 2 * 1024 * 1024;
inline constexpr uint32_t DYNAMIC_TLB_2M_CFG_ADDR = STATIC_TLB_CFG_ADDR + (TLB_BASE_INDEX_2M * TLB_CFG_REG_SIZE_BYTES);
inline constexpr uint32_t DYNAMIC_TLB_2M_BASE = TLB_BASE_2M;

// REG_TLB for dynamic writes to registers. They are aligned with the kernel driver's WC/UC split.  But kernel driver
// uses different TLB's for these.
// Revisit for BH
inline constexpr unsigned int REG_TLB = TLB_BASE_INDEX_2M + 191;

inline constexpr uint32_t DYNAMIC_TLB_BASE_INDEX = TLB_BASE_INDEX_2M + 180;
inline constexpr unsigned int MEM_LARGE_WRITE_TLB = TLB_BASE_INDEX_2M + 181;
inline constexpr unsigned int MEM_LARGE_READ_TLB = TLB_BASE_INDEX_2M + 182;
inline constexpr unsigned int MEM_SMALL_READ_WRITE_TLB = TLB_BASE_INDEX_2M + 183;

inline constexpr uint32_t DRAM_CHANNEL_0_X = 0;
inline constexpr uint32_t DRAM_CHANNEL_0_Y = 1;
inline constexpr uint32_t DRAM_CHANNEL_0_PEER2PEER_REGION_START = 0x30000000;  // This is the last 256MB of DRAM

inline constexpr uint32_t GRID_SIZE_X = 17;
inline constexpr uint32_t GRID_SIZE_Y = 12;

// AXI Resets accessed through TLB
inline constexpr uint32_t TENSIX_SM_TLB_INDEX = 188;
inline constexpr uint32_t AXI_RESET_OFFSET = TLB_BASE_2M + TENSIX_SM_TLB_INDEX * TLB_2M_SIZE;
inline constexpr uint32_t ARC_RESET_ARC_MISC_CNTL_OFFSET = AXI_RESET_OFFSET + 0x0100;

// Computed this value from AXI_RESET_OFFSET
inline constexpr uint32_t ARC_APB_BAR0_XBAR_OFFSET_START = 0x1FF00000;

// MT: This is no longer valid for Blackhole. Review messages to ARC
inline constexpr uint32_t ARC_CSM_OFFSET = 0x1FE80000;
inline constexpr uint32_t ARC_CSM_MAILBOX_OFFSET = ARC_CSM_OFFSET + 0x783C4;
inline constexpr uint32_t ARC_CSM_MAILBOX_SIZE_OFFSET = ARC_CSM_OFFSET + 0x784C4;

inline constexpr uint32_t TENSIX_SOFT_RESET_ADDR = 0xFFB121B0;

inline constexpr uint32_t RISCV_DEBUG_REG_DBG_BUS_CNTL_REG = 0xFFB12000 + 0x54;

inline constexpr uint32_t MSG_TYPE_SETUP_IATU_FOR_PEER_TO_PEER = 0x97;

static const uint32_t BH_NOC_NODE_ID_OFFSET = 0x1FD04044;

<<<<<<< HEAD
static constexpr uint32_t ARC_XBAR_ADDRESS_END = 0xFFFFFFFF;

constexpr uint64_t ARC_NOC_XBAR_ADDRESS_START = 0x80000000;
=======
inline constexpr uint64_t ARC_NOC_XBAR_ADDRESS_START = 0x80000000;
>>>>>>> 317e461b

inline constexpr uint32_t ARC_RESET_UNIT_OFFSET = 0x30000;
inline constexpr uint32_t ARC_RESET_SCRATCH_OFFSET = ARC_RESET_UNIT_OFFSET + 0x0060;
inline constexpr uint32_t ARC_RESET_SCRATCH_2_OFFSET = ARC_RESET_SCRATCH_OFFSET + 0x8;
inline constexpr uint32_t ARC_RESET_REFCLK_LOW_OFFSET = ARC_RESET_UNIT_OFFSET + 0xE0;
inline constexpr uint32_t ARC_RESET_REFCLK_HIGH_OFFSET = ARC_RESET_UNIT_OFFSET + 0xE4;

// Register from which address of the ARC queue control block is read.
inline constexpr uint32_t SCRATCH_RAM_11 = ARC_RESET_UNIT_OFFSET + 0x42C;

// ARC message queue header and entry size in bytes.
inline constexpr uint32_t ARC_MSG_QUEUE_HEADER_SIZE = 32;
inline constexpr uint32_t ARC_QUEUE_ENTRY_SIZE = 32;

// ARC firmware interrupt address and value to write in order
// to make an interrupt request.
inline constexpr uint32_t ARC_FW_INT_ADDR = ARC_RESET_UNIT_OFFSET + 0x100;
constexpr uint32_t ARC_FW_INT_VAL = 65536;

inline constexpr uint32_t ARC_MSG_RESPONSE_OK_LIMIT = 240;

inline constexpr uint32_t SCRATCH_RAM_2 = ARC_RESET_UNIT_OFFSET + 0x408;
inline constexpr uint32_t SCRATCH_RAM_12 = ARC_RESET_UNIT_OFFSET + 0x430;
inline constexpr uint32_t SCRATCH_RAM_13 = ARC_RESET_UNIT_OFFSET + 0x434;

inline constexpr uint32_t NIU_CFG_NOC0_BAR_ADDR = 0x1FD04100;
inline constexpr uint32_t NIU_CFG_NOC1_BAR_ADDR = 0x1FD14100;

inline constexpr uint32_t AICLK_BUSY_VAL = 1350;
inline constexpr uint32_t AICLK_IDLE_VAL = 800;

inline constexpr uint32_t TENSIX_L1_SIZE = 1572864;
inline constexpr uint32_t ETH_L1_SIZE = 262144;
inline constexpr uint64_t DRAM_BANK_SIZE = 4294967296;

inline constexpr std::array<std::pair<CoreType, uint64_t>, 8> NOC0_CONTROL_REG_ADDR_BASE_MAP = {
    {{CoreType::TENSIX, 0xFFB20000},
     {CoreType::ETH, 0xFFB20000},
     {CoreType::DRAM, 0xFFB20000},
     {CoreType::PCIE, 0xFFFFFFFFFF000000ULL},
     {CoreType::ARC, 0xFFFFFFFFFF000000ULL},
     {CoreType::SECURITY, 0xFFFFFFFFFF000000ULL},
     {CoreType::L2CPU, 0xFFFFFFFFFF000000ULL},
     {CoreType::ROUTER_ONLY, 0xFF000000}}};
inline constexpr std::array<std::pair<CoreType, uint64_t>, 8> NOC1_CONTROL_REG_ADDR_BASE_MAP = {
    {{CoreType::TENSIX, 0xFFB30000},
     {CoreType::ETH, 0xFFB30000},
     {CoreType::DRAM, 0xFFB30000},
     {CoreType::PCIE, 0xFFFFFFFFFF000000ULL},
     {CoreType::ARC, 0xFFFFFFFFFF000000ULL},
     {CoreType::SECURITY, 0xFFFFFFFFFF000000ULL},
     {CoreType::L2CPU, 0xFFFFFFFFFF000000ULL},
     {CoreType::ROUTER_ONLY, 0xFF000000}}};

inline constexpr uint64_t NOC_NODE_ID_OFFSET = 0x44;

inline constexpr size_t eth_translated_coordinate_start_x = 20;
inline constexpr size_t eth_translated_coordinate_start_y = 25;

inline constexpr size_t pcie_translated_coordinate_start_x = 19;
inline constexpr size_t pcie_translated_coordinate_start_y = 24;

inline constexpr size_t dram_translated_coordinate_start_x = 17;
inline constexpr size_t dram_translated_coordinate_start_y = 12;

// Constants related to bits in the soft reset register.
inline constexpr uint32_t SOFT_RESET_BRISC = 1 << 11;
inline constexpr uint32_t SOFT_RESET_TRISC0 = 1 << 12;
inline constexpr uint32_t SOFT_RESET_TRISC1 = 1 << 13;
inline constexpr uint32_t SOFT_RESET_TRISC2 = 1 << 14;
inline constexpr uint32_t SOFT_RESET_NCRISC = 1 << 18;
inline constexpr uint32_t SOFT_RESET_STAGGERED_START = 1 << 31;

// Return arc core pair that can be used to access ARC core on the device. This depends on information
// whether NOC translation is enabled and if we want to use NOC0 or NOC1.
tt_xy_pair get_arc_core(const bool noc_translation_enabled, const bool umd_use_noc1);

}  // namespace blackhole

class blackhole_implementation : public architecture_implementation {
public:
    tt::ARCH get_architecture() const override { return tt::ARCH::BLACKHOLE; }

    uint32_t get_arc_message_arc_get_harvesting() const override {
        return static_cast<uint32_t>(blackhole::arc_message_type::ARC_GET_HARVESTING);
    }

    uint32_t get_arc_message_arc_go_busy() const override {
        return static_cast<uint32_t>(blackhole::arc_message_type::ARC_GO_BUSY);
    }

    uint32_t get_arc_message_arc_go_long_idle() const override {
        return static_cast<uint32_t>(blackhole::arc_message_type::ARC_GO_LONG_IDLE);
    }

    uint32_t get_arc_message_arc_go_short_idle() const override {
        return static_cast<uint32_t>(blackhole::arc_message_type::ARC_GO_SHORT_IDLE);
    }

    uint32_t get_arc_message_deassert_riscv_reset() const override {
        return static_cast<uint32_t>(blackhole::arc_message_type::DEASSERT_RISCV_RESET);
    }

    uint32_t get_arc_message_get_aiclk() const override {
        return static_cast<uint32_t>(blackhole::arc_message_type::GET_AICLK);
    }

    uint32_t get_arc_message_setup_iatu_for_peer_to_peer() const override {
        return static_cast<uint32_t>(blackhole::arc_message_type::SETUP_IATU_FOR_PEER_TO_PEER);
    }

    uint32_t get_arc_message_test() const override { return static_cast<uint32_t>(blackhole::arc_message_type::TEST); }

    uint32_t get_arc_csm_mailbox_offset() const override {
        throw std::runtime_error("Not supported for Blackhole arch");
        return 0;
    }

    uint32_t get_arc_axi_apb_peripheral_offset() const override { return blackhole::ARC_APB_BAR0_XBAR_OFFSET_START; }

    uint32_t get_arc_reset_arc_misc_cntl_offset() const override { return blackhole::ARC_RESET_ARC_MISC_CNTL_OFFSET; }

    uint32_t get_arc_reset_scratch_offset() const override { return blackhole::ARC_RESET_SCRATCH_OFFSET; }

    uint32_t get_arc_reset_scratch_2_offset() const override { return blackhole::ARC_RESET_SCRATCH_2_OFFSET; }

    uint32_t get_arc_reset_unit_refclk_low_offset() const override { return blackhole::ARC_RESET_REFCLK_LOW_OFFSET; }

    uint32_t get_arc_reset_unit_refclk_high_offset() const override { return blackhole::ARC_RESET_REFCLK_HIGH_OFFSET; }

    uint32_t get_dram_channel_0_peer2peer_region_start() const override {
        return blackhole::DRAM_CHANNEL_0_PEER2PEER_REGION_START;
    }

    uint32_t get_dram_channel_0_x() const override { return blackhole::DRAM_CHANNEL_0_X; }

    uint32_t get_dram_channel_0_y() const override { return blackhole::DRAM_CHANNEL_0_Y; }

    uint32_t get_dram_banks_number() const override { return blackhole::NUM_DRAM_BANKS; }

    uint32_t get_broadcast_tlb_index() const override { return blackhole::BROADCAST_TLB_INDEX; }

    uint32_t get_dynamic_tlb_2m_base() const override { return blackhole::DYNAMIC_TLB_2M_BASE; }

    uint32_t get_dynamic_tlb_2m_size() const override { return blackhole::DYNAMIC_TLB_2M_SIZE; }

    uint32_t get_dynamic_tlb_16m_base() const override {
        throw std::runtime_error("No 16MB TLBs for Blackhole arch");
        return 0;
    }

    uint32_t get_dynamic_tlb_16m_size() const override {
        throw std::runtime_error("No 16MB TLBs for Blackhole arch");
        return 0;
    }

    uint32_t get_dynamic_tlb_16m_cfg_addr() const override {
        throw std::runtime_error("No 16MB TLBs for Blackhole arch");
        return 0;
    }

    uint32_t get_mem_large_read_tlb() const override { return blackhole::MEM_LARGE_READ_TLB; }

    uint32_t get_mem_large_write_tlb() const override { return blackhole::MEM_LARGE_WRITE_TLB; }

    uint32_t get_num_eth_channels() const override { return blackhole::NUM_ETH_CHANNELS; }

    uint32_t get_static_tlb_cfg_addr() const override { return blackhole::STATIC_TLB_CFG_ADDR; }

    uint32_t get_static_tlb_size() const override { return blackhole::STATIC_TLB_SIZE; }

    uint32_t get_read_checking_offset() const override { return blackhole::BH_NOC_NODE_ID_OFFSET; }

    uint32_t get_reg_tlb() const override { return blackhole::REG_TLB; }

    uint32_t get_tlb_base_index_16m() const override {
        throw std::runtime_error("No 16MB TLBs for Blackhole arch");
        return 0;
    }

    uint32_t get_tensix_soft_reset_addr() const override { return blackhole::TENSIX_SOFT_RESET_ADDR; }

    uint32_t get_debug_reg_addr() const override { return blackhole::RISCV_DEBUG_REG_DBG_BUS_CNTL_REG; }

    uint32_t get_soft_reset_reg_value(tt::umd::RiscType risc_type) const override;

    tt::umd::RiscType get_soft_reset_risc_type(uint32_t soft_reset_reg_value) const override;

    uint32_t get_soft_reset_staggered_start() const override { return blackhole::SOFT_RESET_STAGGERED_START; }

    uint32_t get_grid_size_x() const override { return blackhole::GRID_SIZE_X; }

    uint32_t get_grid_size_y() const override { return blackhole::GRID_SIZE_Y; }

    uint32_t get_tlb_cfg_reg_size_bytes() const override { return blackhole::TLB_CFG_REG_SIZE_BYTES; }

    uint32_t get_small_read_write_tlb() const override { return blackhole::MEM_SMALL_READ_WRITE_TLB; }

    const std::vector<uint32_t>& get_harvesting_noc_locations() const override {
        return blackhole::HARVESTING_NOC_LOCATIONS;
    }

    const std::vector<uint32_t>& get_t6_x_locations() const override { return blackhole::T6_X_LOCATIONS; }

    const std::vector<uint32_t>& get_t6_y_locations() const override { return blackhole::T6_Y_LOCATIONS; }

    const std::vector<std::vector<tt_xy_pair>>& get_dram_cores_noc0() const override {
        return blackhole::DRAM_CORES_NOC0;
    };

    std::pair<uint32_t, uint32_t> get_tlb_1m_base_and_count() const override { return {0, 0}; }

    std::pair<uint32_t, uint32_t> get_tlb_2m_base_and_count() const override {
        return {blackhole::TLB_BASE_2M, blackhole::TLB_COUNT_2M};
    }

    std::pair<uint32_t, uint32_t> get_tlb_16m_base_and_count() const override { return {0, 0}; }

    std::pair<uint32_t, uint32_t> get_tlb_4g_base_and_count() const override {
        return {blackhole::TLB_BASE_4G, blackhole::TLB_COUNT_4G};
    }

    std::tuple<xy_pair, xy_pair> multicast_workaround(xy_pair start, xy_pair end) const override;
    tlb_configuration get_tlb_configuration(uint32_t tlb_index) const override;

    DeviceL1AddressParams get_l1_address_params() const override;
    DriverHostAddressParams get_host_address_params() const override;
    DriverEthInterfaceParams get_eth_interface_params() const override;
    DriverNocParams get_noc_params() const override;

    virtual uint64_t get_noc_node_id_offset() const override { return blackhole::NOC_NODE_ID_OFFSET; }

    uint64_t get_noc_reg_base(const CoreType core_type, const uint32_t noc, const uint32_t noc_port = 0) const override;
};

}  // namespace tt::umd<|MERGE_RESOLUTION|>--- conflicted
+++ resolved
@@ -224,13 +224,9 @@
 
 static const uint32_t BH_NOC_NODE_ID_OFFSET = 0x1FD04044;
 
-<<<<<<< HEAD
-static constexpr uint32_t ARC_XBAR_ADDRESS_END = 0xFFFFFFFF;
-
-constexpr uint64_t ARC_NOC_XBAR_ADDRESS_START = 0x80000000;
-=======
+inline constexpr uint32_t ARC_XBAR_ADDRESS_END = 0xFFFFFFFF;
+
 inline constexpr uint64_t ARC_NOC_XBAR_ADDRESS_START = 0x80000000;
->>>>>>> 317e461b
 
 inline constexpr uint32_t ARC_RESET_UNIT_OFFSET = 0x30000;
 inline constexpr uint32_t ARC_RESET_SCRATCH_OFFSET = ARC_RESET_UNIT_OFFSET + 0x0060;
