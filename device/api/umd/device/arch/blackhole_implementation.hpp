--- conflicted
+++ resolved
@@ -215,17 +215,11 @@
 inline constexpr uint32_t ARC_APB_BAR0_XBAR_OFFSET_START = 0x1FF00000;
 
 // MT: This is no longer valid for Blackhole. Review messages to ARC
-<<<<<<< HEAD
-static constexpr uint32_t ARC_CSM_OFFSET_AXI = 0x1FE80000;
-static constexpr uint64_t ARC_CSM_OFFSET_NOC = 0x810000000;
-
-static constexpr uint32_t ARC_CSM_MAILBOX_OFFSET = ARC_CSM_OFFSET_AXI + 0x783C4;
-static constexpr uint32_t ARC_CSM_MAILBOX_SIZE_OFFSET = ARC_CSM_OFFSET_AXI + 0x784C4;
-=======
-inline constexpr uint32_t ARC_CSM_OFFSET = 0x1FE80000;
-inline constexpr uint32_t ARC_CSM_MAILBOX_OFFSET = ARC_CSM_OFFSET + 0x783C4;
-inline constexpr uint32_t ARC_CSM_MAILBOX_SIZE_OFFSET = ARC_CSM_OFFSET + 0x784C4;
->>>>>>> eaf07fc2
+inline constexpr uint32_t ARC_CSM_OFFSET_AXI = 0x1FE80000;
+inline static constexpr uint64_t ARC_CSM_OFFSET_NOC = 0x810000000;
+
+inline constexpr uint32_t ARC_CSM_MAILBOX_OFFSET = ARC_CSM_OFFSET_AXI + 0x783C4;
+inline constexpr uint32_t ARC_CSM_MAILBOX_SIZE_OFFSET = ARC_CSM_OFFSET_AXI + 0x784C4;
 
 inline constexpr uint32_t TENSIX_SOFT_RESET_ADDR = 0xFFB121B0;
 
@@ -259,16 +253,10 @@
 
 inline constexpr uint32_t ARC_MSG_RESPONSE_OK_LIMIT = 240;
 
-<<<<<<< HEAD
-static const uint32_t SCRATCH_RAM_2 = ARC_RESET_UNIT_OFFSET + 0x408;
-static const uint32_t SCRATCH_RAM_10 = ARC_RESET_UNIT_OFFSET + 0x428;  // SPI buffer info
-static const uint32_t SCRATCH_RAM_12 = ARC_RESET_UNIT_OFFSET + 0x430;
-static const uint32_t SCRATCH_RAM_13 = ARC_RESET_UNIT_OFFSET + 0x434;
-=======
 inline constexpr uint32_t SCRATCH_RAM_2 = ARC_RESET_UNIT_OFFSET + 0x408;
+inline constexpr uint32_t SCRATCH_RAM_10 = ARC_RESET_UNIT_OFFSET + 0x428;  // SPI buffer info
 inline constexpr uint32_t SCRATCH_RAM_12 = ARC_RESET_UNIT_OFFSET + 0x430;
 inline constexpr uint32_t SCRATCH_RAM_13 = ARC_RESET_UNIT_OFFSET + 0x434;
->>>>>>> eaf07fc2
 
 inline constexpr uint32_t NIU_CFG_NOC0_BAR_ADDR = 0x1FD04100;
 inline constexpr uint32_t NIU_CFG_NOC1_BAR_ADDR = 0x1FD14100;
