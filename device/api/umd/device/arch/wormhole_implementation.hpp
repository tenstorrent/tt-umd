/*
 * SPDX-FileCopyrightText: (c) 2023 Tenstorrent Inc.
 *
 * SPDX-License-Identifier: Apache-2.0
 */

#pragma once

#include <array>
#include <cstdint>

#include "architecture_implementation.hpp"
#include "umd/device/types/tlb.hpp"
#include "umd/device/utils/common.hpp"

namespace tt::umd {

namespace wormhole {

// clang-format off
// See src/t6ifc/t6py/packages/tenstorrent/data/wormhole/pci/tlb.yaml
// local_offset: [ 0, 15,  0,  "36-bit address prefix, prepended to the 20 LSBs of issued address to form a 56-bit NOC address. The 1MB TLB #n corresponds to the 1MB MMIO range starting at (0x0 + N*0x100000)."]
// x_end       : [ 0, 21, 16,  "" ]
// y_end       : [ 0, 27, 22,  "" ]
// x_start     : [ 0, 33, 28,  "" ]
// y_start     : [ 0, 39, 34,  "" ]
// noc_sel:      [ 0, 40, 40,  "NOC select (1 = NOC1, 0 = NOC0)"]
// mcast:        [ 0, 41, 41,  "1 = multicast, 0 = unicast"]
// ordering:     [ 0, 43, 42,  "ordering mode (01 = strict (full AXI ordering), 00 = relaxed (no RAW hazard), 10 = posted (may have RAW hazard)"]
// linked:       [ 0, 44, 44,  "linked"]
// clang-format on
inline constexpr auto TLB_1M_OFFSET = tlb_offsets{
    .local_offset = 0,
    .x_end = 16,
    .y_end = 22,
    .x_start = 28,
    .y_start = 34,
    .noc_sel = 40,
    .mcast = 41,
    .ordering = 42,
    .linked = 44,
    .static_vc = 45,
    .static_vc_end = 46};

// clang-format off
// local_offset: [ 0, 14,  0,  "35-bit address prefix, prepended to the 21 LSBs of issued address to form a 56-bit NOC address. The 2MB TLB #n corresponds to the 2MB MMIO range starting at (0x9C00000 + N*0x200000)."]
// x_end       : [ 0, 20, 15,  "" ]
// y_end       : [ 0, 26, 21,  "" ]
// x_start     : [ 0, 32, 27,  "" ]
// y_start     : [ 0, 38, 33,  "" ]
// noc_sel:      [ 0, 39, 39,  "NOC select (1 = NOC1, 0 = NOC0)"]
// mcast:        [ 0, 40, 40,  "1 = multicast, 0 = unicast"]
// ordering:     [ 0, 42, 41,  "ordering mode (01 = strict (full AXI ordering), 00 = relaxed (no RAW hazard), 10 = posted (may have RAW hazard)"]
// linked:       [ 0, 43, 43,  "linked"]
// clang-format on
inline constexpr auto TLB_2M_OFFSET = tlb_offsets{
    .local_offset = 0,
    .x_end = 15,
    .y_end = 21,
    .x_start = 27,
    .y_start = 33,
    .noc_sel = 39,
    .mcast = 40,
    .ordering = 41,
    .linked = 43,
    .static_vc = 44,
    .static_vc_end = 45};

// clang-format off
// local_offset: [ 0, 11,  0,  "32-bit address prefix, prepended to the 24 LSBs of issued address to form a 56-bit NOC address. The 16MB TLB #n corresponds to the 16MB MMIO range starting at (0xB000000 + N*0x1000000)."]
// x_end       : [ 0, 17, 12,  "" ]
// y_end       : [ 0, 23, 18,  "" ]
// x_start     : [ 0, 29, 24,  "" ]
// y_start     : [ 0, 35, 30,  "" ]
// noc_sel:      [ 0, 36, 36,  "NOC select (1 = NOC1, 0 = NOC0)"]
// mcast:        [ 0, 37, 37,  "1 = multicast, 0 = unicast"]
// ordering:     [ 0, 39, 38,  "ordering mode (01 = strict (full AXI ordering), 00 = relaxed (no RAW hazard), 10 = posted (may have RAW hazard)"]
// linked:       [ 0, 40, 40,  "linked"]
// clang-format on
inline constexpr auto TLB_16M_OFFSET = tlb_offsets{
    .local_offset = 0,
    .x_end = 12,
    .y_end = 18,
    .x_start = 24,
    .y_start = 30,
    .noc_sel = 36,
    .mcast = 37,
    .ordering = 38,
    .linked = 40,
    .static_vc = 41,
    .static_vc_end = 42};

enum class arc_message_type {
    NOP = 0x11,  // Do nothing
    GET_SPI_DUMP_ADDR = 0x29,
    SPI_READ = 0x2A,
    SPI_WRITE = 0x2B,
    GET_SMBUS_TELEMETRY_ADDR = 0x2C,
    GET_AICLK = 0x34,
    ARC_GO_BUSY = 0x52,
    ARC_GO_SHORT_IDLE = 0x53,
    ARC_GO_LONG_IDLE = 0x54,
    ARC_GET_HARVESTING = 0x57,
    SET_ETH_DRAM_TRAINED_STATUS = 0x58,
    TEST = 0x90,
    SETUP_IATU_FOR_PEER_TO_PEER = 0x97,
    DEASSERT_RISCV_RESET = 0xba
};

// DEVICE_DATA
inline constexpr tt_xy_pair GRID_SIZE = {10, 12};
// Vectors for mapping NOC0 x and y coordinates to NOC1 x and y coordinates.
// NOC0_X_TO_NOC1_X[noc0_x] is the NOC1 x coordinate corresponding to NOC0 x coordinate noc0_x.
// NOC0_Y_TO_NOC1_Y[noc0_y] is the NOC1 y coordinate corresponding to NOC0 y coordinate noc0_y.
static const std::vector<uint32_t> NOC0_X_TO_NOC1_X = {9, 8, 7, 6, 5, 4, 3, 2, 1, 0};
static const std::vector<uint32_t> NOC0_Y_TO_NOC1_Y = {11, 10, 9, 8, 7, 6, 5, 4, 3, 2, 1, 0};
inline constexpr tt_xy_pair TENSIX_GRID_SIZE = {8, 10};
// clang-format off
static const std::vector<tt_xy_pair> TENSIX_CORES_NOC0 = {
    {1, 1},   {2, 1},  {3, 1},  {4, 1},  {6, 1},  {7, 1},  {8, 1},  {9, 1},
    {1, 2},   {2, 2},  {3, 2},  {4, 2},  {6, 2},  {7, 2},  {8, 2},  {9, 2},
    {1, 3},   {2, 3},  {3, 3},  {4, 3},  {6, 3},  {7, 3},  {8, 3},  {9, 3},
    {1, 4},   {2, 4},  {3, 4},  {4, 4},  {6, 4},  {7, 4},  {8, 4},  {9, 4},
    {1, 5},   {2, 5},  {3, 5},  {4, 5},  {6, 5},  {7, 5},  {8, 5},  {9, 5},
    {1, 7},   {2, 7},  {3, 7},  {4, 7},  {6, 7},  {7, 7},  {8, 7},  {9, 7},
    {1, 8},   {2, 8},  {3, 8},  {4, 8},  {6, 8},  {7, 8},  {8, 8},  {9, 8},
    {1, 9},   {2, 9},  {3, 9},  {4, 9},  {6, 9},  {7, 9},  {8, 9},  {9, 9},
    {1, 10}, {2, 10}, {3, 10}, {4, 10}, {6, 10}, {7, 10}, {8, 10}, {9, 10},
    {1, 11}, {2, 11}, {3, 11}, {4, 11}, {6, 11}, {7, 11}, {8, 11}, {9, 11},
};
// clang-format on

inline constexpr std::size_t NUM_DRAM_BANKS = 6;
inline constexpr std::size_t NUM_NOC_PORTS_PER_DRAM_BANK = 3;
inline constexpr tt_xy_pair DRAM_GRID_SIZE = {NUM_DRAM_BANKS, NUM_NOC_PORTS_PER_DRAM_BANK};
// clang-format off
static const std::vector<std::vector<tt_xy_pair>> DRAM_CORES_NOC0 = {
    {{0, 0}, {0, 1}, {0, 11}},
    {{0, 5}, {0, 6},  {0, 7}},
    {{5, 0}, {5, 1}, {5, 11}},
    {{5, 2}, {5, 9}, {5, 10}},
    {{5, 3}, {5, 4},  {5, 8}},
    {{5, 5}, {5, 6},  {5, 7}}};
// clang-format on
// TODO: DRAM locations should be deleted. We keep it for compatibility with
// the existing code in clients which rely on DRAM_LOCATIONS.
static const std::vector<tt_xy_pair> DRAM_LOCATIONS = flatten_vector(DRAM_CORES_NOC0);

inline constexpr size_t NUM_ETH_CHANNELS = 16;
static const std::vector<tt_xy_pair> ETH_CORES_NOC0 = {
    {{9, 0},
     {1, 0},
     {8, 0},
     {2, 0},
     {7, 0},
     {3, 0},
     {6, 0},
     {4, 0},
     {9, 6},
     {1, 6},
     {8, 6},
     {2, 6},
     {7, 6},
     {3, 6},
     {6, 6},
     {4, 6}}};
static const std::vector<tt_xy_pair> ETH_LOCATIONS = ETH_CORES_NOC0;

inline constexpr tt_xy_pair ARC_GRID_SIZE = {1, 1};
static const std::vector<tt_xy_pair> ARC_CORES_NOC0 = {{0, 10}};
static const std::vector<tt_xy_pair> ARC_LOCATIONS = ARC_CORES_NOC0;

inline constexpr tt_xy_pair PCIE_GRID_SIZE = {1, 1};
static const std::vector<tt_xy_pair> PCIE_CORES_NOC0 = {{{0, 3}}};
static const std::vector<tt_xy_pair> PCI_LOCATIONS = PCIE_CORES_NOC0;

static const std::vector<tt_xy_pair> ROUTER_CORES_NOC0 = {{0, 2}, {0, 4}, {0, 8}, {0, 9}};

static const std::vector<tt_xy_pair> SECURITY_CORES_NOC0 = {};
static const std::vector<tt_xy_pair> L2CPU_CORES_NOC0 = {};

// Return to std::array instead of std::vector once we get std::span support in C++20
static const std::vector<uint32_t> T6_X_LOCATIONS = {1, 2, 3, 4, 6, 7, 8, 9};
static const std::vector<uint32_t> T6_Y_LOCATIONS = {1, 2, 3, 4, 5, 7, 8, 9, 10, 11};
static const std::vector<uint32_t> HARVESTING_NOC_LOCATIONS = {11, 1, 10, 2, 9, 3, 8, 4, 7, 5};
static const std::vector<uint32_t> LOGICAL_HARVESTING_LAYOUT = {1, 3, 5, 7, 9, 8, 6, 4, 2, 0};

inline constexpr uint32_t STATIC_TLB_SIZE = 1024 * 1024;

inline constexpr xy_pair BROADCAST_LOCATION = {0, 0};
inline constexpr uint32_t BROADCAST_TLB_INDEX = 0;
inline constexpr uint32_t STATIC_TLB_CFG_ADDR = 0x1fc00000;
inline constexpr uint32_t TLB_CFG_REG_SIZE_BYTES = 8;

inline constexpr uint32_t TLB_COUNT_1M = 156;
inline constexpr uint32_t TLB_COUNT_2M = 10;
inline constexpr uint32_t TLB_COUNT_16M = 20;

inline constexpr uint32_t TLB_BASE_1M = 0;
inline constexpr uint32_t TLB_BASE_2M = TLB_COUNT_1M * (1 << 20);
inline constexpr uint32_t TLB_BASE_16M = TLB_BASE_2M + TLB_COUNT_2M * (1 << 21);

inline constexpr uint32_t TLB_BASE_INDEX_1M = 0;
inline constexpr uint32_t TLB_BASE_INDEX_2M = TLB_COUNT_1M;
inline constexpr uint32_t TLB_BASE_INDEX_16M = TLB_BASE_INDEX_2M + TLB_COUNT_2M;

inline constexpr uint32_t DYNAMIC_TLB_COUNT = 16;

inline constexpr uint32_t DYNAMIC_TLB_16M_SIZE = 16 * 1024 * 1024;
inline constexpr uint32_t DYNAMIC_TLB_16M_CFG_ADDR =
    STATIC_TLB_CFG_ADDR + (TLB_BASE_INDEX_16M * TLB_CFG_REG_SIZE_BYTES);
inline constexpr uint32_t DYNAMIC_TLB_16M_BASE = TLB_BASE_16M;

inline constexpr uint32_t DYNAMIC_TLB_2M_SIZE = 2 * 1024 * 1024;
inline constexpr uint32_t DYNAMIC_TLB_2M_CFG_ADDR = STATIC_TLB_CFG_ADDR + (TLB_BASE_INDEX_2M * TLB_CFG_REG_SIZE_BYTES);
inline constexpr uint32_t DYNAMIC_TLB_2M_BASE = TLB_BASE_2M;

inline constexpr uint32_t DYNAMIC_TLB_1M_SIZE = 1 * 1024 * 1024;
inline constexpr uint32_t DYNAMIC_TLB_1M_CFG_ADDR = STATIC_TLB_CFG_ADDR + (TLB_BASE_INDEX_1M * TLB_CFG_REG_SIZE_BYTES);
inline constexpr uint32_t DYNAMIC_TLB_1M_BASE = TLB_BASE_1M;

// MEM_*_TLB are for dynamic read/writes to memory, either 16MB (large read/writes) or 2MB (polling). REG_TLB for
// dynamic writes to registers.   They are aligned with the kernel driver's WC/UC split.  But kernel driver uses
// different TLB's for these.
inline constexpr unsigned int REG_TLB = TLB_BASE_INDEX_16M + 18;
inline constexpr unsigned int MEM_LARGE_WRITE_TLB = TLB_BASE_INDEX_16M + 17;
inline constexpr unsigned int MEM_LARGE_READ_TLB = TLB_BASE_INDEX_16M + 0;
inline constexpr unsigned int MEM_SMALL_READ_WRITE_TLB = TLB_BASE_INDEX_2M + 1;
inline constexpr uint32_t DYNAMIC_TLB_BASE_INDEX = MEM_LARGE_READ_TLB + 1;
inline constexpr uint32_t INTERNAL_TLB_INDEX = DYNAMIC_TLB_BASE_INDEX + DYNAMIC_TLB_COUNT;  // pcie_write_xy and similar
inline constexpr uint32_t DRAM_CHANNEL_0_X = 0;
inline constexpr uint32_t DRAM_CHANNEL_0_Y = 0;
inline constexpr uint32_t DRAM_CHANNEL_0_PEER2PEER_REGION_START = 0x30000000;  // This is the last 256MB of DRAM

inline constexpr uint32_t GRID_SIZE_X = 10;
inline constexpr uint32_t GRID_SIZE_Y = 12;

inline constexpr uint32_t ARC_MSG_COMMON_PREFIX = 0xAA00;

inline constexpr uint32_t ARC_APB_BAR0_XBAR_OFFSET_START = 0x1FF00000;
inline constexpr uint32_t ARC_APB_BAR0_XBAR_OFFSET_END = 0x1FFFFFFF;

<<<<<<< HEAD
static constexpr uint32_t ARC_CSM_OFFSET_AXI = 0x1FE80000;
static constexpr uint64_t ARC_CSM_OFFSET_NOC = 0x810000000;

static constexpr uint32_t ARC_CSM_MAILBOX_OFFSET = 0x1FEF83C4;
static constexpr uint32_t ARC_CSM_MAILBOX_SIZE_OFFSET = 0x1FEF84C4;
=======
inline constexpr uint32_t ARC_CSM_MAILBOX_OFFSET = 0x1FEF83C4;
inline constexpr uint32_t ARC_CSM_MAILBOX_SIZE_OFFSET = 0x1FEF84C4;
>>>>>>> eaf07fc2

inline constexpr uint32_t TENSIX_SOFT_RESET_ADDR = 0xFFB121B0;

inline constexpr uint32_t RISCV_DEBUG_REG_DBG_BUS_CNTL_REG = 0xFFB12000 + 0x54;

inline constexpr uint32_t ARC_SCRATCH_6_OFFSET = 0x1FF30078;

inline constexpr uint32_t ARC_RESET_UNIT_OFFSET = 0x30000;
inline constexpr uint32_t ARC_RESET_SCRATCH_OFFSET = ARC_RESET_UNIT_OFFSET + 0x60;
inline constexpr uint32_t ARC_RESET_SCRATCH_2_OFFSET = ARC_RESET_SCRATCH_OFFSET + 0x8;
inline constexpr uint32_t ARC_RESET_SCRATCH_RES0_OFFSET = ARC_RESET_SCRATCH_OFFSET + 0xC;
inline constexpr uint32_t ARC_RESET_SCRATCH_RES1_OFFSET = ARC_RESET_SCRATCH_OFFSET + 0x10;
inline constexpr uint32_t ARC_RESET_SCRATCH_STATUS_OFFSET = ARC_RESET_SCRATCH_OFFSET + 0x14;
inline constexpr uint32_t ARC_RESET_REFCLK_LOW_OFFSET = ARC_RESET_UNIT_OFFSET + 0xE0;
inline constexpr uint32_t ARC_RESET_REFCLK_HIGH_OFFSET = ARC_RESET_UNIT_OFFSET + 0xE4;
inline constexpr uint32_t ARC_RESET_ARC_MISC_CNTL_OFFSET = ARC_RESET_UNIT_OFFSET + 0x0100;

inline constexpr uint32_t ARC_XBAR_ADDRESS_END = 0xFFFFFFFF;

inline constexpr uint64_t ARC_NOC_XBAR_ADDRESS_START = 0x880000000;
inline constexpr uint64_t ARC_NOC_XBAR_ADDRESS_END = 0x8FFFFFFFF;

inline constexpr uint64_t ARC_RESET_SCRATCH_ADDR = 0x880030060;
inline constexpr uint64_t ARC_RESET_MISC_CNTL_ADDR = 0x880030100;

inline constexpr uint32_t AICLK_BUSY_VAL = 1000;
inline constexpr uint32_t AICLK_IDLE_VAL = 500;

inline constexpr uint32_t TENSIX_L1_SIZE = 1499136;
inline constexpr uint32_t ETH_L1_SIZE = 262144;
inline constexpr uint64_t DRAM_BANK_SIZE = 2147483648;

constexpr std::array<std::pair<CoreType, uint64_t>, 6> NOC0_CONTROL_REG_ADDR_BASE_MAP = {
    {{CoreType::TENSIX, 0xFFB20000},
     {CoreType::ETH, 0xFFB20000},
     {CoreType::DRAM, 0x100080000},
     {CoreType::PCIE, 0xFFFB20000},
     {CoreType::ARC, 0xFFFB20000},
     {CoreType::ROUTER_ONLY, 0xFFB20000}}};
constexpr std::array<std::pair<CoreType, uint64_t>, 6> NOC1_CONTROL_REG_ADDR_BASE_MAP = {
    {{CoreType::TENSIX, 0xFFB30000},
     {CoreType::ETH, 0xFFB30000},
     {CoreType::DRAM, 0x100088000},
     {CoreType::PCIE, 0xFFFB30000},
     {CoreType::ARC, 0xFFFB30000},
     {CoreType::ROUTER_ONLY, 0xFFB20000}}};
inline constexpr uint64_t NOC_NODE_ID_OFFSET = 0x2C;

inline constexpr uint64_t ARC_NOC_RESET_UNIT_BASE_ADDR = 0x880030000;
// Offset of NOC node id registers on ARC core which are
// used to store telemetry addresses, not used for NOC routing.
inline constexpr uint64_t NOC_NODEID_X_0 = 0x1D0;
inline constexpr uint64_t NOC_NODEID_Y_0 = 0x1D4;

inline constexpr size_t tensix_translated_coordinate_start_x = 18;
inline constexpr size_t tensix_translated_coordinate_start_y = 18;

inline constexpr size_t eth_translated_coordinate_start_x = 18;
inline constexpr size_t eth_translated_coordinate_start_y = 16;

// Constants related to bits in the soft reset register
inline constexpr uint32_t SOFT_RESET_BRISC = 1 << 11;
inline constexpr uint32_t SOFT_RESET_TRISC0 = 1 << 12;
inline constexpr uint32_t SOFT_RESET_TRISC1 = 1 << 13;
inline constexpr uint32_t SOFT_RESET_TRISC2 = 1 << 14;
inline constexpr uint32_t SOFT_RESET_NCRISC = 1 << 18;
inline constexpr uint32_t SOFT_RESET_STAGGERED_START = 1 << 31;

static const uint32_t SPI_PAGE_ERASE_SIZE = 0x1000;
static const uint32_t SPI_ROM_SIZE = 1 << 24;
static const uint32_t ARC_SPI_CHUNK_SIZE = SPI_PAGE_ERASE_SIZE;
}  // namespace wormhole

class wormhole_implementation : public architecture_implementation {
public:
    tt::ARCH get_architecture() const override { return tt::ARCH::WORMHOLE_B0; }

    uint32_t get_arc_message_arc_get_harvesting() const override {
        return static_cast<uint32_t>(wormhole::arc_message_type::ARC_GET_HARVESTING);
    }

    uint32_t get_arc_message_arc_go_busy() const override {
        return static_cast<uint32_t>(wormhole::arc_message_type::ARC_GO_BUSY);
    }

    uint32_t get_arc_message_arc_go_long_idle() const override {
        return static_cast<uint32_t>(wormhole::arc_message_type::ARC_GO_LONG_IDLE);
    }

    uint32_t get_arc_message_arc_go_short_idle() const override {
        return static_cast<uint32_t>(wormhole::arc_message_type::ARC_GO_SHORT_IDLE);
    }

    uint32_t get_arc_message_deassert_riscv_reset() const override {
        return static_cast<uint32_t>(wormhole::arc_message_type::DEASSERT_RISCV_RESET);
    }

    uint32_t get_arc_message_get_aiclk() const override {
        return static_cast<uint32_t>(wormhole::arc_message_type::GET_AICLK);
    }

    uint32_t get_arc_message_setup_iatu_for_peer_to_peer() const override {
        return static_cast<uint32_t>(wormhole::arc_message_type::SETUP_IATU_FOR_PEER_TO_PEER);
    }

    uint32_t get_arc_message_test() const override { return static_cast<uint32_t>(wormhole::arc_message_type::TEST); }

    uint32_t get_arc_csm_mailbox_offset() const override { return wormhole::ARC_CSM_MAILBOX_OFFSET; }

    uint32_t get_arc_axi_apb_peripheral_offset() const override { return wormhole::ARC_APB_BAR0_XBAR_OFFSET_START; }

    uint32_t get_arc_reset_arc_misc_cntl_offset() const override { return wormhole::ARC_RESET_ARC_MISC_CNTL_OFFSET; }

    uint32_t get_arc_reset_scratch_offset() const override { return wormhole::ARC_RESET_SCRATCH_OFFSET; }

    uint32_t get_arc_reset_scratch_2_offset() const override { return wormhole::ARC_RESET_SCRATCH_2_OFFSET; }

    uint32_t get_arc_reset_unit_refclk_low_offset() const override { return wormhole::ARC_RESET_REFCLK_LOW_OFFSET; }

    uint32_t get_arc_reset_unit_refclk_high_offset() const override { return wormhole::ARC_RESET_REFCLK_HIGH_OFFSET; }

    uint32_t get_dram_channel_0_peer2peer_region_start() const override {
        return wormhole::DRAM_CHANNEL_0_PEER2PEER_REGION_START;
    }

    uint32_t get_dram_channel_0_x() const override { return wormhole::DRAM_CHANNEL_0_X; }

    uint32_t get_dram_channel_0_y() const override { return wormhole::DRAM_CHANNEL_0_Y; }

    uint32_t get_dram_banks_number() const override { return wormhole::NUM_DRAM_BANKS; }

    uint32_t get_broadcast_tlb_index() const override { return wormhole::BROADCAST_TLB_INDEX; }

    uint32_t get_dynamic_tlb_2m_base() const override { return wormhole::DYNAMIC_TLB_2M_BASE; }

    uint32_t get_dynamic_tlb_2m_size() const override { return wormhole::DYNAMIC_TLB_2M_SIZE; }

    uint32_t get_dynamic_tlb_16m_base() const override { return wormhole::DYNAMIC_TLB_16M_BASE; }

    uint32_t get_dynamic_tlb_16m_size() const override { return wormhole::DYNAMIC_TLB_16M_SIZE; }

    uint32_t get_dynamic_tlb_16m_cfg_addr() const override { return wormhole::DYNAMIC_TLB_16M_CFG_ADDR; }

    uint32_t get_mem_large_read_tlb() const override { return wormhole::MEM_LARGE_READ_TLB; }

    uint32_t get_mem_large_write_tlb() const override { return wormhole::MEM_LARGE_WRITE_TLB; }

    uint32_t get_num_eth_channels() const override { return wormhole::NUM_ETH_CHANNELS; }

    uint32_t get_static_tlb_cfg_addr() const override { return wormhole::STATIC_TLB_CFG_ADDR; }

    uint32_t get_read_checking_offset() const override { return wormhole::ARC_SCRATCH_6_OFFSET; }

    uint32_t get_static_tlb_size() const override { return wormhole::STATIC_TLB_SIZE; }

    uint32_t get_reg_tlb() const override { return wormhole::REG_TLB; }

    uint32_t get_tlb_base_index_16m() const override { return wormhole::TLB_BASE_INDEX_16M; }

    uint32_t get_tensix_soft_reset_addr() const override { return wormhole::TENSIX_SOFT_RESET_ADDR; }

    uint32_t get_debug_reg_addr() const override { return wormhole::RISCV_DEBUG_REG_DBG_BUS_CNTL_REG; }

    uint32_t get_soft_reset_reg_value(tt::umd::RiscType risc_type) const override;

    tt::umd::RiscType get_soft_reset_risc_type(uint32_t soft_reset_reg_value) const override;

    uint32_t get_soft_reset_staggered_start() const override { return wormhole::SOFT_RESET_STAGGERED_START; }

    uint32_t get_grid_size_x() const override { return wormhole::GRID_SIZE_X; }

    uint32_t get_grid_size_y() const override { return wormhole::GRID_SIZE_Y; }

    uint32_t get_tlb_cfg_reg_size_bytes() const override { return wormhole::TLB_CFG_REG_SIZE_BYTES; }

    uint32_t get_small_read_write_tlb() const override { return wormhole::MEM_SMALL_READ_WRITE_TLB; }

    const std::vector<uint32_t>& get_harvesting_noc_locations() const override {
        return wormhole::HARVESTING_NOC_LOCATIONS;
    }

    const std::vector<uint32_t>& get_t6_x_locations() const override { return wormhole::T6_X_LOCATIONS; }

    const std::vector<uint32_t>& get_t6_y_locations() const override { return wormhole::T6_Y_LOCATIONS; }

    const std::vector<std::vector<tt_xy_pair>>& get_dram_cores_noc0() const override {
        return wormhole::DRAM_CORES_NOC0;
    };

    std::pair<uint32_t, uint32_t> get_tlb_1m_base_and_count() const override {
        return {wormhole::TLB_BASE_1M, wormhole::TLB_COUNT_1M};
    }

    std::pair<uint32_t, uint32_t> get_tlb_2m_base_and_count() const override {
        return {wormhole::TLB_BASE_2M, wormhole::TLB_COUNT_2M};
    }

    std::pair<uint32_t, uint32_t> get_tlb_16m_base_and_count() const override {
        return {wormhole::TLB_BASE_16M, wormhole::TLB_COUNT_16M};
    }

    std::pair<uint32_t, uint32_t> get_tlb_4g_base_and_count() const override { return {0, 0}; }

    std::tuple<xy_pair, xy_pair> multicast_workaround(xy_pair start, xy_pair end) const override;
    tlb_configuration get_tlb_configuration(uint32_t tlb_index) const override;

    DeviceL1AddressParams get_l1_address_params() const override;
    DriverHostAddressParams get_host_address_params() const override;
    DriverEthInterfaceParams get_eth_interface_params() const override;
    DriverNocParams get_noc_params() const override;

    virtual uint64_t get_noc_node_id_offset() const override { return wormhole::NOC_NODE_ID_OFFSET; }

    uint64_t get_noc_reg_base(const CoreType core_type, const uint32_t noc, const uint32_t noc_port = 0) const override;
};

}  // namespace tt::umd<|MERGE_RESOLUTION|>--- conflicted
+++ resolved
@@ -240,16 +240,11 @@
 inline constexpr uint32_t ARC_APB_BAR0_XBAR_OFFSET_START = 0x1FF00000;
 inline constexpr uint32_t ARC_APB_BAR0_XBAR_OFFSET_END = 0x1FFFFFFF;
 
-<<<<<<< HEAD
-static constexpr uint32_t ARC_CSM_OFFSET_AXI = 0x1FE80000;
-static constexpr uint64_t ARC_CSM_OFFSET_NOC = 0x810000000;
-
-static constexpr uint32_t ARC_CSM_MAILBOX_OFFSET = 0x1FEF83C4;
-static constexpr uint32_t ARC_CSM_MAILBOX_SIZE_OFFSET = 0x1FEF84C4;
-=======
+inline constexpr uint32_t ARC_CSM_OFFSET_AXI = 0x1FE80000;
+inline constexpr uint64_t ARC_CSM_OFFSET_NOC = 0x810000000;
+
 inline constexpr uint32_t ARC_CSM_MAILBOX_OFFSET = 0x1FEF83C4;
 inline constexpr uint32_t ARC_CSM_MAILBOX_SIZE_OFFSET = 0x1FEF84C4;
->>>>>>> eaf07fc2
 
 inline constexpr uint32_t TENSIX_SOFT_RESET_ADDR = 0xFFB121B0;
 
