--- conflicted
+++ resolved
@@ -58,13 +58,11 @@
 
     virtual void wait_for_non_mmio_flush();
 
-<<<<<<< HEAD
-    virtual void send_tensix_risc_reset(tt_xy_pair core, const TensixSoftResetOptions& soft_resets);
-=======
     virtual void l1_membar(const std::unordered_set<tt::umd::CoreCoord>& cores = {}) = 0;
     virtual void dram_membar(const std::unordered_set<tt::umd::CoreCoord>& cores = {}) = 0;
     virtual void dram_membar(const std::unordered_set<uint32_t>& channels = {}) = 0;
->>>>>>> fd7927b1
+
+    virtual void send_tensix_risc_reset(tt_xy_pair core, const TensixSoftResetOptions& soft_resets);
 
     // TODO: To be removed once all usages are moved inside local chip.
     virtual std::unique_lock<RobustMutex> acquire_mutex(std::string mutex_name, int pci_device_id);
