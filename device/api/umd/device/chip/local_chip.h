/*
 * SPDX-FileCopyrightText: (c) 2024 Tenstorrent Inc.
 *
 * SPDX-License-Identifier: Apache-2.0
 */

#pragma once

#include "umd/device/chip/chip.h"
#include "umd/device/chip_helpers/sysmem_manager.h"
#include "umd/device/chip_helpers/tlb_manager.h"
#include "umd/device/remote_communication.h"

namespace tt::umd {

class LocalChip : public Chip {
public:
    // In some of the constructor implementations, we want to create TTDevice objects and then use them to obtain the
    // necessary information needed for soc descriptor construction. Due to this inverse member initialization order, we
    // cannot have simple constructors as they require the base class to be constructed first.
<<<<<<< HEAD
    static std::unique_ptr<LocalChip> create(int pci_device_id, int num_host_mem_channels = 0);
    static std::unique_ptr<LocalChip> create(int pci_device_id, std::string sdesc_path, int num_host_mem_channels = 0);
=======
    static std::unique_ptr<LocalChip> create(
        int pci_device_id, std::string sdesc_path = "", int num_host_mem_channels = 0);
>>>>>>> d4b3772b
    static std::unique_ptr<LocalChip> create(
        int pci_device_id, tt_SocDescriptor soc_descriptor, int num_host_mem_channels = 0);

    ~LocalChip();

    bool is_mmio_capable() const override;

    void start_device() override;
    void close_device() override;

    TTDevice* get_tt_device() override;
    SysmemManager* get_sysmem_manager() override;
    TLBManager* get_tlb_manager() override;

    void set_remote_transfer_ethernet_cores(const std::unordered_set<CoreCoord>& cores) override;
    void set_remote_transfer_ethernet_cores(const std::set<uint32_t>& channels) override;

    int get_num_host_channels() override;
    int get_host_channel_size(std::uint32_t channel) override;
    void write_to_sysmem(uint16_t channel, const void* src, uint64_t sysmem_dest, uint32_t size) override;
    void read_from_sysmem(uint16_t channel, void* dest, uint64_t sysmem_src, uint32_t size) override;

    void write_to_device(CoreCoord core, const void* src, uint64_t l1_dest, uint32_t size) override;
    void read_from_device(CoreCoord core, void* dest, uint64_t l1_src, uint32_t size) override;
    void write_to_device_reg(CoreCoord core, const void* src, uint64_t reg_dest, uint32_t size) override;
    void read_from_device_reg(CoreCoord core, void* dest, uint64_t reg_src, uint32_t size) override;

    void dma_write_to_device(const void* src, size_t size, CoreCoord core, uint64_t addr) override;
    void dma_read_from_device(void* dst, size_t size, CoreCoord core, uint64_t addr) override;

    std::function<void(uint32_t, uint32_t, const uint8_t*)> get_fast_pcie_static_tlb_write_callable() override;

    void ethernet_broadcast_write(
        const void* src, uint64_t core_dest, uint32_t size, std::vector<int> broadcast_header);

    void wait_for_non_mmio_flush() override;
    void set_flush_non_mmio(bool flush_non_mmio);
    bool get_flush_non_mmio() const;

    void l1_membar(const std::unordered_set<CoreCoord>& cores = {}) override;
    void dram_membar(const std::unordered_set<CoreCoord>& cores = {}) override;
    void dram_membar(const std::unordered_set<uint32_t>& channels = {}) override;

    void deassert_risc_resets() override;
    void set_power_state(tt_DevicePowerState state) override;
    int get_clock() override;
    int get_numa_node() override;

    std::unique_lock<RobustMutex> acquire_mutex(std::string mutex_name, int pci_device_id);
    std::unique_lock<RobustMutex> acquire_mutex(MutexType mutex_type, int pci_device_id);

private:
    LocalChip(tt_SocDescriptor soc_descriptor, std::unique_ptr<TTDevice> tt_device, int num_host_mem_channels = 0);

    std::unique_ptr<TLBManager> tlb_manager_;
    std::unique_ptr<SysmemManager> sysmem_manager_;
    LockManager lock_manager_;
    // Used only for ethernet broadcast to all remote chips.
    std::unique_ptr<RemoteCommunication> remote_communication_;

    bool flush_non_mmio_ = false;

    void initialize_tlb_manager();
    void initialize_default_chip_mutexes();
    void initialize_membars();

    void check_pcie_device_initialized();
    int test_setup_interface();
    void init_pcie_iatus();

    void set_membar_flag(
        const std::vector<CoreCoord>& cores, const uint32_t barrier_value, const uint32_t barrier_addr);
    void insert_host_to_device_barrier(const std::vector<CoreCoord>& cores, const uint32_t barrier_addr);

    std::unique_ptr<TTDevice> tt_device_ = nullptr;
};
}  // namespace tt::umd<|MERGE_RESOLUTION|>--- conflicted
+++ resolved
@@ -18,13 +18,8 @@
     // In some of the constructor implementations, we want to create TTDevice objects and then use them to obtain the
     // necessary information needed for soc descriptor construction. Due to this inverse member initialization order, we
     // cannot have simple constructors as they require the base class to be constructed first.
-<<<<<<< HEAD
-    static std::unique_ptr<LocalChip> create(int pci_device_id, int num_host_mem_channels = 0);
-    static std::unique_ptr<LocalChip> create(int pci_device_id, std::string sdesc_path, int num_host_mem_channels = 0);
-=======
     static std::unique_ptr<LocalChip> create(
         int pci_device_id, std::string sdesc_path = "", int num_host_mem_channels = 0);
->>>>>>> d4b3772b
     static std::unique_ptr<LocalChip> create(
         int pci_device_id, tt_SocDescriptor soc_descriptor, int num_host_mem_channels = 0);
 
