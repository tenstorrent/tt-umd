--- conflicted
+++ resolved
@@ -78,18 +78,10 @@
     // Used only for ethernet broadcast to all remote chips.
     std::unique_ptr<RemoteCommunication> remote_communication_;
 
-<<<<<<< HEAD
     // unique_lock is RAII, so if this member holds an object, the RobustMutex is locked, if it is empty, the
     // RobustMutex is unlocked.
     std::optional<std::unique_lock<RobustMutex>> chip_started_lock_;
 
-    std::vector<CoreCoord> remote_transfer_eth_cores_;
-    int active_eth_core_idx = 0;
-    bool flush_non_mmio_ = false;
-
-    void initialize_local_chip();
-=======
->>>>>>> b3f1492a
     void initialize_tlb_manager();
     void initialize_default_chip_mutexes();
     void initialize_membars();
