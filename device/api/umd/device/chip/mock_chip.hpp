--- conflicted
+++ resolved
@@ -35,20 +35,11 @@
 
     int arc_msg(
         uint32_t msg_code,
-<<<<<<< HEAD
-        bool wait_for_done,
+        bool wait_for_done = true,
         const std::vector<uint32_t>& args,
-        uint32_t timeout_ms,
-        uint32_t* return_3,
-        uint32_t* return_4) override;
-=======
-        bool wait_for_done = true,
-        uint32_t arg0 = 0,
-        uint32_t arg1 = 0,
         const std::chrono::milliseconds timeout_ms = timeout::ARC_MESSAGE_TIMEOUT,
         uint32_t* return_3 = nullptr,
         uint32_t* return_4 = nullptr) override;
->>>>>>> fe306611
 
     void wait_for_non_mmio_flush() override;
     void l1_membar(const std::unordered_set<CoreCoord>& cores = {}) override;
