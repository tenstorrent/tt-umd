/*
 * SPDX-FileCopyrightText: (c) 2024 Tenstorrent Inc.
 *
 * SPDX-License-Identifier: Apache-2.0
 */

#pragma once

#include "umd/device/chip/chip.h"
#include "umd/device/remote_communication.h"
#include "umd/device/tt_device/remote_wormhole_tt_device.h"

namespace tt::umd {
class LocalChip;

class RemoteChip : public Chip {
public:
<<<<<<< HEAD
    static std::unique_ptr<RemoteChip> create(LocalChip* local_chip, eth_coord_t target_eth_coord);
    static std::unique_ptr<RemoteChip> create(
        LocalChip* local_chip, eth_coord_t target_eth_coord, std::string sdesc_path);
    static std::unique_ptr<RemoteChip> create(
        LocalChip* local_chip, eth_coord_t target_eth_coord, tt_SocDescriptor soc_descriptor);
=======
    static std::unique_ptr<RemoteChip> create(
        LocalChip* local_chip,
        eth_coord_t target_eth_coord,
        std::unordered_set<CoreCoord>& remote_transfer_eth_cores,
        std::string sdesc_path = "");
    static std::unique_ptr<RemoteChip> create(
        LocalChip* local_chip,
        eth_coord_t target_eth_coord,
        std::unordered_set<CoreCoord>& remote_transfer_eth_cores,
        tt_SocDescriptor soc_descriptor);
>>>>>>> d4b3772b

    bool is_mmio_capable() const override;

    void start_device() override;
    void close_device() override;

    TTDevice* get_tt_device() override;
    SysmemManager* get_sysmem_manager() override;
    TLBManager* get_tlb_manager() override;

    void set_remote_transfer_ethernet_cores(const std::unordered_set<CoreCoord>& cores) override;
    void set_remote_transfer_ethernet_cores(const std::set<uint32_t>& channels) override;
    int get_num_host_channels() override;
    int get_host_channel_size(std::uint32_t channel) override;
    void write_to_sysmem(uint16_t channel, const void* src, uint64_t sysmem_dest, uint32_t size) override;
    void read_from_sysmem(uint16_t channel, void* dest, uint64_t sysmem_src, uint32_t size) override;

    void write_to_device(CoreCoord core, const void* src, uint64_t l1_dest, uint32_t size) override;
    void read_from_device(CoreCoord core, void* dest, uint64_t l1_src, uint32_t size) override;
    void write_to_device_reg(CoreCoord core, const void* src, uint64_t reg_dest, uint32_t size) override;
    void read_from_device_reg(CoreCoord core, void* dest, uint64_t reg_src, uint32_t size) override;
    void dma_write_to_device(const void* src, size_t size, CoreCoord core, uint64_t addr) override;
    void dma_read_from_device(void* dst, size_t size, CoreCoord core, uint64_t addr) override;

    std::function<void(uint32_t, uint32_t, const uint8_t*)> get_fast_pcie_static_tlb_write_callable() override;

    void wait_for_non_mmio_flush() override;

    void l1_membar(const std::unordered_set<CoreCoord>& cores = {}) override;
    void dram_membar(const std::unordered_set<CoreCoord>& cores = {}) override;
    void dram_membar(const std::unordered_set<uint32_t>& channels = {}) override;

    void deassert_risc_resets() override;
    void set_power_state(tt_DevicePowerState state) override;
    int get_clock() override;
    int get_numa_node() override;

private:
    RemoteChip(
        tt_SocDescriptor soc_descriptor,
        LocalChip* local_chip,
        std::unique_ptr<RemoteWormholeTTDevice> remote_tt_device);

    LocalChip* local_chip_;
    RemoteCommunication* remote_communication_;

    std::unique_ptr<TTDevice> tt_device_ = nullptr;
};
}  // namespace tt::umd<|MERGE_RESOLUTION|>--- conflicted
+++ resolved
@@ -15,13 +15,6 @@
 
 class RemoteChip : public Chip {
 public:
-<<<<<<< HEAD
-    static std::unique_ptr<RemoteChip> create(LocalChip* local_chip, eth_coord_t target_eth_coord);
-    static std::unique_ptr<RemoteChip> create(
-        LocalChip* local_chip, eth_coord_t target_eth_coord, std::string sdesc_path);
-    static std::unique_ptr<RemoteChip> create(
-        LocalChip* local_chip, eth_coord_t target_eth_coord, tt_SocDescriptor soc_descriptor);
-=======
     static std::unique_ptr<RemoteChip> create(
         LocalChip* local_chip,
         eth_coord_t target_eth_coord,
@@ -32,7 +25,6 @@
         eth_coord_t target_eth_coord,
         std::unordered_set<CoreCoord>& remote_transfer_eth_cores,
         tt_SocDescriptor soc_descriptor);
->>>>>>> d4b3772b
 
     bool is_mmio_capable() const override;
 
