/*
 * SPDX-FileCopyrightText: (c) 2025 Tenstorrent Inc.
 *
 * SPDX-License-Identifier: Apache-2.0
 */
#pragma once

#include "sysmem_buffer.h"
#include "umd/device/chip_helpers/sysmem_buffer.h"
#include "umd/device/tt_device/tt_device.h"
#include "umd/device/types/cluster_types.h"

namespace tt::umd {

// Don't use the top 256MB of the 4th hugepage region on WH.  Two reasons:
// 1. There are PCIE PHY registers at the top
// 2. Provision for platform software to have NOC-accessible host memory
static constexpr size_t HUGEPAGE_CHANNEL_3_SIZE_LIMIT = 768 * (1 << 20);

class SysmemManager {
public:
    SysmemManager(TLBManager* tlb_manager, uint32_t num_host_mem_channels);
    ~SysmemManager();

    void write_to_sysmem(uint16_t channel, const void* src, uint64_t sysmem_dest, uint32_t size);
    void read_from_sysmem(uint16_t channel, void* dest, uint64_t sysmem_src, uint32_t size);

    /**
     * Further initializes system memory for usage.
     * Includes both hugepage and IOMMU settings, depending on which configuration is enabled.
<<<<<<< HEAD
     * This means different things depending on KMD version:
     * - For KMD version < 2.0.0 this will pin the memory and fill up the physical address field in the maps
=======
     * This call will pin the memory and fill up the device IO address field in the maps
>>>>>>> 9e751439
     * which should be used further to program the iatu.
     * - For KMD version >= 2.0.0 this will pin the memory and map it to the device. Physical address is not
     * needed further by the driver.
     */
    bool pin_or_map_sysmem_to_device();

    size_t get_num_host_mem_channels() const;
    hugepage_mapping get_hugepage_mapping(size_t channel) const;

    std::unique_ptr<SysmemBuffer> allocate_sysmem_buffer(size_t sysmem_buffer_size, const bool map_to_noc = false);

    std::unique_ptr<SysmemBuffer> map_sysmem_buffer(
        void* buffer, size_t sysmem_buffer_size, const bool map_to_noc = false);

private:
    /**
     * Allocate sysmem with hugepages.
     */
    bool init_hugepages(uint32_t num_host_mem_channels);
    /**
     * Allocate sysmem without hugepages and map it through IOMMU.
     * This is used when the system is protected by an IOMMU.  The mappings will
     * still appear as hugepages to the caller.
     * @param num_fake_mem_channels number of fake mem channels to allocate
     * @return whether allocation/mapping succeeded.
     */
    bool init_iommu(uint32_t num_fake_mem_channels);

    bool pin_or_map_hugepages();
    bool pin_or_map_iommu();

    // For debug purposes when various stages fails.
    void print_file_contents(std::string filename, std::string hint = "");

    TLBManager* tlb_manager_;
    TTDevice* tt_device_;
    const uint64_t pcie_base_;

    std::vector<hugepage_mapping> hugepage_mapping_per_channel;
    void* iommu_mapping = nullptr;
    size_t iommu_mapping_size = 0;

    std::unique_ptr<SysmemBuffer> sysmem_buffer_ = nullptr;
};

}  // namespace tt::umd<|MERGE_RESOLUTION|>--- conflicted
+++ resolved
@@ -28,12 +28,8 @@
     /**
      * Further initializes system memory for usage.
      * Includes both hugepage and IOMMU settings, depending on which configuration is enabled.
-<<<<<<< HEAD
      * This means different things depending on KMD version:
-     * - For KMD version < 2.0.0 this will pin the memory and fill up the physical address field in the maps
-=======
-     * This call will pin the memory and fill up the device IO address field in the maps
->>>>>>> 9e751439
+     * - For KMD version < 2.0.0 this will pin the memory and fill up the device IO field in the maps
      * which should be used further to program the iatu.
      * - For KMD version >= 2.0.0 this will pin the memory and map it to the device. Physical address is not
      * needed further by the driver.
