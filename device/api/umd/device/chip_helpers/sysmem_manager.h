--- conflicted
+++ resolved
@@ -28,20 +28,13 @@
     /**
      * Further initializes system memory for usage.
      * Includes both hugepage and IOMMU settings, depending on which configuration is enabled.
-<<<<<<< HEAD
      * This means different things depending on KMD version:
-     * - For KMD version < 2.0.0 this will pin the memory and fill up the device IO field in the maps
+     * - For KMD version < 2.0.0 this will pin the memory and fill up the device IO address field in the maps
      * which should be used further to program the iatu.
-     * - For KMD version >= 2.0.0 this will pin the memory and map it to the device. Physical address is not
+     * - For KMD version >= 2.0.0 this will pin the memory and map it to the device. Device IO address is not
      * needed further by the driver.
      */
     bool pin_or_map_sysmem_to_device();
-=======
-     * This call will pin the memory and fill up the device IO address field in the maps
-     * which should be used further to program the iatu.
-     */
-    bool pin_sysmem_to_device();
->>>>>>> b897e8d6
 
     size_t get_num_host_mem_channels() const;
     hugepage_mapping get_hugepage_mapping(size_t channel) const;
@@ -60,7 +53,6 @@
      * Allocate sysmem without hugepages and map it through IOMMU.
      * This is used when the system is protected by an IOMMU.  The mappings will
      * still appear as hugepages to the caller.
-<<<<<<< HEAD
      * @param num_fake_mem_channels number of fake mem channels to allocate
      * @return whether allocation/mapping succeeded.
      */
@@ -68,25 +60,13 @@
 
     bool pin_or_map_hugepages();
     bool pin_or_map_iommu();
-=======
-     * @param size number of fake hugepage channels to allocate.
-     * @return whether allocation/mapping succeeded.
-     */
-    bool init_iommu(uint32_t num_host_mem_channels);
-
-    bool pin_hugepages();
-    bool pin_iommu();
->>>>>>> b897e8d6
 
     // For debug purposes when various stages fails.
     void print_file_contents(std::string filename, std::string hint = "");
 
     TLBManager* tlb_manager_;
     TTDevice* tt_device_;
-<<<<<<< HEAD
     const uint64_t pcie_base_;
-=======
->>>>>>> b897e8d6
 
     std::vector<hugepage_mapping> hugepage_mapping_per_channel;
     void* iommu_mapping = nullptr;
