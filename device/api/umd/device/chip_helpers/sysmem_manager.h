--- conflicted
+++ resolved
@@ -50,30 +50,20 @@
      * Allocate sysmem without hugepages and map it through IOMMU.
      * This is used when the system is protected by an IOMMU.  The mappings will
      * still appear as hugepages to the caller.
-<<<<<<< HEAD
      * @param num_fake_mem_channels number of fake mem channels to allocate
      * @return whether allocation/mapping succeeded.
      */
     bool init_iommu(size_t num_fake_mem_channels);
-=======
-     * @param size number of fake hugepage channels to allocate.
-     * @return whether allocation/mapping succeeded.
-     */
-    bool init_iommu(uint32_t num_host_mem_channels);
 
     bool pin_hugepages();
     bool pin_iommu();
->>>>>>> baedcc1a
 
     // For debug purposes when various stages fails.
     void print_file_contents(std::string filename, std::string hint = "");
 
     TLBManager* tlb_manager_;
-<<<<<<< HEAD
+    TTDevice* tt_device_;
     const uint64_t pcie_base_;
-=======
-    TTDevice* tt_device_;
->>>>>>> baedcc1a
 
     std::vector<hugepage_mapping> hugepage_mapping_per_channel;
     void* iommu_mapping = nullptr;
