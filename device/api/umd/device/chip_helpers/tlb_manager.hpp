<<<<<<< HEAD
// SPDX-FileCopyrightText: © 2024 Tenstorrent Inc.
//
// SPDX-License-Identifier: Apache-2.0

=======
/*
 * SPDX-FileCopyrightText: (c) 2025 Tenstorrent Inc.
 *
 * SPDX-License-Identifier: Apache-2.0
 */
>>>>>>> 5a6d9f71
#pragma once

#include <unordered_map>
#include <vector>

#include "umd/device/pcie/tlb_window.hpp"
#include "umd/device/types/arch.hpp"
#include "umd/device/types/tlb.hpp"
#include "umd/device/types/xy_pair.hpp"

namespace tt::umd {

class Writer;
class TTDevice;

class TLBManager {
public:
    TLBManager(TTDevice* tt_device);

    // All tt_xy_pairs should be in TRANSLATED coords.
    void configure_tlb(tt_xy_pair core, size_t tlb_size, uint64_t address, uint64_t ordering);
    void configure_tlb_kmd(tt_xy_pair core, size_t tlb_size, uint64_t address, uint64_t ordering);
    bool is_tlb_mapped(tt_xy_pair core);
    bool is_tlb_mapped(tt_xy_pair core, uint64_t address, uint32_t size_in_bytes);

    Writer get_static_tlb_writer(tt_xy_pair core);
    tlb_configuration get_tlb_configuration(tt_xy_pair core);

    // TODO: the following members will be moved to private once enough stuff is moved out of cluster.
    std::unordered_map<int32_t, uint64_t> tlb_config_map_;
    std::unordered_map<tt_xy_pair, std::int32_t> map_core_to_tlb_;
    std::unordered_map<int32_t, std::unique_ptr<TlbWindow>> tlb_windows_;

    TTDevice* get_tt_device() { return tt_device_; }

    TlbWindow* get_tlb_window(const tt_xy_pair core);

    std::unique_ptr<TlbWindow> allocate_tlb_window(
        tlb_data config, const TlbMapping mapping = TlbMapping::WC, const size_t tlb_size = 0);

private:
    // TODO: move these functions to the layer below, or make separate functions
    // to handle getting TLBs per architecture.
    static const std::vector<size_t> get_tlb_arch_sizes(const tt::ARCH arch);

    TTDevice* tt_device_;
};

}  // namespace tt::umd<|MERGE_RESOLUTION|>--- conflicted
+++ resolved
@@ -1,15 +1,7 @@
-<<<<<<< HEAD
-// SPDX-FileCopyrightText: © 2024 Tenstorrent Inc.
+// SPDX-FileCopyrightText: © 2025 Tenstorrent Inc.
 //
 // SPDX-License-Identifier: Apache-2.0
 
-=======
-/*
- * SPDX-FileCopyrightText: (c) 2025 Tenstorrent Inc.
- *
- * SPDX-License-Identifier: Apache-2.0
- */
->>>>>>> 5a6d9f71
 #pragma once
 
 #include <unordered_map>
