/*
 * SPDX-FileCopyrightText: (c) 2023 Tenstorrent Inc.
 *
 * SPDX-License-Identifier: Apache-2.0
 */

#pragma once
#include <cassert>
#include <cstdint>
#include <filesystem>
#include <memory>
#include <set>
#include <stdexcept>
#include <string>
#include <string_view>
#include <unordered_set>
#include <vector>

#include "fmt/core.h"
#include "tt_silicon_driver_common.hpp"
#include "umd/device/chip/chip.h"
#include "umd/device/tt_device/tt_device.h"
#include "umd/device/tt_io.hpp"
#include "umd/device/types/arch.h"
#include "umd/device/types/cluster_descriptor_types.h"
#include "umd/device/types/cluster_types.h"
#include "umd/device/types/tlb.h"

using TLB_DATA = tt::umd::tlb_data;

namespace boost::interprocess {
class named_mutex;
}

class tt_ClusterDescriptor;

// TODO: This class is to be removed once we move Simulation and Mockup devices to be Chips instead of Clusters.
/**
 * Parent class for Cluster (Silicon Driver).
 * Exposes a generic interface to callers, providing declarations for virtual functions defined differently for Silicon.
 * Valid usage consists of declaring a tt_device object and initializing it to Silicon backend.
 * Using tt_device itself will throw errors, since its APIs are undefined.
 */
class tt_device {
public:
    /**
     * The constructor of the derived tt_device should perform everything important for initializing the device
     * properly. This can include, but is not limited to:
     * - Getting the base address for the Device which is to be used when accessing it through the API, including memory
     * mapping the device address space.
     * - Setting up security access (if any).
     * - Establishing a link to the kernel module driver (if any).
     * - Additional setup needed for read/write operation from the device. DMA setup (if any).
     * - Allocating system memory that the device has access to.
     * - Setup access to DRAM module.
     * - Create SoCDescriptors from passed custom soc descriptor yaml path.
     * - Perform this for each of the chips connected to the system.
     */
    tt_device(){};

    /**
     * Closing the device. Should undo everything that was done in the constructor. Break created links, free memory,
     * leave the device in a state where it can be re-initialized.
     */
    virtual ~tt_device(){};

    // Setup/Teardown Functions
    /**
     * Set Barrier Address Map parameters used by UMD to communicate with the TT Device.
     * This function should be called right after the device is created. This sets up barrier addresses for tensix L1,
     * eth L1, and DRAM. Barrier addresses are used when calling l1_membar, dram_membar and wait_for_non_mmio_flush.
     * These need to be setup only for the synchronisation purposes between the host and the device.
     *
     * @param barrier_address_params_  All the barrier parameters required by UMD
     */
    virtual void set_barrier_address_params(const barrier_address_params& barrier_address_params_) {
        throw std::runtime_error("---- tt_device::set_barrier_address_params is not implemented\n");
    }

    /**
     * Configure a TLB to point to a specific core and an address within that core. Should be done for Static TLBs.
     * If the device uses another mechanism for providing access to the host, this can be ignored.
     * This API is going to be deprecated when all UMD clients transition to CoreCoord API.
     *
     * @param logical_device_id Logical Device being targeted.
     * @param core The TLB will be programmed to point to this core.
     * @param tlb_index TLB id that will be programmed.
     * @param address Start address TLB is mapped to.
     * @param ordering Ordering mode for the TLB.
     */
    virtual void configure_tlb(
        chip_id_t logical_device_id,
        tt_xy_pair core,
        int32_t tlb_index,
        uint64_t address,
        uint64_t ordering = TLB_DATA::Relaxed) {
        throw std::runtime_error("---- tt_device::configure_tlb is not implemented\n");
    }

    /**
     * Configure a TLB to point to a specific core and an address within that core. Should be done for Static TLBs.
     * If the device uses another mechanism for providing access to the host, this can be ignored.
     *
     * @param logical_device_id Logical Device being targeted.
     * @param core The TLB will be programmed to point to this core.
     * @param tlb_index TLB id that will be programmed.
     * @param address Start address TLB is mapped to.
     * @param ordering Ordering mode for the TLB.
     */
    virtual void configure_tlb(
        chip_id_t logical_device_id,
        tt::umd::CoreCoord core,
        int32_t tlb_index,
        uint64_t address,
        uint64_t ordering = TLB_DATA::Relaxed) {
        throw std::runtime_error("---- tt_device::configure_tlb is not implemented\n");
    }

    /**
     * Pass in ethernet cores with active links for a specific MMIO chip. When called, this function will force UMD to
     * use a subset of cores from the active_eth_cores_per_chip set for all host->cluster non-MMIO transfers. If this
     * function is not called, UMD will use a default set of ethernet core indices for these transfers (0 through 5). If
     * default behaviour is not desired, this function must be called for all MMIO devices.
     * This API is going to be deprecated when all UMD clients transition to CoreCoord API.
     *
     * @param mmio_chip Device being targeted.
     * @param active_eth_cores_per_chip The active ethernet cores for this chip.
     */
    virtual void configure_active_ethernet_cores_for_mmio_device(
        chip_id_t mmio_chip, const std::unordered_set<tt::umd::CoreCoord>& active_eth_cores_per_chip) {
        throw std::runtime_error(
            "---- tt_device::configure_active_ethernet_cores_for_mmio_device is not implemented\n");
    }

    /**
     * This function puts the device in a state so that it is ready for loading kernels to the tensix cores.
     * Can include, but is not limited to:
     * - Assert soft Tensix reset
     * - Deassert RiscV reset
     * - Set power state to busy (ramp up AICLK)
     * - Initialize iATUs for PCIe devices
     * - Initialize ethernet queues for remote chips.
     *
     * @param device_params Object specifying initialization configuration.
     */
    virtual void start_device(const tt_device_params& device_params) {
        throw std::runtime_error("---- tt_device::start_device is not implemented\n");
    }

    /**
     * Broadcast deassert BRISC soft Tensix Reset to the entire device.
     * This function needs to be called after start_device.
     * It writes to TENSIX register SOFT_RESET, the address of
     * which is architecture dependant. Please consult the desired architecture specs to find the exact address
     */
    virtual void deassert_risc_reset() {
        throw std::runtime_error("---- tt_device::deassert_risc_reset is not implemented\n");
    }

    /**
     * Send a BRISC soft deassert reset signal to a single tensix core.
     * Similar to the broadcast deassert_risc_reset API function, but done only on a single core.
     *
     * @param chip Chip to target.
     * @param core Core to target.
     * @param soft_resets Specifies which RISCV cores on Tensix to deassert.
     */
    virtual void deassert_risc_reset_at_core(
        const chip_id_t chip,
        const tt::umd::CoreCoord core,
        const TensixSoftResetOptions& soft_resets = TENSIX_DEASSERT_SOFT_RESET) {
        throw std::runtime_error("---- tt_device::deassert_risc_reset_at_core is not implemented\n");
    }

    /**
     * Broadcast BRISC assert BRISC soft Tensix Reset to the entire device.
     * It writes to TENSIX register SOFT_RESET, the address of
     * which is architecture dependant. Please consult the desired architecture specs to find the exact address
     */
    virtual void assert_risc_reset() {
        throw std::runtime_error("---- tt_device::assert_risc_reset is not implemented\n");
    }

    /**
     * Send a BRISC soft assert reset signal to a single tensix core.
     * It writes to TENSIX register SOFT_RESET, the address of
     * which is architecture dependant. Please consult the desired architecture specs to find the exact address
     *
     * @param core Chip to target.
     * @param core Core to target.
     * @param soft_resets Specifies which RISCV cores on Tensix to deassert.
     */
    virtual void assert_risc_reset_at_core(
        const chip_id_t chip,
        const tt::umd::CoreCoord core,
        const TensixSoftResetOptions& soft_resets = TENSIX_ASSERT_SOFT_RESET) {
        throw std::runtime_error("---- tt_device::assert_risc_reset_at_core is not implemented\n");
    }

    /**
     * To be called at the end of a run.
     * Can include, but not limited to:
     * - Setting power state to idle
     * - Assert tensix reset at all cores.
     */
    virtual void close_device() { throw std::runtime_error("---- tt_device::close_device is not implemented\n"); }

    // Runtime functions
    /**
     * Non-MMIO (ethernet) barrier.
     * Similar to an mfence for host -> host transfers. Will flush all in-flight ethernet transactions before proceeding
     * with the next one. This will be applied to all chips in the cluster.
     *
     * This function is only used in context of remote (ethernet connected) chips in the cluster.
     */
    virtual void wait_for_non_mmio_flush() {
        throw std::runtime_error("---- tt_device::wait_for_non_mmio_flush is not implemented\n");
    }

    /**
     * Non-MMIO (ethernet) barrier.
     * This function should be called for a remote chip. If called for local chip, it will be a no-op.
     * This function is only used in context of remote (ethernet connected) chips in the cluster.
     *
     * @param chip_id Chip to target.
     */
    virtual void wait_for_non_mmio_flush(const chip_id_t chip_id) {
        throw std::runtime_error("---- tt_device::wait_for_non_mmio_flush is not implemented\n");
    }

    /**
     * Write uint32_t data (as specified by ptr + len pair) to specified device, core and address (defined for Silicon).
     * This API is used for writing to both TENSIX and DRAM cores. The internal SocDescriptor can be used to determine
     * which type of the core is being targeted.
     *
     * @param mem_ptr Source data address.
     * @param size_in_bytes Source data size.
     * @param chip Chip to target.
     * @param core Core to target.
     * @param addr Address to write to.
     * @param tlb_to_use Specifies fallback/dynamic TLB to use.
     */
    virtual void write_to_device(
        const void* mem_ptr,
        uint32_t size_in_bytes,
        chip_id_t chip,
        tt::umd::CoreCoord core,
        uint64_t addr,
        const std::string& tlb_to_use) {
        throw std::runtime_error("---- tt_device::write_to_device is not implemented\n");
    }

    /**
     * This function writes to multiple chips and cores in the cluster. A set of chips, rows and columns can be excluded
     * from the broadcast. The function has to be called either only for Tensix cores or only for DRAM cores.
     *
     *
     * This API is going to be deprecated when all UMD clients transition to CoreCoord API.
     *
     * @param mem_ptr Data to write.
     * @param size_in_bytes Size of data to write.
     * @param address Address to write to.
     * @param chips_to_exclude Chips to exclude from the broadcast.
     * @param rows_to_exclude  NOC0 rows to exclude from the broadcast.
     * @param columns_to_exclude NOC0 columns to exclude from the broadcast.
     * @param fallback_tlb Specifies fallback/dynamic TLB to use.
     */
    virtual void broadcast_write_to_cluster(
        const void* mem_ptr,
        uint32_t size_in_bytes,
        uint64_t address,
        const std::set<chip_id_t>& chips_to_exclude,
        std::set<uint32_t>& rows_to_exclude,
        std::set<uint32_t>& columns_to_exclude,
        const std::string& fallback_tlb) {
        throw std::runtime_error("---- tt_device::broadcast_write_to_cluster is not implemented\n");
    }

    /**
     * Read uint32_t data from a specified device, core and address to host memory (defined for Silicon).
     * This API is used for reading from both TENSIX and DRAM cores. The internal SocDescriptor can be used to determine
     * which type of the core is being targeted.
     *
     * @param mem_ptr Data pointer to read the data into.
     * @param chip Chip to target.
     * @param core Core to target.
     * @param addr Address to read from.
     * @param size Number of bytes to read.
     * @param fallback_tlb Specifies fallback/dynamic TLB to use.
     */
    virtual void read_from_device(
        void* mem_ptr,
        chip_id_t chip,
        tt::umd::CoreCoord core,
        uint64_t addr,
        uint32_t size,
        const std::string& fallback_tlb) {
        throw std::runtime_error("---- tt_device::read_from_device is not implemented\n");
    }

    /**
     * Write data to specified address and channel on host (defined for Silicon).
     * This API is used to write to the host memory location that is made available to the device through
     * initialization. During the initialization the user should be able to specify how many "channels" are available to
     * the device, and that is what the channel argument refers to. This API can be directed to memory on the device
     * itself if needed. That would imply some performance considerations.
     *
     * @param mem_ptr Data to write.
     * @param size Number of bytes to write.
     * @param addr Address to write to.
     * @param channel Host channel to target.
     * @param src_device_id Chip to target.
     */
    virtual void write_to_sysmem(
        const void* mem_ptr, std::uint32_t size, uint64_t addr, uint16_t channel, chip_id_t src_device_id) {
        throw std::runtime_error("---- tt_device::write_to_sysmem is not implemented\n");
    }

    /**
     * Read data from specified address and channel on host (defined for Silicon).
     * Similar as write_to_sysmem, but for reading.
     *
     * @param vec Data to write.
     * @param addr Address to write to.
     * @param channel Host channel to target.
     * @param size Number of bytes to read.
     * @param src_device_id Chip to target.
     */
    virtual void read_from_sysmem(
        void* mem_ptr, uint64_t addr, uint16_t channel, uint32_t size, chip_id_t src_device_id) {
        throw std::runtime_error("---- tt_device::read_from_sysmem is not implemented\n");
    }

    /**
     * Tensix L1 memory barrier.
     * This should be called when the client wants to ensure that all transactions on the L1 of the specified cores have
     * completed.
     *
     * @param chip Chip to target.
     * @param flackback_tlb Specifies fallback/dynamic TLB to use.
     * @param cores Cores being targeted.
     */
    virtual void l1_membar(
        const chip_id_t chip,
        const std::string& fallback_tlb,
        const std::unordered_set<tt::umd::CoreCoord>& cores = {}) {
        throw std::runtime_error("---- tt_device::l1_membar is not implemented\n");
    }

    /**
     * DRAM memory barrier.
     * This should be called when the client wants to ensure that all transactions on the specified dram bank have
     * completed.
     *
     * @param chip Chip to target.
     * @param flackback_tlb Specifies fallback/dynamic TLB to use.
     * @param channels Channels being targeted.
     */
    virtual void dram_membar(
        const chip_id_t chip, const std::string& fallback_tlb, const std::unordered_set<uint32_t>& channels = {}) {
        throw std::runtime_error("---- tt_device::dram_membar is not implemented\n");
    }

    /**
     * DRAM memory barrier.
     * This should be called when the client wants to ensure that all transactions on the specified dram bank have
     * completed.
     *
     * @param chip Chip being targeted.
     * @param flackback_tlb Specifies fallback/dynamic TLB to use.
     * @param cores Cores being targeted.
     */
    virtual void dram_membar(
        const chip_id_t chip,
        const std::string& fallback_tlb,
        const std::unordered_set<tt::umd::CoreCoord>& cores = {}) {
        throw std::runtime_error("---- tt_device::dram_membar is not implemented\n");
    }

    /**
     * Issue message to device, meant to be picked up by ARC firmware.
     *
     * @param logical_device_id Chip to target.
     * @param msg_code Specifies type of ARC message.
     * @param wait_for_done Block until ARC responds.
     * @param arg0 Message related argument.
     * @param arg1 Message related argument.
     * @param timeout Timeout on ARC.
     * @param return3 Return value from ARC.
     * @param return4 Return value from ARC.
     */
    virtual int arc_msg(
        int logical_device_id,
        uint32_t msg_code,
        bool wait_for_done = true,
        uint32_t arg0 = 0,
        uint32_t arg1 = 0,
        int timeout = 1,
        uint32_t* return_3 = nullptr,
        uint32_t* return_4 = nullptr) {
        throw std::runtime_error("---- tt_device::arc_msg is not implemented\n");
    }

    /**
     * Get cluster descriptor object being used in UMD instance.
     */
    virtual tt_ClusterDescriptor* get_cluster_description() {
        throw std::runtime_error("---- tt_device::get_cluster_description is not implemented\n");
    }

    /**
     * Get set of chip ids for all chips in the cluster.
     */
    virtual std::set<chip_id_t> get_target_device_ids() {
        throw std::runtime_error("---- tt_device::get_target_device_ids is not implemented\n");
    }

    /**
     * Get all logical ids for all local chips targeted by UMD.
     */
    virtual std::set<chip_id_t> get_target_mmio_device_ids() {
        throw std::runtime_error("---- tt_device::get_target_mmio_device_ids is not implemented\n");
    }

    /**
     * Get all logical ids for all Ethernet Mapped chips targeted by UMD.
     * Returns an empty set if no remote chips exist in the cluster.
     */
    virtual std::set<chip_id_t> get_target_remote_device_ids() {
        throw std::runtime_error("---- tt_device::get_target_remote_device_ids is not implemented\n");
    }

    /**
     * Get clock frequencies for all MMIO devices targeted by UMD.
     */
    virtual std::map<int, int> get_clocks() {
        throw std::runtime_error("---- tt_device::get_clocks is not implemented\n");
    }

    /**
     * Get which NUMA node this device is associated with, or -1 if non-NUMA
     *
     * @param device_id Logical device id to query.
     */
    virtual std::uint32_t get_numa_node_for_pcie_device(std::uint32_t device_id) {
        throw std::runtime_error("---- tt_device::get_numa_node_for_pcie_device is not implemented\n");
    }

    /**
     * Get the ethernet firmware version used by the physical cluster (only implemented for Silicon Backend).
     * Will return a bogus version if no remote chips are supported for the device.
     */
    virtual tt_version get_ethernet_fw_version() const {
        throw std::runtime_error("---- tt_device::get_ethernet_fw_version is not implemented \n");
    }

    /**
     * Query number of DRAM channels on a specific device.
     *
     * @param device_id Logical device id to query.
     */
    virtual std::uint32_t get_num_dram_channels(std::uint32_t device_id) {
        throw std::runtime_error("---- tt_device::get_num_dram_channels is not implemented\n");
    }

    /**
     * Get size for a specific DRAM channel on a device.
     *
     * @param device_id Device to target.
     * @param channel DRAM channel to target.
     */
    virtual std::uint64_t get_dram_channel_size(std::uint32_t device_id, std::uint32_t channel) {
        throw std::runtime_error("---- tt_device::get_dram_channel_size is not implemented\n");
    }

    /**
     * Query number of memory channels on Host device allocated for a specific device during initialization.
     *
     * @param device_id Logical device id to target.
     */
    virtual std::uint32_t get_num_host_channels(std::uint32_t device_id) {
        throw std::runtime_error("---- tt_device::get_num_host_channels is not implemented\n");
    }

    /**
     * Get size for a specific Host channel accessible by the corresponding device.
     *
     * @param device_id Logical device id to target.
     * @param channel Logical host channel to target.
     */
    virtual std::uint32_t get_host_channel_size(std::uint32_t device_id, std::uint32_t channel) {
        throw std::runtime_error("---- tt_device::get_host_channel_size is not implemented\n");
    }

    /**
     * Get absolute address corresponding to a zero based offset into a specific host memory channel for a specific
     * device.
     *
     * @param offset Offset wrt the start of the channel's address space.
     * @param src_device_id Device to target.
     * @param channel Host memory channel.
     */
    virtual void* host_dma_address(std::uint64_t offset, chip_id_t src_device_id, uint16_t channel) const {
        throw std::runtime_error("---- tt_device::host_dma_address is not implemented\n");
    }

    /**
     * Get base PCIe address that is used to access the device.
     *
     * @param chip_id Chip to target.
     */
    virtual std::uint64_t get_pcie_base_addr_from_device(const chip_id_t chip_id) const {
        throw std::runtime_error("---- tt_device::get_pcie_base_addr_from_device is not implemented\n");
    }

    /**
     * Get soc descriptor for specified chip.
     *
     * @param chip_id Chip to get soc descriptor for.
     */
    virtual const tt_SocDescriptor& get_soc_descriptor(chip_id_t chip_id) const {
        throw std::runtime_error("---- tt_device::get_soc_descriptor is not implemented\n");
    }
};

namespace tt::umd {

/**
 * Silicon Driver Class, derived from the tt_device class
 * Implements APIs to communicate with a physical Tenstorrent Device.
 */
class Cluster : public tt_device {
public:
    // Constructor
    /**
     * Cluster constructor.
     * Simplest form, creates a cluster of all available devices on the system.
     *
     * @param num_host_mem_ch_per_mmio_device Requested number of host channels (hugepages).
     * @param create_mock_chips Create mock chips for the devices in the cluster descriptor.
     * @param clean_system_resource Specifies if host state from previous runs needs to be cleaned up.
     * @param perform_harvesting Allow the driver to modify the SOC descriptors per chip.
     * @param simulated_harvesting_masks Manually specify additional harvesting masks for the devices in the cluster.
     * The ones defined by the devices itself have to be used, they will be merged with the ones passed here.
     */
    Cluster(
        const uint32_t& num_host_mem_ch_per_mmio_device = 1,
        const bool create_mock_chips = false,
        const bool clean_system_resources = false,
        bool perform_harvesting = true,
        std::unordered_map<chip_id_t, HarvestingMasks> simulated_harvesting_masks = {});

    /**
     * Cluster constructor.
     * This constructor can be used to target only specific devices on the system.
     *
     * @param target_devices Devices to target.
     * @param num_host_mem_ch_per_mmio_device Requested number of host channels (hugepages).
     * @param create_mock_chips Create mock chips for the devices in the cluster descriptor.
     * @param clean_system_resource Specifies if host state from previous runs needs to be cleaned up.
     * @param perform_harvesting Allow the driver to modify the SOC descriptors per chip.
     * @param simulated_harvesting_masks Manually specify additional harvesting masks for the devices in the cluster.
     * The ones defined by the devices itself have to be used, they will be merged with the ones passed here.
     */
    Cluster(
        const std::set<chip_id_t>& target_devices,
        const uint32_t& num_host_mem_ch_per_mmio_device = 1,
        const bool create_mock_chips = false,
        const bool clean_system_resources = false,
        bool perform_harvesting = true,
        std::unordered_map<chip_id_t, HarvestingMasks> simulated_harvesting_masks = {});

    /**
     * Cluster constructor.
     * This constructor can be used with custom soc descriptors for the devices on the system.
     *
     * @param sdesc_path SOC descriptor yaml path specifying single chip. The passed soc descriptor will be used as a
     * default device description for devices in the cluster, but each chip will be harvested according to the
     * harvesting info of the devices in the cluster.
     * @param target_devices Devices to target.
     * @param num_host_mem_ch_per_mmio_device Requested number of host channels (hugepages).
     * @param create_mock_chips Create mock chips for the devices in the cluster descriptor.
     * @param clean_system_resource Specifies if host state from previous runs needs to be cleaned up.
     * @param perform_harvesting Allow the driver to modify the SOC descriptors per chip.
     * @param simulated_harvesting_masks Manually specify additional harvesting masks for the devices in the cluster.
     * The ones defined by the devices itself have to be used, they will be merged with the ones passed here.
     */
    Cluster(
        const std::string& sdesc_path,
        const std::set<chip_id_t>& target_devices,
        const uint32_t& num_host_mem_ch_per_mmio_device = 1,
        const bool create_mock_chips = false,
        const bool clean_system_resources = false,
        bool perform_harvesting = true,
        std::unordered_map<chip_id_t, HarvestingMasks> simulated_harvesting_masks = {});

    /**
     * Cluster constructor.
     * This constructor can be used with custom cluster descriptor. If the cluster descriptor does not match the
     * actual devices on the system, the constructor will throw an exception. If create_mock_chips is set to true,
     * the constructor will create mock chips for the devices in the cluster descriptor.
     *
     * @param cluster_descriptor Cluster descriptor object based on which Cluster is going to be created.
     * @param num_host_mem_ch_per_mmio_device Requested number of host channels (hugepages).
     * @param create_mock_chips Create mock chips for the devices in the cluster descriptor.
     * @param clean_system_resource Specifies if host state from previous runs needs to be cleaned up.
     * @param perform_harvesting Allow the driver to modify the SOC descriptors per chip.
     * @param simulated_harvesting_masks Manually specify additional harvesting masks for the devices in the cluster.
     * The ones defined by the devices itself have to be used, they will be merged with the ones passed here.
     */
    Cluster(
        std::unique_ptr<tt_ClusterDescriptor> cluster_descriptor,
        const uint32_t& num_host_mem_ch_per_mmio_device = 1,
        const bool create_mock_chips = false,
        const bool clean_system_resources = false,
        bool perform_harvesting = true,
        std::unordered_map<chip_id_t, HarvestingMasks> simulated_harvesting_masks = {});

    // Existing API we want to keep. UMD is transitioning to use CoreCoord instead of tt_xy_pair.
    // This set of function shouldn't be removed even after the transition.
    // TODO: regroup the functions from this set into setup/teardown, runtime, and misc functions.
    virtual void set_barrier_address_params(const barrier_address_params& barrier_address_params_);
    virtual void start_device(const tt_device_params& device_params);
    virtual void assert_risc_reset();
    virtual void deassert_risc_reset();
    virtual void close_device();
    virtual void write_to_sysmem(
        const void* mem_ptr, std::uint32_t size, uint64_t addr, uint16_t channel, chip_id_t src_device_id);
    virtual void read_from_sysmem(
        void* mem_ptr, uint64_t addr, uint16_t channel, uint32_t size, chip_id_t src_device_id);
    virtual void wait_for_non_mmio_flush();
    virtual void wait_for_non_mmio_flush(const chip_id_t chip_id);
    void dram_membar(
        const chip_id_t chip, const std::string& fallback_tlb, const std::unordered_set<uint32_t>& channels);

    /**
     * Write data to specified address on the BAR space of the device.
     *
     * @param logical_device_id Device to target.
     * @param addr Address to write to.
     * @param data Data to write.
     */
    void bar_write32(int logical_device_id, uint32_t addr, uint32_t data);

    /**
     * Read data from specified address on the BAR space of the device.
     *
     * @param logical_device_id Device to target.
     * @param addr Address to read from.
     */
    uint32_t bar_read32(int logical_device_id, uint32_t addr);

    /**
     * This API allows you to write directly to device memory that is addressable by a static TLB.
     */
    std::function<void(uint32_t, uint32_t, const uint8_t*)> get_fast_pcie_static_tlb_write_callable(int device_id);

    // Misc. Functions to Query/Set Device State
    virtual int arc_msg(
        int logical_device_id,
        uint32_t msg_code,
        bool wait_for_done = true,
        uint32_t arg0 = 0,
        uint32_t arg1 = 0,
        int timeout = 1,
        uint32_t* return_3 = nullptr,
        uint32_t* return_4 = nullptr);
    virtual tt_ClusterDescriptor* get_cluster_description();

    /**
     * Get number of MMIO chips detected on the system.
     */
    static int detect_number_of_chips();

    /**
     * Get vector of available MMIO device ids on the system.
     */
    static std::vector<chip_id_t> detect_available_device_ids();

    /**
     * Get set of chip ids for all chips in the cluster.
     */
    virtual std::set<chip_id_t> get_target_device_ids();

    /**
     * Get vector of chip ids for MMIO devices in the cluster.
     */
    virtual std::set<chip_id_t> get_target_mmio_device_ids();

    /**
     * Get vector of chip ids for remote devices in the cluster.
     */
    virtual std::set<chip_id_t> get_target_remote_device_ids();

    virtual std::map<int, int> get_clocks();
    virtual void* host_dma_address(std::uint64_t offset, chip_id_t src_device_id, uint16_t channel) const;
    virtual std::uint64_t get_pcie_base_addr_from_device(const chip_id_t chip_id) const;
    virtual std::uint32_t get_num_dram_channels(std::uint32_t device_id);
    virtual std::uint64_t get_dram_channel_size(std::uint32_t device_id, std::uint32_t channel);
    virtual std::uint32_t get_num_host_channels(std::uint32_t device_id);
    virtual std::uint32_t get_host_channel_size(std::uint32_t device_id, std::uint32_t channel);
    virtual std::uint32_t get_numa_node_for_pcie_device(std::uint32_t device_id);
    virtual tt_version get_ethernet_fw_version() const;
    // TODO: This should be accessible through public API, probably to be moved to tt_device.

    /**
     * Get PCI device for specified logical device id.
     *
     * @param device_id Device to target.
     */
    PCIDevice* get_pci_device(int device_id) const;

    /**
     * Get TTDevice for specified logical device id.
     *
     * @param device_id Device to target.
     */
    TTDevice* get_tt_device(chip_id_t device_id) const;

    /**
     * Get TLBManager for specified logical device id.
     *
     * @param device_id Device to target.
     */
    TLBManager* get_tlb_manager(chip_id_t device_id) const;

    /**
     * Get Chip for specified logical device id.
     *
     * @param device_id Device to target.
     */
    Chip* get_chip(chip_id_t device_id) const;

    /**
     * Get Chip for specified logical device id, verify it is local.
     *
     * @param device_id Device to target.
     */
    Chip* get_local_chip(chip_id_t device_id) const;

    /**
     * Get Soc descriptor for specified logical device id.
     *
     * @param device_id Device to target.
     */
    const tt_SocDescriptor& get_soc_descriptor(chip_id_t chip_id) const;

    // Existing API we want to remove. UMD is transitioning to use CoreCoord instead of tt_xy_pair.
    // This set of functions is supposed to be removed one the transition for clients (tt-metal, tt-lens) is complete.
    // TODO: remove this set of functions once the transition for clients is completed.
    virtual void configure_tlb(
        chip_id_t logical_device_id,
        tt_xy_pair core,
        int32_t tlb_index,
        uint64_t address,
        uint64_t ordering = TLB_DATA::Posted);
    virtual void deassert_risc_reset_at_core(
        tt_cxy_pair core, const TensixSoftResetOptions& soft_resets = TENSIX_DEASSERT_SOFT_RESET);
    virtual void assert_risc_reset_at_core(
        tt_cxy_pair core, const TensixSoftResetOptions& soft_resets = TENSIX_ASSERT_SOFT_RESET);
    virtual void write_to_device(
        const void* mem_ptr, uint32_t size_in_bytes, tt_cxy_pair core, uint64_t addr, const std::string& tlb_to_use);
    // TODO: Add CoreCoord API for this function.
    void broadcast_write_to_cluster(
        const void* mem_ptr,
        uint32_t size_in_bytes,
        uint64_t address,
        const std::set<chip_id_t>& chips_to_exclude,
        std::set<uint32_t>& rows_to_exclude,
        std::set<uint32_t>& columns_to_exclude,
        const std::string& fallback_tlb);
    virtual void read_from_device(
        void* mem_ptr, tt_cxy_pair core, uint64_t addr, uint32_t size, const std::string& fallback_tlb);

    /**
     * If the tlbs are initialized, returns a tuple with the TLB base address and its size
     */
    std::optional<std::tuple<uint32_t, uint32_t>> get_tlb_data_from_target(const tt_cxy_pair& target);

    /**
     * Returns a struct with the TLB configuration, or throws an exception if the target does not have a static TLB.
     */
    tlb_configuration get_tlb_configuration(const tt_cxy_pair& target);

    /**
     * Provide fast write access to a statically-mapped TLB.
     * It is the caller's responsibility to ensure that
     * - the target has a static TLB mapping configured.
     * - the mapping is unchanged during the lifetime of the returned object.
     * - the Cluster instance outlives the returned object.
     * - use of the returned object is congruent with the target's TLB setup.
     *
     * @param target The target chip and core to write to.
     */
    tt::Writer get_static_tlb_writer(tt_cxy_pair target);

    // New API. UMD is transitioning to use CoreCoord instead of tt_xy_pair.
    // This is new set of functions that should be used once the transition for clients (tt-metal, tt-lens) is complete.
    virtual void configure_tlb(
        chip_id_t logical_device_id,
        tt::umd::CoreCoord core,
        int32_t tlb_index,
        uint64_t address,
        uint64_t ordering = TLB_DATA::Posted);
    virtual void deassert_risc_reset_at_core(
        const chip_id_t chip,
        const tt::umd::CoreCoord core,
        const TensixSoftResetOptions& soft_resets = TENSIX_DEASSERT_SOFT_RESET);
    virtual void assert_risc_reset_at_core(
        const chip_id_t chip,
        const tt::umd::CoreCoord core,
        const TensixSoftResetOptions& soft_resets = TENSIX_ASSERT_SOFT_RESET);
    virtual void write_to_device(
        const void* mem_ptr,
        uint32_t size_in_bytes,
        chip_id_t chip,
        tt::umd::CoreCoord core,
        uint64_t addr,
        const std::string& tlb_to_use);
    virtual void read_from_device(
        void* mem_ptr,
        chip_id_t chip,
        tt::umd::CoreCoord core,
        uint64_t addr,
        uint32_t size,
        const std::string& fallback_tlb);
    std::optional<std::tuple<uint32_t, uint32_t>> get_tlb_data_from_target(
        const chip_id_t chip, const tt::umd::CoreCoord core);
    tlb_configuration get_tlb_configuration(const chip_id_t chip, const tt::umd::CoreCoord core);
    tt::Writer get_static_tlb_writer(const chip_id_t chip, const tt::umd::CoreCoord target);
    virtual void configure_active_ethernet_cores_for_mmio_device(
<<<<<<< HEAD
        chip_id_t mmio_chip, const std::unordered_set<CoreCoord>& active_eth_cores_per_chip);
    void l1_membar(
        const chip_id_t chip, const std::string& fallback_tlb, const std::unordered_set<CoreCoord>& cores = {});
    void dram_membar(
        const chip_id_t chip, const std::string& fallback_tlb, const std::unordered_set<CoreCoord>& cores = {});
=======
        const std::unordered_set<tt::umd::CoreCoord>& active_eth_cores_per_chip, chip_id_t mmio_chip);
    virtual void l1_membar(
        const chip_id_t chip, const std::unordered_set<tt::umd::CoreCoord>& cores, const std::string& fallback_tlb);
    virtual void dram_membar(
        const chip_id_t chip, const std::unordered_set<tt::umd::CoreCoord>& cores, const std::string& fallback_tlb);
    void set_power_state(tt_DevicePowerState state);
>>>>>>> 1ce581b4

    static std::unique_ptr<tt_ClusterDescriptor> create_cluster_descriptor(std::string sdesc_path = "");

    static std::string serialize();

    static std::filesystem::path serialize_to_file();

    // Destructor
    virtual ~Cluster();

private:
    // Helper functions
    // Startup + teardown
    void create_device(
        const std::set<chip_id_t>& target_mmio_device_ids,
        const uint32_t& num_host_mem_ch_per_mmio_device,
        const bool create_mock_chips);
    void initialize_pcie_devices();
    void broadcast_tensix_risc_reset_to_cluster(const TensixSoftResetOptions& soft_resets);
    void send_remote_tensix_risc_reset_to_core(const tt_cxy_pair& core, const TensixSoftResetOptions& soft_resets);
    void send_tensix_risc_reset_to_core(const tt_cxy_pair& core, const TensixSoftResetOptions& soft_resets);
    void populate_cores();
    void init_pcie_iatus();  // No more p2p support.
    void check_pcie_device_initialized(int device_id);
    void set_pcie_power_state(tt_DevicePowerState state);
    int set_remote_power_state(const chip_id_t& chip, tt_DevicePowerState device_state);
    uint32_t get_power_state_arc_msg(chip_id_t chip_id, tt_DevicePowerState state);
    void enable_local_ethernet_queue(const chip_id_t& chip, int timeout);
    void enable_ethernet_queue(int timeout);
    void enable_remote_ethernet_queue(const chip_id_t& chip, int timeout);
    void deassert_resets_and_set_power_state();
    int iatu_configure_peer_region(
        int logical_device_id, uint32_t peer_region_id, uint64_t bar_addr_64, uint32_t region_size);
    uint32_t get_harvested_noc_rows(uint32_t harvesting_mask);
    uint32_t get_harvested_rows(int logical_device_id);
    int get_clock(int logical_device_id);
    void wait_for_aiclk_value(const uint32_t aiclk_val, const uint32_t timeout_ms = 5000);
    static uint32_t get_target_aiclk_value(tt::ARCH arch, tt_DevicePowerState device_state);

    // Communication Functions
    void write_device_memory(
        const void* mem_ptr,
        uint32_t size_in_bytes,
        tt_cxy_pair target,
        uint64_t address,
        const std::string& fallback_tlb);
    void write_to_non_mmio_device(
        const void* mem_ptr,
        uint32_t size_in_bytes,
        tt_cxy_pair core,
        uint64_t address,
        bool broadcast = false,
        std::vector<int> broadcast_header = {});
    void read_device_memory(
        void* mem_ptr, tt_cxy_pair target, uint64_t address, uint32_t size_in_bytes, const std::string& fallback_tlb);
    void read_from_non_mmio_device(void* mem_ptr, tt_cxy_pair core, uint64_t address, uint32_t size_in_bytes);
    void read_mmio_device_register(
        void* mem_ptr, tt_cxy_pair core, uint64_t addr, uint32_t size, const std::string& fallback_tlb);
    void write_mmio_device_register(
        const void* mem_ptr, tt_cxy_pair core, uint64_t addr, uint32_t size, const std::string& fallback_tlb);
    void ethernet_broadcast_write(
        const void* mem_ptr,
        uint32_t size_in_bytes,
        uint64_t address,
        const std::set<chip_id_t>& chips_to_exclude,
        const std::set<uint32_t>& rows_to_exclude,
        std::set<uint32_t>& cols_to_exclude,
        const std::string& fallback_tlb,
        bool use_virtual_coords);
    void set_membar_flag(
        const chip_id_t chip,
        const std::unordered_set<tt_xy_pair>& cores,
        const uint32_t barrier_value,
        const uint32_t barrier_addr,
        const std::string& fallback_tlb);
    void insert_host_to_device_barrier(
        const chip_id_t chip,
        const std::unordered_set<tt_xy_pair>& cores,
        const uint32_t barrier_addr,
        const std::string& fallback_tlb);
    void init_membars();
    int pcie_arc_msg(
        int logical_device_id,
        uint32_t msg_code,
        bool wait_for_done = true,
        uint32_t arg0 = 0,
        uint32_t arg1 = 0,
        int timeout = 1,
        uint32_t* return_3 = nullptr,
        uint32_t* return_4 = nullptr);
    int remote_arc_msg(
        int logical_device_id,
        uint32_t msg_code,
        bool wait_for_done = true,
        uint32_t arg0 = 0,
        uint32_t arg1 = 0,
        int timeout = 1,
        uint32_t* return_3 = nullptr,
        uint32_t* return_4 = nullptr);

    virtual uint32_t get_harvested_noc_rows_for_chip(
        int logical_device_id);  // Returns one-hot encoded harvesting mask for PCIe mapped chips
    void generate_tensix_broadcast_grids_for_grayskull(
        std::set<std::pair<tt_xy_pair, tt_xy_pair>>& broadcast_grids,
        std::set<uint32_t>& rows_to_exclude,
        std::set<uint32_t>& cols_to_exclude);
    std::unordered_map<chip_id_t, std::vector<std::vector<int>>>& get_ethernet_broadcast_headers(
        const std::set<chip_id_t>& chips_to_exclude);
    // Test functions
    void verify_eth_fw();
    void verify_sw_fw_versions(int device_id, std::uint32_t sw_version, std::vector<std::uint32_t>& fw_versions);
    int test_setup_interface();

    // This functions has to be called for local chip, and then it will wait for all connected remote chips to flush.
    void wait_for_connected_non_mmio_flush(chip_id_t chip_id);

    // Helper functions for constructing the chips from the cluster descriptor.
    std::unique_ptr<Chip> construct_chip_from_cluster(
        chip_id_t chip_id,
        tt_ClusterDescriptor* cluster_desc,
        tt_SocDescriptor& soc_desc,
        int num_host_mem_channels,
        const bool clean_system_resources,
        const bool create_mock_chip = false);
    std::unique_ptr<Chip> construct_chip_from_cluster(
        const std::string& soc_desc_path,
        chip_id_t chip_id,
        tt_ClusterDescriptor* cluster_desc,
        bool perform_harvesting,
        std::unordered_map<chip_id_t, HarvestingMasks>& simulated_harvesting_masks,
        int num_host_mem_channels,
        const bool clean_system_resources,
        const bool create_mock_chip = false);
    std::unique_ptr<Chip> construct_chip_from_cluster(
        chip_id_t logical_device_id,
        tt_ClusterDescriptor* cluster_desc,
        bool perform_harvesting,
        std::unordered_map<chip_id_t, HarvestingMasks>& simulated_harvesting_masks,
        int num_host_mem_channels,
        const bool clean_system_resources,
        const bool create_mock_chip = false);
    void add_chip(chip_id_t chip_id, std::unique_ptr<Chip> chip);
    HarvestingMasks get_harvesting_masks(
        chip_id_t chip_id,
        tt_ClusterDescriptor* cluster_desc,
        bool perfrom_harvesting,
        std::unordered_map<chip_id_t, HarvestingMasks>& simulated_harvesting_masks);
    uint32_t get_tensix_harvesting_mask(
        chip_id_t chip_id,
        tt_ClusterDescriptor* cluster_desc,
        bool perform_harvesting,
        std::unordered_map<chip_id_t, HarvestingMasks>& simulated_harvesting_masks);
    uint32_t get_dram_harvesting_mask(
        chip_id_t chip_id,
        tt_ClusterDescriptor* cluster_desc,
        bool perform_harvesting,
        std::unordered_map<chip_id_t, HarvestingMasks>& simulated_harvesting_masks);
    uint32_t get_eth_harvesting_mask(
        chip_id_t chip_id,
        tt_ClusterDescriptor* cluster_desc,
        bool perform_harvesting,
        std::unordered_map<chip_id_t, HarvestingMasks>& simulated_harvesting_masks);
    void construct_cluster(const uint32_t& num_host_mem_ch_per_mmio_device, const bool create_mock_chips);
    tt_xy_pair translate_to_api_coords(const chip_id_t chip, const tt::umd::CoreCoord core_coord) const;
    // Most of the old APIs accept virtual coordinates, but we communicate with the device through translated
    // coordinates. This is an internal helper function, until we switch the API to accept translated coordinates.
    tt_xy_pair translate_chip_coord_virtual_to_translated(const chip_id_t chip_id, const tt_xy_pair core) const;

    static std::unique_ptr<tt_ClusterDescriptor> create_cluster_descriptor(
        const std::unordered_map<chip_id_t, std::unique_ptr<tt::umd::Chip>>& chips);

    static void ubb_eth_connections(
        const std::unordered_map<chip_id_t, std::unique_ptr<tt::umd::Chip>>& chips,
        std::unique_ptr<tt_ClusterDescriptor>& cluster_desc);

    // State variables
    std::vector<tt::ARCH> archs_in_cluster = {};
    std::set<chip_id_t> all_chip_ids_ = {};
    std::set<chip_id_t> remote_chip_ids_ = {};
    std::set<chip_id_t> local_chip_ids_ = {};
    std::unordered_map<chip_id_t, std::unique_ptr<Chip>> chips_;
    tt::ARCH arch_name;

    std::shared_ptr<tt_ClusterDescriptor> cluster_desc;

    // remote eth transfer setup
    static constexpr std::uint32_t NUM_ETH_CORES_FOR_NON_MMIO_TRANSFERS = 6;
    static constexpr std::uint32_t NON_EPOCH_ETH_CORES_FOR_NON_MMIO_TRANSFERS = 4;
    static constexpr std::uint32_t NON_EPOCH_ETH_CORES_START_ID = 0;
    static constexpr std::uint32_t NON_EPOCH_ETH_CORES_MASK = (NON_EPOCH_ETH_CORES_FOR_NON_MMIO_TRANSFERS - 1);

    static constexpr std::uint32_t EPOCH_ETH_CORES_FOR_NON_MMIO_TRANSFERS =
        NUM_ETH_CORES_FOR_NON_MMIO_TRANSFERS - NON_EPOCH_ETH_CORES_FOR_NON_MMIO_TRANSFERS;
    static constexpr std::uint32_t EPOCH_ETH_CORES_START_ID =
        NON_EPOCH_ETH_CORES_START_ID + NON_EPOCH_ETH_CORES_FOR_NON_MMIO_TRANSFERS;
    static constexpr std::uint32_t EPOCH_ETH_CORES_MASK = (EPOCH_ETH_CORES_FOR_NON_MMIO_TRANSFERS - 1);

    int active_core = NON_EPOCH_ETH_CORES_START_ID;
    std::vector<std::vector<tt_cxy_pair>> remote_transfer_ethernet_cores;
    std::unordered_map<chip_id_t, bool> flush_non_mmio_per_chip = {};
    bool non_mmio_transfer_cores_customized = false;
    std::unordered_map<chip_id_t, int> active_eth_core_idx_per_chip = {};
    std::unordered_map<chip_id_t, std::unordered_set<tt_xy_pair>> workers_per_chip = {};
    std::unordered_set<tt_xy_pair> eth_cores = {};
    std::unordered_set<tt_xy_pair> dram_cores = {};

    std::map<std::set<chip_id_t>, std::unordered_map<chip_id_t, std::vector<std::vector<int>>>> bcast_header_cache = {};
    bool perform_harvesting_on_sdesc = false;
    bool use_ethernet_ordered_writes = true;
    bool use_ethernet_broadcast = true;
    bool use_virtual_coords_for_eth_broadcast = true;
    tt_version eth_fw_version;  // Ethernet FW the driver is interfacing with
    // ERISC FW Version Required by UMD
    static constexpr std::uint32_t SW_VERSION = 0x06060000;
};

}  // namespace tt::umd<|MERGE_RESOLUTION|>--- conflicted
+++ resolved
@@ -829,20 +829,12 @@
     tlb_configuration get_tlb_configuration(const chip_id_t chip, const tt::umd::CoreCoord core);
     tt::Writer get_static_tlb_writer(const chip_id_t chip, const tt::umd::CoreCoord target);
     virtual void configure_active_ethernet_cores_for_mmio_device(
-<<<<<<< HEAD
         chip_id_t mmio_chip, const std::unordered_set<CoreCoord>& active_eth_cores_per_chip);
     void l1_membar(
         const chip_id_t chip, const std::string& fallback_tlb, const std::unordered_set<CoreCoord>& cores = {});
     void dram_membar(
         const chip_id_t chip, const std::string& fallback_tlb, const std::unordered_set<CoreCoord>& cores = {});
-=======
-        const std::unordered_set<tt::umd::CoreCoord>& active_eth_cores_per_chip, chip_id_t mmio_chip);
-    virtual void l1_membar(
-        const chip_id_t chip, const std::unordered_set<tt::umd::CoreCoord>& cores, const std::string& fallback_tlb);
-    virtual void dram_membar(
-        const chip_id_t chip, const std::unordered_set<tt::umd::CoreCoord>& cores, const std::string& fallback_tlb);
     void set_power_state(tt_DevicePowerState state);
->>>>>>> 1ce581b4
 
     static std::unique_ptr<tt_ClusterDescriptor> create_cluster_descriptor(std::string sdesc_path = "");
 
