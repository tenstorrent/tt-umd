--- conflicted
+++ resolved
@@ -84,22 +84,18 @@
      * skipped, and you can create chips regardless of the devices on the system.
      */
     std::unordered_set<chip_id_t> target_devices = {};
-<<<<<<< HEAD
+    /**
+     * If set, Cluster will target only boards that have the IDs of the chips specified in this set.
+     * If not set, all discovered boards will be used. This can only be used with SILICON chip type.
+     * Corner case of setting this is if we have multiple chips visible over PCIE on same boards. If at least one
+     * of the PCIE chips on certain board is specified, UMD will take all chips from the board.
+     */
+    std::unordered_set<chip_id_t> pci_target_devices = {};
     /**
      * If not passed, topology discovery will be ran and tt_ClusterDescriptor will be constructed. If passed, and chip
      * type is SILICON, the constructor will throw if cluster_descriptor configuration shows chips which don't exist on
      * the system.
      */
-=======
-    // If set, Cluster will target only boards that have the IDs of the chips specified in this set.
-    // If not set, all discovered PCI devices will be used. This can only be used with SILICON chip type.
-    // Corner case of setting this is if we have multiple chips visible over PCIE on same boards. If at least one
-    // of the PCIE chips on certain board is specified, UMD will take all chips from the board.
-    std::unordered_set<chip_id_t> pci_target_devices = {};
-    // If not passed, topology discovery will be ran and tt_ClusterDescriptor will be constructed. If passed, and chip
-    // type is SILICON, the constructor will throw if cluster_descriptor configuration shows chips which don't exist on
-    // the system.
->>>>>>> fbb6ac72
     tt_ClusterDescriptor* cluster_descriptor = nullptr;
     /**
      * This parameter is used only for SIMULATION chip type.
