--- conflicted
+++ resolved
@@ -1089,11 +1089,8 @@
         chip_id_t chip_id,
         tt_ClusterDescriptor* cluster_desc,
         tt_SocDescriptor& soc_desc,
-<<<<<<< HEAD
+        int num_host_mem_channels,
         const bool clean_system_resources,
-=======
-        int num_host_mem_channels,
->>>>>>> bf257e55
         const bool create_mock_chip = false);
     std::unique_ptr<Chip> construct_chip_from_cluster(
         const std::string& soc_desc_path,
@@ -1101,22 +1098,16 @@
         tt_ClusterDescriptor* cluster_desc,
         bool perform_harvesting,
         std::unordered_map<chip_id_t, HarvestingMasks>& simulated_harvesting_masks,
-<<<<<<< HEAD
+        int num_host_mem_channels,
         const bool clean_system_resources,
-=======
-        int num_host_mem_channels,
->>>>>>> bf257e55
         const bool create_mock_chip = false);
     std::unique_ptr<Chip> construct_chip_from_cluster(
         chip_id_t logical_device_id,
         tt_ClusterDescriptor* cluster_desc,
         bool perform_harvesting,
         std::unordered_map<chip_id_t, HarvestingMasks>& simulated_harvesting_masks,
-<<<<<<< HEAD
+        int num_host_mem_channels,
         const bool clean_system_resources,
-=======
-        int num_host_mem_channels,
->>>>>>> bf257e55
         const bool create_mock_chip = false);
     void add_chip(chip_id_t chip_id, std::unique_ptr<Chip> chip);
     HarvestingMasks get_harvesting_masks(
