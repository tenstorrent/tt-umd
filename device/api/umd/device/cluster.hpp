--- conflicted
+++ resolved
@@ -613,13 +613,7 @@
     /**
      * Get the ethernet firmware version used by the physical cluster (only implemented for Silicon Backend).
      */
-<<<<<<< HEAD
     semver_t get_ethernet_fw_version() const;
-=======
-    std::optional<tt_version> get_ethernet_fw_version() const;
-    // TODO: Temporary hack to pass tt-metal build
-    std::optional<semver_t> get_ethernet_firmware_version() const;
->>>>>>> fe306611
 
     //---------- Functions to get various internal cluster objects, mainly device classes and their components.
 
@@ -734,13 +728,7 @@
     std::map<std::set<ChipId>, std::unordered_map<ChipId, std::vector<std::vector<int>>>> bcast_header_cache = {};
     bool use_ethernet_broadcast = true;
     bool use_translated_coords_for_eth_broadcast = true;
-<<<<<<< HEAD
-    semver_t eth_fw_version;  // Ethernet FW the driver is interfacing with
-    // ERISC FW Version Required by UMD
-    static constexpr std::uint32_t SW_VERSION = 0x06060000;
-=======
     std::optional<semver_t> eth_fw_version;  // Ethernet FW the driver is interfacing with.
->>>>>>> fe306611
 };
 
 }  // namespace tt::umd