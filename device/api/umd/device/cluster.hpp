--- conflicted
+++ resolved
@@ -1,14 +1,6 @@
-<<<<<<< HEAD
-// SPDX-FileCopyrightText: © 2023 Tenstorrent Inc.
+// SPDX-FileCopyrightText: © 2025 Tenstorrent Inc.
 //
 // SPDX-License-Identifier: Apache-2.0
-=======
-/*
- * SPDX-FileCopyrightText: (c) 2025 Tenstorrent Inc.
- *
- * SPDX-License-Identifier: Apache-2.0
- */
->>>>>>> 5a6d9f71
 
 #pragma once
 #include <fmt/core.h>
