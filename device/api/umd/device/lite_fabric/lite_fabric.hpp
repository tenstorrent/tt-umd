--- conflicted
+++ resolved
@@ -274,13 +274,8 @@
         h2d.sender_host_write_index =
             lite_fabric::wrap_increment<SENDER_NUM_BUFFERS_ARRAY[0]>(h2d.sender_host_write_index);
 
-<<<<<<< HEAD
-        log_debug(LogSiliconDriver, "Flushing h2d sender_host_write_index to {}", h2d.sender_host_write_index);
+        log_debug(LogUMD, "Flushing h2d sender_host_write_index to {}", h2d.sender_host_write_index);
         flush_h2d(translated_core_sender);
-=======
-        log_debug(LogUMD, "Flushing h2d sender_host_write_index to {}", h2d.sender_host_write_index);
-        flush_h2d(virtual_core_sender);
->>>>>>> 55bb3b83
     }
 
     void send_payload_without_header_non_blocking_from_address(
@@ -292,13 +287,8 @@
             throw std::runtime_error("Payload size exceeds channel buffer size");
         }
         uint32_t addr = get_next_send_buffer_slot_address(channel_address) + sizeof(FabricLiteHeader);
-<<<<<<< HEAD
-        log_debug(LogSiliconDriver, "Send {}B payload only {:#x}", size, addr);
+        log_debug(LogUMD, "Send {}B payload only {:#x}", size, addr);
         tt_device->write_to_device(data, translated_core_sender, addr, size);
-=======
-        log_debug(LogUMD, "Send {}B payload only {:#x}", size, addr);
-        tt_device->write_to_device(data, virtual_core_sender, addr, size);
->>>>>>> 55bb3b83
     }
 
     void flush_h2d(CoreCoord translated_core_sender) {
