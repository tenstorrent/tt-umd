/*
 * SPDX-FileCopyrightText: (c) 2023 Tenstorrent Inc.
 *
 * SPDX-License-Identifier: Apache-2.0
 */

#pragma once

#include <cstdint>
#include <cstdio>
#include <map>
#include <memory>
#include <unordered_map>
#include <unordered_set>
#include <vector>

#include "fmt/format.h"
#include "umd/device/semver.hpp"
#include "umd/device/tt_device/tlb_handle.h"
#include "umd/device/tt_xy_pair.h"
#include "umd/device/types/arch.h"
#include "umd/device/types/tlb.h"

namespace tt::umd {
class semver_t;

struct PciDeviceInfo {
    uint16_t vendor_id;
    uint16_t device_id;
    uint16_t pci_domain;
    uint16_t pci_bus;
    uint16_t pci_device;
    uint16_t pci_function;

    tt::ARCH get_arch() const;
    // TODO: does it make sense to move attributes that we can read from sysfs
    // onto this struct as methods?  e.g. current_link_width etc.
};

struct DmaBuffer {
    uint8_t *buffer = nullptr;
    uint8_t *completion = nullptr;
    size_t size = 0;

    uint64_t buffer_pa = 0;
    uint64_t completion_pa = 0;
};

enum class TenstorrentResetDevice : uint32_t { RESTORE_STATE = 0, RESET_PCIE_LINK, CONFIG_WRITE };

class PCIDevice {
    const std::string device_path;   // Path to character device: /dev/tenstorrent/N
    const int pci_device_num;        // N in /dev/tenstorrent/N
    const int pci_device_file_desc;  // Character device file descriptor
    const PciDeviceInfo info;        // PCI device info
    const int numa_node;             // -1 if non-NUMA
    const int revision;              // PCI revision value from sysfs
    const tt::ARCH arch;             // e.g. Wormhole, Blackhole
    const semver_t kmd_version;      // KMD version
    const bool iommu_enabled;        // Whether the system is protected from this device by an IOMMU
    DmaBuffer dma_buffer{};

public:
    /**
     * @return a list of integers corresponding to character devices in /dev/tenstorrent/
     */
    static std::vector<int> enumerate_devices(std::unordered_set<int> pci_target_devices = {});

    /**
     * @return a map of PCI device numbers (/dev/tenstorrent/N) to PciDeviceInfo
     */
    static std::map<int, PciDeviceInfo> enumerate_devices_info(std::unordered_set<int> pci_target_devices = {});

    /**
     * PCI device constructor.
     *
     * Opens the character device file descriptor, reads device information from
     * sysfs, and maps device memory region(s) into the process address space.
     *
     * @param pci_device_number     N in /dev/tenstorrent/N
     */
    PCIDevice(int pci_device_number);

    /**
     * PCIDevice destructor.
     * Unmaps device memory and closes chardev file descriptor.
     */
    ~PCIDevice();

    PCIDevice(const PCIDevice &) = delete;       // copy
    void operator=(const PCIDevice &) = delete;  // copy assignment

    /**
     * @return PCI device info
     */
    const PciDeviceInfo get_device_info() const { return info; }

    /**
     * @return which NUMA node this device is associated with, or -1 if non-NUMA
     */
    int get_numa_node() const { return numa_node; }

    /**
     * @return N in /dev/tenstorrent/N
     * TODO: target for removal; upper layers should not care about this.
     */
    int get_device_num() const { return pci_device_num; }

    /**
     * @return PCI device id
     */
    int get_pci_device_id() const { return info.device_id; }

    /**
     * @return PCI revision value from sysfs.
     * TODO: target for removal; upper layers should not care about this.
     */
    int get_pci_revision() const { return revision; }

    /**
     * @return what architecture this device is (e.g. Wormhole, Blackhole, etc.)
     */
    tt::ARCH get_arch() const { return arch; }

    /**
     * @return whether the system is protected from this device by an IOMMU
     */
    bool is_iommu_enabled() const { return iommu_enabled; }

    /**
     * Map a buffer for hugepage access.
     *
     * @param buffer must be page-aligned
     * @param size must be a multiple of the page size
     * @return uint64_t Physical Address of hugepage.
     */
    uint64_t map_for_hugepage(void *buffer, size_t size);

    /**
     * Map a buffer so it is accessible by the device NOC.
     * @param buffer must be page-aligned
     * @param size must be a multiple of the page size
     * @return uint64_t NOC address, uint64_t PA or IOVA
     */
    std::pair<uint64_t, uint64_t> map_buffer_to_noc(void *buffer, size_t size);

    /**
     * Map a hugepage so it is accessible by the device NOC.
     * @param hugepage 1G hugepage
     * @param size in bytes (OK to be smaller than the hugepage size)
     * @return uint64_t NOC address, uint64_t PA or IOVA
     */
    std::pair<uint64_t, uint64_t> map_hugepage_to_noc(void *hugepage, size_t size);

    /**
     * Map a buffer for DMA access by the device.
     *
     * Supports mapping physically-contiguous buffers (e.g. hugepages) for the
     * no-IOMMU case.
     *
     * @param buffer must be page-aligned
     * @param size must be a multiple of the page size
     * @return uint64_t PA (no IOMMU) or IOVA (with IOMMU) for use by the device
     */
    uint64_t map_for_dma(void *buffer, size_t size);

    /**
     * Access the device's DMA buffer.  This buffer is not guaranteed to exist.
     * It is the caller's responsibility to check if the buffer is valid and to
     * chunk the desired transfer size to fit within it.
     */
    DmaBuffer &get_dma_buffer() { return dma_buffer; }

    /**
     * Unmap a buffer that was previously mapped for DMA access.
     *
     * @param buffer must be page-aligned
     * @param size must be a multiple of the page size
     */
    void unmap_for_dma(void *buffer, size_t size);

    /**
     * Read KMD version installed on the system.
     */
    static semver_t read_kmd_version();

    /**
     * Allocate TLB resource from KMD.
     *
     * @param tlb_size Size of the TLB caller wants to allocate.
     * @param mapping_type Type of TLB mapping to allocate (UC or WC).
     */
    std::unique_ptr<TlbHandle> allocate_tlb(const size_t tlb_size, const TlbMapping tlb_mapping = TlbMapping::UC);

    /**
<<<<<<< HEAD
     * Read command byte.
     */
    static uint8_t read_command_byte(const int pci_device_num);

    /**
     * Reset device via ioctl.
     */
    static void reset_devices(TenstorrentResetDevice flag);
=======
     * Temporary function which allows us to support both ways of mapping buffers during the transition period.
     */
    static bool is_mapping_buffer_to_noc_supported();
>>>>>>> a7ed73df

public:
    // TODO: we can and should make all of these private.
    void *bar0_uc = nullptr;
    size_t bar0_uc_size = 0;
    size_t bar0_uc_offset = 0;

    void *bar0_wc = nullptr;
    size_t bar0_wc_size = 0;

    void *bar2_uc = nullptr;
    size_t bar2_uc_size;

    void *bar4_wc = nullptr;
    uint64_t bar4_wc_size;

    // TODO: let's get rid of this unless we need to run UMD on WH systems with
    // shrunk BAR0.  If we don't (and we shouldn't), then we can just use BAR0
    // and simplify the code.
    void *system_reg_mapping = nullptr;
    size_t system_reg_mapping_size;
    uint32_t system_reg_start_offset;   // Registers >= this are system regs, use the mapping.
    uint32_t system_reg_offset_adjust;  // This is the offset of the first reg in the system reg mapping.

    uint32_t read_checking_offset;

    template <typename T>
    T *get_register_address(uint32_t register_offset) {
        // Right now, address can either be exposed register in BAR, or TLB window in BAR0 (BAR4 for Blackhole).
        // Should clarify this interface
        void *reg_mapping;
        if (system_reg_mapping != nullptr && register_offset >= system_reg_start_offset) {
            register_offset -= system_reg_offset_adjust;
            reg_mapping = system_reg_mapping;
        } else if (bar0_wc != bar0_uc && register_offset < bar0_wc_size) {
            reg_mapping = bar0_wc;
        } else {
            register_offset -= bar0_uc_offset;
            reg_mapping = bar0_uc;
        }
        return reinterpret_cast<T *>(static_cast<uint8_t *>(reg_mapping) + register_offset);
    }
};

}  // namespace tt::umd

// TODO: To be removed once clients switch to namespace usage.
using tt::umd::PCIDevice;<|MERGE_RESOLUTION|>--- conflicted
+++ resolved
@@ -193,7 +193,6 @@
     std::unique_ptr<TlbHandle> allocate_tlb(const size_t tlb_size, const TlbMapping tlb_mapping = TlbMapping::UC);
 
     /**
-<<<<<<< HEAD
      * Read command byte.
      */
     static uint8_t read_command_byte(const int pci_device_num);
@@ -202,11 +201,11 @@
      * Reset device via ioctl.
      */
     static void reset_devices(TenstorrentResetDevice flag);
-=======
+
+    /**
      * Temporary function which allows us to support both ways of mapping buffers during the transition period.
      */
     static bool is_mapping_buffer_to_noc_supported();
->>>>>>> a7ed73df
 
 public:
     // TODO: we can and should make all of these private.
