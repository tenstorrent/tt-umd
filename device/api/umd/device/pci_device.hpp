--- conflicted
+++ resolved
@@ -51,11 +51,8 @@
     uint64_t completion_pa = 0;
 };
 
-<<<<<<< HEAD
 enum class TenstorrentResetDevice : uint32_t { RESTORE_STATE = 0, RESET_PCIE_LINK, CONFIG_WRITE };
-=======
 inline constexpr std::string_view TT_VISIBLE_DEVICES_ENV = "TT_VISIBLE_DEVICES";
->>>>>>> f7bd1265
 
 class PCIDevice {
     const std::string device_path;   // Path to character device: /dev/tenstorrent/N
