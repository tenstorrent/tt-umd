--- conflicted
+++ resolved
@@ -298,26 +298,6 @@
 
     uint32_t read_checking_offset;
 
-<<<<<<< HEAD
-    template <typename T>
-    T *get_register_address(uint32_t register_offset) {
-        // Right now, address can either be exposed register in BAR, or TLB window in BAR0 (BAR4 for Blackhole).
-        // Should clarify this interface.
-        void *reg_mapping;
-        if (system_reg_mapping != nullptr && register_offset >= system_reg_start_offset) {
-            register_offset -= system_reg_offset_adjust;
-            reg_mapping = system_reg_mapping;
-        } else if (bar0_wc != bar0_uc && register_offset < bar0_wc_size) {
-            reg_mapping = bar0_wc;
-        } else {
-            register_offset -= bar0_uc_offset;
-            reg_mapping = bar0_uc;
-        }
-        return reinterpret_cast<T *>(static_cast<uint8_t *>(reg_mapping) + register_offset);
-    }
-
-=======
->>>>>>> 2a923097
 private:
     /**
      * Function will allocate PCIe DMA buffer that UMD uses for PCIe DMA transfers. To make the process of allocation
