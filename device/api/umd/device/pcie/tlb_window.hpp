--- conflicted
+++ resolved
@@ -33,7 +33,14 @@
     void write_block_reconfigure(
         const void* mem_ptr, tt_xy_pair core, uint64_t addr, uint32_t size, uint64_t ordering = tlb_data::Strict);
 
-<<<<<<< HEAD
+    void noc_multicast_write_reconfigure(
+        void* dst,
+        size_t size,
+        tt_xy_pair core_start,
+        tt_xy_pair core_end,
+        uint64_t addr,
+        uint64_t ordering = tlb_data::Strict);
+
     void safe_write32(uint64_t offset, uint32_t value);
 
     uint32_t safe_read32(uint64_t offset);
@@ -51,15 +58,14 @@
 
     void safe_read_block_reconfigure(
         void* mem_ptr, tt_xy_pair core, uint64_t addr, uint32_t size, uint64_t ordering = tlb_data::Strict);
-=======
-    void noc_multicast_write_reconfigure(
+
+    void safe_noc_multicast_write_reconfigure(
         void* dst,
         size_t size,
         tt_xy_pair core_start,
         tt_xy_pair core_end,
         uint64_t addr,
         uint64_t ordering = tlb_data::Strict);
->>>>>>> 72cd7112
 
     TlbHandle& handle_ref() const;
 
