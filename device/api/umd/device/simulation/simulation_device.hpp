/*
 * SPDX-FileCopyrightText: (c) 2023 Tenstorrent Inc.
 *
 * SPDX-License-Identifier: Apache-2.0
 */

#pragma once

#include <cstdint>
#include <filesystem>
#include <vector>

#include "umd/device/chip/chip.hpp"
#include "umd/device/cluster.hpp"
#include "umd/device/simulation/simulation_host.hpp"
#include "umd/device/utils/lock_manager.hpp"

namespace tt::umd {

typedef void (*libttsim_init_t)();
typedef void (*libttsim_exit_t)();
typedef void (*libttsim_tile_rd_bytes_t)(uint32_t x, uint32_t y, uint64_t addr, void* p, uint32_t size);
typedef void (*libttsim_tile_wr_bytes_t)(uint32_t x, uint32_t y, uint64_t addr, const void* p, uint32_t size);
typedef void (*libttsim_tensix_reset_deassert_t)(uint32_t x, uint32_t y);
typedef void (*libttsim_tensix_reset_assert_t)(uint32_t x, uint32_t y);
typedef void (*libttsim_clock_t)(uint32_t n_clocks);

class SimulationDeviceInit {
public:
    SimulationDeviceInit(const std::filesystem::path& simulator_directory);

    tt::ARCH get_arch_name() const { return soc_descriptor.arch; }

    const SocDescriptor& get_soc_descriptor() const { return soc_descriptor; }

    std::filesystem::path get_simulator_path() const { return simulator_directory; }

private:
    std::filesystem::path simulator_directory;
    SocDescriptor soc_descriptor;
};

class SimulationDevice : public Chip {
public:
<<<<<<< HEAD
    static std::string get_soc_descriptor_path_from_simulator_path(const std::filesystem::path& simulator_path);

=======
    SimulationDevice(const std::filesystem::path& simulator_directory, SocDescriptor soc_descriptor);

    // TODO: Following constructors are deprecated and should be removed.
>>>>>>> 59c1ef8c
    SimulationDevice(const std::filesystem::path& simulator_directory) :
        SimulationDevice(SimulationDeviceInit(simulator_directory)) {}

    SimulationDevice(const SimulationDeviceInit& init);
    ~SimulationDevice();

    SimulationHost host;

    int get_num_host_channels() override;
    int get_host_channel_size(std::uint32_t channel) override;
    void write_to_sysmem(uint16_t channel, const void* src, uint64_t sysmem_dest, uint32_t size) override;
    void read_from_sysmem(uint16_t channel, void* dest, uint64_t sysmem_src, uint32_t size) override;

    void start_device() override;
    void close_device() override;

    TTDevice* get_tt_device() override;
    SysmemManager* get_sysmem_manager() override;
    TLBManager* get_tlb_manager() override;

    bool is_mmio_capable() const override { return false; }

    void set_remote_transfer_ethernet_cores(const std::unordered_set<CoreCoord>& cores) override;
    void set_remote_transfer_ethernet_cores(const std::set<uint32_t>& channels) override;

    // All tt_xy_pair cores in this class are defined in VIRTUAL coords.
    void write_to_device(CoreCoord core, const void* src, uint64_t l1_dest, uint32_t size) override;
    void read_from_device(CoreCoord core, void* dest, uint64_t l1_src, uint32_t size) override;
    void write_to_device_reg(CoreCoord core, const void* src, uint64_t reg_dest, uint32_t size) override;
    void read_from_device_reg(CoreCoord core, void* dest, uint64_t reg_src, uint32_t size) override;
    void dma_write_to_device(const void* src, size_t size, CoreCoord core, uint64_t addr) override;
    void dma_read_from_device(void* dst, size_t size, CoreCoord core, uint64_t addr) override;

    std::function<void(uint32_t, uint32_t, const uint8_t*)> get_fast_pcie_static_tlb_write_callable() override;

    void wait_for_non_mmio_flush() override;

    void l1_membar(const std::unordered_set<CoreCoord>& cores = {}) override;
    void dram_membar(const std::unordered_set<CoreCoord>& cores = {}) override;
    void dram_membar(const std::unordered_set<uint32_t>& channels = {}) override;

    void send_tensix_risc_reset(CoreCoord core, const TensixSoftResetOptions& soft_resets) override;
    void send_tensix_risc_reset(const TensixSoftResetOptions& soft_resets) override;
    void deassert_risc_resets() override;

    void assert_risc_reset(CoreCoord core, const RiscType selected_riscs) override;
    void deassert_risc_reset(CoreCoord core, const RiscType selected_riscs, bool staggered_start) override;

    void set_power_state(DevicePowerState state) override;
    int get_clock() override;
    int get_numa_node() override;

    int arc_msg(
        uint32_t msg_code,
        bool wait_for_done = true,
        uint32_t arg0 = 0,
        uint32_t arg1 = 0,
        uint32_t timeout_ms = 1000,
        uint32_t* return_3 = nullptr,
        uint32_t* return_4 = nullptr) override;

private:
    // TODO: To be removed once clients switch to new constructor.
    void initialize(const std::filesystem::path& simulator_directory, SocDescriptor soc_descriptor);
    void send_tensix_risc_reset(tt_xy_pair core, const TensixSoftResetOptions& soft_resets);

    // State variables
    driver_noc_params noc_params;
    std::set<chip_id_t> target_devices_in_cluster = {};
    std::set<chip_id_t> target_remote_chips = {};
    tt::ARCH arch_name;
    std::shared_ptr<ClusterDescriptor> cluster_descriptor;
    std::unordered_map<chip_id_t, SocDescriptor> soc_descriptor_per_chip = {};

    // To enable DPRINT usage in the Simulator,
    // the simulation device code should acquire a lock
    // to ensure it can be called safely from multiple threads.
    std::mutex device_lock;

    void* libttsim_handle = nullptr;
    libttsim_init_t pfn_libttsim_init = nullptr;
    libttsim_exit_t pfn_libttsim_exit = nullptr;
    libttsim_tile_rd_bytes_t pfn_libttsim_tile_rd_bytes = nullptr;
    libttsim_tile_wr_bytes_t pfn_libttsim_tile_wr_bytes = nullptr;
    libttsim_tensix_reset_deassert_t pfn_libttsim_tensix_reset_deassert = nullptr;
    libttsim_tensix_reset_assert_t pfn_libttsim_tensix_reset_assert = nullptr;
    libttsim_clock_t pfn_libttsim_clock = nullptr;
};

}  // namespace tt::umd

// TODO: To be removed once clients switch to namespace usage.
using tt::umd::SimulationDeviceInit;
using tt_SimulationDeviceInit = tt::umd::SimulationDeviceInit;<|MERGE_RESOLUTION|>--- conflicted
+++ resolved
@@ -42,14 +42,11 @@
 
 class SimulationDevice : public Chip {
 public:
-<<<<<<< HEAD
     static std::string get_soc_descriptor_path_from_simulator_path(const std::filesystem::path& simulator_path);
 
-=======
     SimulationDevice(const std::filesystem::path& simulator_directory, SocDescriptor soc_descriptor);
 
     // TODO: Following constructors are deprecated and should be removed.
->>>>>>> 59c1ef8c
     SimulationDevice(const std::filesystem::path& simulator_directory) :
         SimulationDevice(SimulationDeviceInit(simulator_directory)) {}
 
