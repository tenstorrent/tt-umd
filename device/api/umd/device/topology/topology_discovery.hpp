--- conflicted
+++ resolved
@@ -120,24 +120,12 @@
 
     virtual bool is_eth_trained(TTDevice* tt_device, const tt_xy_pair eth_core) = 0;
 
-    virtual void validate_routing_firmware_state(const std::map<uint64_t, std::unique_ptr<Chip>>& chips) = 0;
+    virtual void validate_routing_firmware_state(const std::map<uint64_t, std::unique_ptr<TTDevice>>& devices) = 0;
 
     // This is hack to report proper logical ETH IDs, since eth id on ETH core on Blackhole
     // does not take harvesting into consideration. This function will be overridden just for Blackhole.
     virtual void patch_eth_connections() = 0;
 
-<<<<<<< HEAD
-    // Intermesh links are ethernet links that are turned off during UMD's topology discovery but are
-    // otherwise physically connected. This is done since not all tools support limiting the discovery as
-    // UMD does. Once all the tools start supporting this, this feature won't be used anymore and this
-    // function will return empty set.
-    // This will extract the list of intermesh links from a config in L1.
-    virtual std::vector<uint32_t> extract_intermesh_eth_links(TTDevice* tt_device, tt_xy_pair eth_core) = 0;
-
-    virtual bool is_intermesh_eth_link_trained(TTDevice* tt_device, tt_xy_pair eth_core) = 0;
-
-=======
->>>>>>> 65aafe19
     // This function is going to be implemented for Blackhole since it needs to load communication
     // firmware in runtime onto ETH cores. Wormhole will have this function empty since the routing FW
     // is loaded from SPI, not in runtime.
