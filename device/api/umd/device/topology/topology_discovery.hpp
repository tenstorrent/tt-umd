/*
 * SPDX-FileCopyrightText: (c) 2025 Tenstorrent Inc.
 *
 * SPDX-License-Identifier: Apache-2.0
 */
#pragma once

#include <memory>
#include <optional>

#include "umd/device/chip/chip.hpp"
#include "umd/device/chip/remote_chip.hpp"
#include "umd/device/cluster_descriptor.hpp"
#include "umd/device/soc_descriptor.hpp"
#include "umd/device/tt_device/tt_device.hpp"
#include "umd/device/types/cluster_descriptor_types.hpp"
#include "umd/device/types/xy_pair.hpp"

namespace tt::umd {

class ClusterDescriptor;

struct TopologyDiscoveryOptions {
    // Path to custom SoC descriptor when creating chips. See ClusterOptions.
    std::string soc_descriptor_path = "";

    // I/O device type to use when discovering. See ClusterOptions.
    IODeviceType io_device_type = IODeviceType::PCIe;

    // Skip discovery of chips connected via Ethernet.
    bool no_remote_discovery = false;

    // Skip waiting for ETH training. TODO: Currently unimplemented.
    bool no_wait_for_eth_training = false;

    // Allow unsupported ETH firmware versions and do not fail when
    // cores have different ETH firmware versions.
    bool no_eth_firmware_strictness = false;
};

// TopologyDiscovery class creates cluster descriptor by discovering all chips connected to the system.
class TopologyDiscovery {
public:
    static std::pair<std::unique_ptr<ClusterDescriptor>, std::map<uint64_t, std::unique_ptr<TTDevice>>> discover(
        const TopologyDiscoveryOptions& options);

    virtual ~TopologyDiscovery() = default;

protected:
    TopologyDiscovery(const TopologyDiscoveryOptions& options);

    static std::unique_ptr<TopologyDiscovery> create_topology_discovery(const TopologyDiscoveryOptions& options);

    std::unique_ptr<ClusterDescriptor> create_ethernet_map();

    void get_connected_chips();

    void discover_remote_chips();

    std::unique_ptr<ClusterDescriptor> fill_cluster_descriptor_info();

    // board_type is not used for all configs.
    // We need to know that we are seeing TG board and that we should include it in the topology.
    virtual bool is_board_id_included(uint64_t board_id, uint64_t board_type) const = 0;

    // Returns mangled remote board id from local ETH core.
    // This information can still be used to unique identify a board.
    // eth_core should be in physical (NOC0) coordinates.
    virtual uint64_t get_remote_board_id(TTDevice* tt_device, tt_xy_pair eth_core) = 0;

    // Returns mangled remote board type from local ETH core.
    // This information can still be used to unique identify a board.
    // eth_core should be in physical (NOC0) coordinates.
    virtual uint64_t get_remote_board_type(TTDevice* tt_device, tt_xy_pair eth_core) = 0;

    // Returns mangled local board id from local ETH core.
    // This information can still be used to unique identify a board.
    // eth_core should be in physical (NOC0) coordinates.
    virtual uint64_t get_local_board_id(TTDevice* tt_device, tt_xy_pair eth_core) = 0;

    // eth_core should be in NoC 0 coordinates.
    virtual uint64_t get_local_asic_id(TTDevice* tt_device, tt_xy_pair eth_core) = 0;

    // eth_core should be in NoC 0 coordinates.
    virtual uint64_t get_remote_asic_id(TTDevice* tt_device, tt_xy_pair eth_core) = 0;

    uint64_t get_asic_id(TTDevice* chip);

    virtual uint64_t get_unconnected_chip_id(TTDevice* tt_device) = 0;

    virtual std::optional<EthCoord> get_local_eth_coord(TTDevice* tt_device, tt_xy_pair eth_core) = 0;

    virtual std::optional<EthCoord> get_remote_eth_coord(TTDevice* tt_device, tt_xy_pair eth_core) = 0;

    // local_eth_core should be in NoC 0 coordinates.
    virtual tt_xy_pair get_remote_eth_core(TTDevice* tt_device, tt_xy_pair local_eth_core) = 0;

    // local_eth_core should be in NoC 0 coordinates.
    virtual uint32_t get_remote_eth_id(TTDevice* tt_device, tt_xy_pair local_eth_core) = 0;

    virtual uint32_t get_remote_eth_channel(TTDevice* tt_device, tt_xy_pair local_eth_core) = 0;

    // API exposed as a temporary workaround for issue: https://tenstorrent.atlassian.net/browse/SYS-2064.
    // This is used for querying the logical remote eth channel on Multi-Host Blackhole P150 systems, where
    // we don't have access to the ethernet harvesting mask for the remote chip.
    // Logic in this API can be placed in get_remote_eth_channel, and patch_eth_connections can be removed,
    // once the issue outlined in the ticket is resolved (at which point, UMD can directly query the logical
    // ethernet channel for the remote chip on all board types).
    virtual uint32_t get_logical_remote_eth_channel(TTDevice* tt_device, tt_xy_pair local_eth_core) = 0;

    virtual bool is_using_eth_coords() = 0;

    // eth_core should be in NoC 0 coordinates.
    virtual std::unique_ptr<TTDevice> create_remote_chip(
        std::optional<EthCoord> eth_coord, TTDevice* gateway_chip, std::set<uint32_t> gateway_eth_channels) = 0;

    TTDevice* get_chip(const uint64_t asic_id);

    virtual void init_topology_discovery();

    virtual bool is_eth_trained(TTDevice* tt_device, const tt_xy_pair eth_core) = 0;

    virtual void validate_routing_firmware_state(const std::map<uint64_t, std::unique_ptr<TTDevice>>& devices) = 0;

    // This is hack to report proper logical ETH IDs, since eth id on ETH core on Blackhole
    // does not take harvesting into consideration. This function will be overridden just for Blackhole.
    virtual void patch_eth_connections() = 0;

    // This function is going to be implemented for Blackhole since it needs to load communication
    // firmware in runtime onto ETH cores. Wormhole will have this function empty since the routing FW
    // is loaded from SPI, not in runtime.
    virtual void initialize_remote_communication(TTDevice* tt_device);

    SocDescriptor get_soc_descriptor(TTDevice* tt_device);

    virtual bool verify_eth_core_fw_version(TTDevice* tt_device, tt_xy_pair eth_core) = 0;

    std::map<uint64_t, std::unique_ptr<TTDevice>> chips_to_discover;
    std::map<uint64_t, std::unique_ptr<TTDevice>> chips;

    std::unordered_map<uint64_t, EthCoord> eth_coords;

    std::vector<std::pair<std::pair<uint64_t, uint32_t>, std::pair<uint64_t, uint32_t>>> ethernet_connections;

    std::vector<std::pair<std::pair<uint64_t, uint32_t>, std::pair<uint64_t, uint32_t>>>
        ethernet_connections_to_remote_devices;

    // All board ids that should be included in the cluster descriptor.
    std::unordered_set<uint64_t> board_ids;

    std::unordered_map<uint64_t, std::set<uint32_t>> active_eth_channels_per_chip;

    // It's required to know which chip should be used for remote communication.
    std::map<uint64_t, uint64_t> remote_asic_id_to_mmio_chip_id = {};

    TopologyDiscoveryOptions options;

    bool is_running_on_6u = false;

<<<<<<< HEAD
=======
    virtual bool verify_eth_core_fw_version(Chip* chip, CoreCoord eth_core) = 0;

    virtual bool verify_fw_bundle_version(Chip* chip);

>>>>>>> 32dedb94
    // The ETH FW version found on the first discovered local chip, that needs
    // to match with all of the other discovered ETH FW versions on all chips.
    std::optional<semver_t> first_eth_fw_version;

    // The FW bundle version found on the first discovered local chip, that needs
    // to match with all of the other discovered FW bundle versions on all chips.
    std::optional<semver_t> first_fw_bundle_version;
};

}  // namespace tt::umd<|MERGE_RESOLUTION|>--- conflicted
+++ resolved
@@ -133,8 +133,6 @@
 
     SocDescriptor get_soc_descriptor(TTDevice* tt_device);
 
-    virtual bool verify_eth_core_fw_version(TTDevice* tt_device, tt_xy_pair eth_core) = 0;
-
     std::map<uint64_t, std::unique_ptr<TTDevice>> chips_to_discover;
     std::map<uint64_t, std::unique_ptr<TTDevice>> chips;
 
@@ -157,13 +155,10 @@
 
     bool is_running_on_6u = false;
 
-<<<<<<< HEAD
-=======
-    virtual bool verify_eth_core_fw_version(Chip* chip, CoreCoord eth_core) = 0;
+    virtual bool verify_eth_core_fw_version(TTDevice* tt_device, tt_xy_pair eth_core) = 0;
 
-    virtual bool verify_fw_bundle_version(Chip* chip);
+    virtual bool verify_fw_bundle_version(TTDevice* tt_device);
 
->>>>>>> 32dedb94
     // The ETH FW version found on the first discovered local chip, that needs
     // to match with all of the other discovered ETH FW versions on all chips.
     std::optional<semver_t> first_eth_fw_version;
