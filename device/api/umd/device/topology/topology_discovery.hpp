--- conflicted
+++ resolved
@@ -11,13 +11,7 @@
 #include "umd/device/chip/chip.hpp"
 #include "umd/device/chip/remote_chip.hpp"
 #include "umd/device/cluster_descriptor.hpp"
-<<<<<<< HEAD
-#include "umd/device/tt_device/remote_wormhole_tt_device.hpp"
-#include "umd/device/tt_device/tt_device.hpp"
-#include "umd/device/types/cluster_types.hpp"
-=======
 #include "umd/device/types/cluster_descriptor_types.hpp"
->>>>>>> 30d8a284
 
 namespace tt::umd {
 
@@ -47,30 +41,16 @@
 // TopologyDiscovery class creates cluster descriptor by discovering all chips connected to the system.
 class TopologyDiscovery {
 public:
-<<<<<<< HEAD
-    static std::unique_ptr<ClusterDescriptor> create_cluster_descriptor(const TopologyDiscoveryOptions& options);
-    TopologyDiscovery(const TopologyDiscoveryOptions& options);
-    virtual ~TopologyDiscovery() = default;
-=======
     static std::pair<std::unique_ptr<ClusterDescriptor>, std::map<uint64_t, std::unique_ptr<Chip>>> discover(
-        std::unordered_set<ChipId> target_devices = {},
-        const std::string& sdesc_path = "",
-        IODeviceType io_device_type = IODeviceType::PCIe);
+        const TopologyDiscoveryOptions& options);
 
     virtual ~TopologyDiscovery() = default;
 
 protected:
-    TopologyDiscovery(
-        std::unordered_set<ChipId> target_devices = {},
-        const std::string& sdesc_path = "",
-        IODeviceType io_device_type = IODeviceType::PCIe);
+    TopologyDiscovery(const TopologyDiscoveryOptions& options);
 
-    static std::unique_ptr<TopologyDiscovery> create_topology_discovery(
-        std::unordered_set<ChipId> target_devices = {},
-        const std::string& sdesc_path = "",
-        IODeviceType io_device_type = IODeviceType::PCIe);
+    static std::unique_ptr<TopologyDiscovery> create_topology_discovery(const TopologyDiscoveryOptions& options);
 
->>>>>>> 30d8a284
     std::unique_ptr<ClusterDescriptor> create_ethernet_map();
 
     void get_connected_chips();
@@ -168,12 +148,6 @@
     std::vector<std::pair<std::pair<uint64_t, uint32_t>, std::pair<uint64_t, uint32_t>>>
         ethernet_connections_to_remote_devices;
 
-<<<<<<< HEAD
-    std::unique_ptr<ClusterDescriptor> cluster_desc;
-=======
-    std::unordered_set<ChipId> target_devices = {};
->>>>>>> 30d8a284
-
     // All board ids that should be included in the cluster descriptor.
     std::unordered_set<uint64_t> board_ids;
 
