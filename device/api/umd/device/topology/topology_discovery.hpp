/*
 * SPDX-FileCopyrightText: (c) 2025 Tenstorrent Inc.
 *
 * SPDX-License-Identifier: Apache-2.0
 */
#pragma once

#include <memory>
#include <optional>

#include "umd/device/chip/chip.hpp"
#include "umd/device/chip/remote_chip.hpp"
#include "umd/device/cluster_descriptor.hpp"
#include "umd/device/soc_descriptor.hpp"
#include "umd/device/tt_device/tt_device.hpp"
#include "umd/device/types/cluster_descriptor_types.hpp"
#include "umd/device/types/xy_pair.hpp"

namespace tt::umd {

class ClusterDescriptor;

struct TopologyDiscoveryOptions {
    // Path to custom SoC descriptor when creating chips. See ClusterOptions.
    std::string soc_descriptor_path = "";

    // I/O device type to use when discovering. See ClusterOptions.
    IODeviceType io_device_type = IODeviceType::PCIe;

    // Skip discovery of chips connected via Ethernet.
    bool no_remote_discovery = false;

    // Skip waiting for ETH training. TODO: Currently unimplemented.
    bool no_wait_for_eth_training = false;

    // Allow unsupported ETH firmware versions and do not fail when
    // cores have different ETH firmware versions.
    bool no_eth_firmware_strictness = false;
};

// TopologyDiscovery class creates cluster descriptor by discovering all chips connected to the system.
class TopologyDiscovery {
public:
    static std::pair<std::unique_ptr<ClusterDescriptor>, std::map<uint64_t, std::unique_ptr<TTDevice>>> discover(
        const TopologyDiscoveryOptions& options);

    virtual ~TopologyDiscovery() = default;

protected:
    TopologyDiscovery(const TopologyDiscoveryOptions& options);

    static std::unique_ptr<TopologyDiscovery> create_topology_discovery(const TopologyDiscoveryOptions& options);

    std::unique_ptr<ClusterDescriptor> create_ethernet_map();

    void get_connected_chips();

    void discover_remote_chips();

    std::unique_ptr<ClusterDescriptor> fill_cluster_descriptor_info();

    // board_type is not used for all configs.
    // We need to know that we are seeing TG board and that we should include it in the topology.
    virtual bool is_board_id_included(uint64_t board_id, uint64_t board_type) const = 0;

    // Returns mangled remote board id from local ETH core.
    // This information can still be used to unique identify a board.
    // eth_core should be in physical (NOC0) coordinates.
    virtual uint64_t get_remote_board_id(TTDevice* tt_device, tt_xy_pair eth_core) = 0;

    // Returns mangled remote board type from local ETH core.
    // This information can still be used to unique identify a board.
    // eth_core should be in physical (NOC0) coordinates.
    virtual uint64_t get_remote_board_type(TTDevice* tt_device, tt_xy_pair eth_core) = 0;

    // Returns mangled local board id from local ETH core.
    // This information can still be used to unique identify a board.
    // eth_core should be in physical (NOC0) coordinates.
    virtual uint64_t get_local_board_id(TTDevice* tt_device, tt_xy_pair eth_core) = 0;

    // eth_core should be in NoC 0 coordinates.
    virtual uint64_t get_local_asic_id(TTDevice* tt_device, tt_xy_pair eth_core) = 0;

    // eth_core should be in NoC 0 coordinates.
    virtual uint64_t get_remote_asic_id(TTDevice* tt_device, tt_xy_pair eth_core) = 0;

    uint64_t get_asic_id(TTDevice* chip);

    virtual uint64_t get_unconnected_chip_id(TTDevice* tt_device) = 0;

<<<<<<< HEAD
    virtual std::optional<EthCoord> get_local_eth_coord(TTDevice* tt_device) = 0;
=======
    virtual std::optional<EthCoord> get_local_eth_coord(Chip* chip, tt_xy_pair eth_core) = 0;
>>>>>>> 6a80191d

    virtual std::optional<EthCoord> get_remote_eth_coord(TTDevice* tt_device, tt_xy_pair eth_core) = 0;

    // local_eth_core should be in NoC 0 coordinates.
    virtual tt_xy_pair get_remote_eth_core(TTDevice* tt_device, tt_xy_pair local_eth_core) = 0;

    // local_eth_core should be in NoC 0 coordinates.
    virtual uint32_t get_remote_eth_id(TTDevice* tt_device, tt_xy_pair local_eth_core) = 0;

    virtual uint32_t get_remote_eth_channel(TTDevice* tt_device, tt_xy_pair local_eth_core) = 0;

    // API exposed as a temporary workaround for issue: https://tenstorrent.atlassian.net/browse/SYS-2064.
    // This is used for querying the logical remote eth channel on Multi-Host Blackhole P150 systems, where
    // we don't have access to the ethernet harvesting mask for the remote chip.
    // Logic in this API can be placed in get_remote_eth_channel, and patch_eth_connections can be removed,
    // once the issue outlined in the ticket is resolved (at which point, UMD can directly query the logical
    // ethernet channel for the remote chip on all board types).
    virtual uint32_t get_logical_remote_eth_channel(TTDevice* tt_device, tt_xy_pair local_eth_core) = 0;

    virtual bool is_using_eth_coords() = 0;

    // eth_core should be in NoC 0 coordinates.
    virtual std::unique_ptr<TTDevice> create_remote_chip(
        std::optional<EthCoord> eth_coord, TTDevice* gateway_chip, std::set<uint32_t> gateway_eth_channels) = 0;

    TTDevice* get_chip(const uint64_t asic_id);

    virtual void init_topology_discovery();

    virtual bool is_eth_trained(TTDevice* tt_device, const tt_xy_pair eth_core) = 0;

    virtual void validate_routing_firmware_state(const std::map<uint64_t, std::unique_ptr<TTDevice>>& devices) = 0;

    // This is hack to report proper logical ETH IDs, since eth id on ETH core on Blackhole
    // does not take harvesting into consideration. This function will be overridden just for Blackhole.
    virtual void patch_eth_connections() = 0;

    // This function is going to be implemented for Blackhole since it needs to load communication
    // firmware in runtime onto ETH cores. Wormhole will have this function empty since the routing FW
    // is loaded from SPI, not in runtime.
    virtual void initialize_remote_communication(TTDevice* tt_device);

    SocDescriptor get_soc_descriptor(TTDevice* tt_device);

    virtual bool verify_eth_core_fw_version(TTDevice* tt_device, tt_xy_pair eth_core) = 0;

    std::map<uint64_t, std::unique_ptr<TTDevice>> chips_to_discover;
    std::map<uint64_t, std::unique_ptr<TTDevice>> chips;

    std::unordered_map<uint64_t, EthCoord> eth_coords;

    std::vector<std::pair<std::pair<uint64_t, uint32_t>, std::pair<uint64_t, uint32_t>>> ethernet_connections;

    std::vector<std::pair<std::pair<uint64_t, uint32_t>, std::pair<uint64_t, uint32_t>>>
        ethernet_connections_to_remote_devices;

    // All board ids that should be included in the cluster descriptor.
    std::unordered_set<uint64_t> board_ids;

    std::unordered_map<uint64_t, std::set<uint32_t>> active_eth_channels_per_chip;

    // It's required to know which chip should be used for remote communication.
    std::map<uint64_t, uint64_t> remote_asic_id_to_mmio_chip_id = {};

    TopologyDiscoveryOptions options;

    bool is_running_on_6u = false;

    // The ETH FW version found on the first discovered local chip, that needs
    // to match with all of the other discovered ETH FW versions on all chips.
    std::optional<semver_t> first_eth_fw_version;
};

}  // namespace tt::umd<|MERGE_RESOLUTION|>--- conflicted
+++ resolved
@@ -88,11 +88,7 @@
 
     virtual uint64_t get_unconnected_chip_id(TTDevice* tt_device) = 0;
 
-<<<<<<< HEAD
-    virtual std::optional<EthCoord> get_local_eth_coord(TTDevice* tt_device) = 0;
-=======
-    virtual std::optional<EthCoord> get_local_eth_coord(Chip* chip, tt_xy_pair eth_core) = 0;
->>>>>>> 6a80191d
+    virtual std::optional<EthCoord> get_local_eth_coord(TTDevice* tt_device, tt_xy_pair eth_core) = 0;
 
     virtual std::optional<EthCoord> get_remote_eth_coord(TTDevice* tt_device, tt_xy_pair eth_core) = 0;
 
