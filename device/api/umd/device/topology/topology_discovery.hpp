--- conflicted
+++ resolved
@@ -121,24 +121,15 @@
 
     virtual bool is_eth_trained(TTDevice* tt_device, const tt_xy_pair eth_core) = 0;
 
-<<<<<<< HEAD
-    virtual void validate_routing_firmware_state(const std::map<uint64_t, std::unique_ptr<TTDevice>>& chips) = 0;
-=======
-    virtual bool verify_routing_firmware_state(Chip* chip, const tt_xy_pair eth_core) = 0;
->>>>>>> 89b77638
+    virtual bool verify_routing_firmware_state(TTDevice* tt_device, const tt_xy_pair eth_core) = 0;
 
     // This is hack to report proper logical ETH IDs, since eth id on ETH core on Blackhole
     // does not take harvesting into consideration. This function will be overridden just for Blackhole.
     virtual void patch_eth_connections();
 
-<<<<<<< HEAD
     std::map<uint64_t, std::unique_ptr<TTDevice>> chips_to_discover;
     std::map<uint64_t, std::unique_ptr<TTDevice>> chips;
     SocDescriptor get_soc_descriptor(TTDevice* tt_device);
-=======
-    std::map<uint64_t, std::unique_ptr<Chip>> chips_to_discover;
-    std::map<uint64_t, std::unique_ptr<Chip>> chips;
->>>>>>> 89b77638
 
     std::unordered_map<uint64_t, EthCoord> eth_coords;
 
