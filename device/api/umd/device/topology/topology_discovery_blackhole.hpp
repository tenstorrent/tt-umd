--- conflicted
+++ resolved
@@ -11,14 +11,7 @@
 
 class TopologyDiscoveryBlackhole : public TopologyDiscovery {
 public:
-<<<<<<< HEAD
-    TopologyDiscoveryBlackhole(
-        std::unordered_set<chip_id_t> pci_target_devices = {},
-        const std::string& sdesc_path = "",
-        const IODeviceType device_type = IODeviceType::PCIe);
-=======
     TopologyDiscoveryBlackhole(const TopologyDiscoveryOptions& options);
->>>>>>> 65aafe19
 
 protected:
     bool is_board_id_included(uint64_t board_id, uint64_t board_type) const override;
