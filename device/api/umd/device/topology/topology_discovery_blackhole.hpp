--- conflicted
+++ resolved
@@ -49,11 +49,7 @@
 
     bool is_eth_trained(TTDevice* tt_device, const tt_xy_pair eth_core) override;
 
-<<<<<<< HEAD
-    void validate_routing_firmware_state(const std::map<uint64_t, std::unique_ptr<TTDevice>>& chips) override;
-=======
-    bool verify_routing_firmware_state(Chip* chip, const tt_xy_pair eth_core) override;
->>>>>>> 89b77638
+    bool verify_routing_firmware_state(TTDevice* tt_device, const tt_xy_pair eth_core) override;
 
     std::unique_ptr<TTDevice> create_remote_chip(
         std::optional<EthCoord> eth_coord, TTDevice* gateway_chip, std::set<uint32_t> gateway_eth_channels) override;
