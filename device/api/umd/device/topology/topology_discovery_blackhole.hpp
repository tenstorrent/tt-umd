/*
 * SPDX-FileCopyrightText: (c) 2025 Tenstorrent Inc.
 *
 * SPDX-License-Identifier: Apache-2.0
 */
#pragma once

#include "umd/device/arc/arc_messenger.hpp"
#include "umd/device/topology/topology_discovery.hpp"
#include "umd/device/types/xy_pair.hpp"

namespace tt::umd {

class TopologyDiscoveryBlackhole : public TopologyDiscovery {
public:
    TopologyDiscoveryBlackhole(const TopologyDiscoveryOptions& options);

protected:
    bool is_board_id_included(uint64_t board_id, uint64_t board_type) const override;

    uint64_t get_remote_board_id(TTDevice* tt_device, tt_xy_pair eth_core) override;

    uint64_t get_local_board_id(TTDevice* tt_device, tt_xy_pair eth_core) override;

    uint64_t get_local_asic_id(TTDevice* tt_device, tt_xy_pair eth_core) override;

    uint64_t get_remote_asic_id(TTDevice* tt_device, tt_xy_pair eth_core) override;

    uint64_t get_unconnected_chip_id(TTDevice* tt_device) override;

    std::optional<EthCoord> get_local_eth_coord(TTDevice* tt_device) override;

    std::optional<EthCoord> get_remote_eth_coord(TTDevice* tt_device, tt_xy_pair eth_core) override;

    tt_xy_pair get_remote_eth_core(TTDevice* tt_device, tt_xy_pair local_eth_core) override;

    uint32_t read_port_status(TTDevice* tt_device, tt_xy_pair eth_core);

    uint32_t get_remote_eth_id(TTDevice* tt_device, tt_xy_pair local_eth_core) override;

    uint32_t get_remote_eth_channel(TTDevice* tt_device, tt_xy_pair local_eth_core) override;

    uint32_t get_logical_remote_eth_channel(TTDevice* tt_device, tt_xy_pair local_eth_core) override;

    uint64_t get_remote_board_type(TTDevice* tt_device, tt_xy_pair eth_core) override;

<<<<<<< HEAD
    std::vector<uint32_t> extract_intermesh_eth_links(TTDevice* tt_device, tt_xy_pair eth_core) override;

    bool is_intermesh_eth_link_trained(TTDevice* tt_device, tt_xy_pair eth_core) override;

=======
>>>>>>> 65aafe19
    bool is_using_eth_coords() override;

    uint64_t mangle_asic_id(uint64_t board_id, uint8_t asic_location);

    bool is_eth_trained(TTDevice* tt_device, const tt_xy_pair eth_core) override;

<<<<<<< HEAD
    std::unique_ptr<TTDevice> create_remote_chip(
        std::optional<EthCoord> eth_coord, TTDevice* gateway_chip, std::set<uint32_t> gateway_eth_channels) override;
=======
    void validate_routing_firmware_state(const std::map<uint64_t, std::unique_ptr<Chip>>& chips) override;

    std::unique_ptr<RemoteChip> create_remote_chip(
        std::optional<EthCoord> eth_coord, Chip* gateway_chip, std::set<uint32_t> gateway_eth_channels) override;
>>>>>>> 65aafe19

    void patch_eth_connections() override;

    void initialize_remote_communication(TTDevice* tt_device) override;

    void init_topology_discovery() override;

    bool verify_eth_core_fw_version(TTDevice* tt_device, tt_xy_pair eth_core) override;
};

}  // namespace tt::umd<|MERGE_RESOLUTION|>--- conflicted
+++ resolved
@@ -7,6 +7,7 @@
 
 #include "umd/device/arc/arc_messenger.hpp"
 #include "umd/device/topology/topology_discovery.hpp"
+#include "umd/device/tt_device/tt_device.hpp"
 #include "umd/device/types/xy_pair.hpp"
 
 namespace tt::umd {
@@ -44,28 +45,16 @@
 
     uint64_t get_remote_board_type(TTDevice* tt_device, tt_xy_pair eth_core) override;
 
-<<<<<<< HEAD
-    std::vector<uint32_t> extract_intermesh_eth_links(TTDevice* tt_device, tt_xy_pair eth_core) override;
-
-    bool is_intermesh_eth_link_trained(TTDevice* tt_device, tt_xy_pair eth_core) override;
-
-=======
->>>>>>> 65aafe19
     bool is_using_eth_coords() override;
 
     uint64_t mangle_asic_id(uint64_t board_id, uint8_t asic_location);
 
     bool is_eth_trained(TTDevice* tt_device, const tt_xy_pair eth_core) override;
 
-<<<<<<< HEAD
+    void validate_routing_firmware_state(const std::map<uint64_t, std::unique_ptr<TTDevice>>& devices) override;
+
     std::unique_ptr<TTDevice> create_remote_chip(
         std::optional<EthCoord> eth_coord, TTDevice* gateway_chip, std::set<uint32_t> gateway_eth_channels) override;
-=======
-    void validate_routing_firmware_state(const std::map<uint64_t, std::unique_ptr<Chip>>& chips) override;
-
-    std::unique_ptr<RemoteChip> create_remote_chip(
-        std::optional<EthCoord> eth_coord, Chip* gateway_chip, std::set<uint32_t> gateway_eth_channels) override;
->>>>>>> 65aafe19
 
     void patch_eth_connections() override;
 
