--- conflicted
+++ resolved
@@ -43,13 +43,9 @@
 
     uint64_t get_remote_asic_id(Chip* chip, tt_xy_pair eth_core) override;
 
-<<<<<<< HEAD
-    std::optional<EthCoord> get_local_eth_coord(Chip* chip) override;
-=======
     uint64_t get_unconnected_chip_id(Chip* chip) override;
 
-    std::optional<eth_coord_t> get_local_eth_coord(Chip* chip) override;
->>>>>>> 7ce0709f
+    std::optional<EthCoord> get_local_eth_coord(Chip* chip) override;
 
     std::optional<EthCoord> get_remote_eth_coord(Chip* chip, tt_xy_pair eth_core) override;
 
