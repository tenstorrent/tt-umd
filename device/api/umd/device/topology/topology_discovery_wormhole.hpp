--- conflicted
+++ resolved
@@ -73,14 +73,9 @@
 
     EthAddresses eth_addresses;
 
-<<<<<<< HEAD
-    static const uint32_t ETH_UNKNOWN = 0;
-    static const uint32_t ETH_UNCONNECTED = 1;
+    void verify_eth_core_fw_version(Chip* chip, CoreCoord eth_core) override;
 
-    void verify_eth_core_fw_version(Chip* chip, CoreCoord eth_core) override;
-=======
     static constexpr uint32_t LINK_TRAIN_SUCCESS = 1;
     static constexpr uint32_t LINK_TRAIN_TRAINING = 0;
->>>>>>> 2dca93e5
 };
 }  // namespace tt::umd