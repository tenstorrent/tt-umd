--- conflicted
+++ resolved
@@ -32,142 +32,15 @@
 }
 
 class tt_ClusterDescriptor {
-    // TODO: Only Topo Discovery should have access.
     friend class tt::umd::Cluster;
     friend class tt::umd::TopologyDiscovery;
-
-public:
-    /**
-     * Helper function to detect cluster's architecture. Assumes whole cluster has the same architecture.
-     */
-    static tt::ARCH detect_cluster_architecture();
-
-    /**
-     * Helper function to detect all PCIe chips without running full topology discovery.
-     */
-    static std::vector<pci_id_t> detect_mmio_devices();
-
-    // Serialize the cluster descriptor to a YAML string, or directly to a file.
-    // A default file in /tmp directory will be used if no path is passed.
-    /**
-     * Serializes the cluster descriptor to a YAML string.
-     */
-    std::string serialize() const;
-
-    /**
-     * Serializes the cluster descriptor to a YAML file.
-     * @param dest_file Path to the file where the descriptor will be serialized. If empty filename is passed, the
-     * default randomly generated path will be used.
-     */
-    std::filesystem::path serialize_to_file(const std::filesystem::path &dest_file = "") const;
-
-    /**
-     * Creates a cluster descriptor from a YAML file.
-     * @param cluster_descriptor_file_path Path to the YAML file containing the cluster descriptor.
-     */
-    static std::unique_ptr<tt_ClusterDescriptor> create_from_yaml(const std::string &cluster_descriptor_file_path);
-
-    //
-    /**
-     * Creates a mock cluster descriptor with the given logical device IDs and architecture.
-     * This function is used to create mock cluster descriptor yaml files, for example for simulation.
-     * @param logical_device_ids Vector of logical device IDs to be included in the mock cluster.
-     * @param arch Architecture of the mock cluster.
-     */
-    static std::unique_ptr<tt_ClusterDescriptor> create_mock_cluster(
-        const std::vector<chip_id_t> &logical_device_ids, tt::ARCH arch);
-
-    /**
-     * Creates a constrained cluster descriptor that only contains the chips specified in target_chip_ids.
-     */
-    static std::unique_ptr<tt_ClusterDescriptor> create_constrained_cluster_descriptor(
-        const tt_ClusterDescriptor *full_cluster_desc, const std::unordered_set<chip_id_t> &target_chip_ids);
-
-    /**
-     * Returns the pairs of channels that are connected where the first entry in the pair corresponds to the argument
-     * ordering when calling the function An empty result implies that the two chips do not share any direct connection
-     */
-    std::vector<std::tuple<ethernet_channel_t, ethernet_channel_t>>
-    get_directly_connected_ethernet_channels_between_chips(const chip_id_t &first, const chip_id_t &second) const;
-
-    /**
-     * Return whether a chip is connected through a PCIe link.
-     *
-     * @param chip_id Chip id to check.
-     */
-    bool is_chip_mmio_capable(const chip_id_t chip_id) const;
-
-    /**
-     * Opposite of is_chip_mmio_capable.
-     *
-     * @param chip_id Chip id to check.
-     */
-    bool is_chip_remote(const chip_id_t chip_id) const;
-
-    /**
-     * Returns the closest PCIe connected chip. If passed chip is a PCIe chip, it will return itself.
-     *
-     * @param chip Chip id to check, can be a PCIe or remote chip.
-     */
-    chip_id_t get_closest_mmio_capable_chip(const chip_id_t chip);
-
-    /* Galaxy specific functions. */
-    chip_id_t get_shelf_local_physical_chip_coords(chip_id_t virtual_coord);
-
-    /* Getters for various chip related information. */
-    std::size_t get_number_of_chips() const;
-    const std::unordered_set<chip_id_t> &get_all_chips() const;
-    const std::vector<chip_id_t> get_chips_local_first(std::unordered_set<chip_id_t> chips) const;
-    BoardType get_board_type(chip_id_t chip_id) const;
-    tt::ARCH get_arch(chip_id_t chip_id) const;
-    const std::unordered_map<chip_id_t, std::uint32_t> &get_harvesting_info() const;
-    const std::unordered_map<chip_id_t, bool> &get_noc_translation_table_en() const;
-    const std::unordered_map<chip_id_t, eth_coord_t> &get_chip_locations() const;
-    const std::unordered_map<chip_id_t, uint64_t> &get_chip_unique_ids() const;
-    const std::unordered_map<chip_id_t, pci_id_t> &get_chips_with_mmio() const;
-    std::optional<chip_id_t> get_chip_id(const ChipUID &chip_uid) const;
-    std::optional<ChipUID> get_chip_uid(chip_id_t chip_id) const;
-    uint32_t get_dram_harvesting_mask(chip_id_t chip_id) const;
-    uint32_t get_eth_harvesting_mask(chip_id_t chip_id) const;
-    uint32_t get_pcie_harvesting_mask(chip_id_t chip_id) const;
-
-    /* Connections related functions. */
-    const std::
-        unordered_map<chip_id_t, std::unordered_map<ethernet_channel_t, std::tuple<chip_id_t, ethernet_channel_t>>> &
-        get_ethernet_connections() const;
-    // TODO: unify uint64_t with ChipUID
-    const std::
-        unordered_map<chip_id_t, std::unordered_map<ethernet_channel_t, std::tuple<uint64_t, ethernet_channel_t>>>
-        get_ethernet_connections_to_remote_mmio_devices() const;
-    const std::unordered_map<chip_id_t, std::unordered_set<chip_id_t>> &get_chips_grouped_by_closest_mmio() const;
-
-    int get_ethernet_link_distance(chip_id_t chip_a, chip_id_t chip_b) const;
-
-    bool ethernet_core_has_active_ethernet_link(chip_id_t local_chip, ethernet_channel_t local_ethernet_channel) const;
-    std::tuple<chip_id_t, ethernet_channel_t> get_chip_and_channel_of_remote_ethernet_core(
-        chip_id_t local_chip, ethernet_channel_t local_ethernet_channel) const;
-
-    std::set<uint32_t> get_active_eth_channels(chip_id_t chip_id);
-    std::set<uint32_t> get_idle_eth_channels(chip_id_t chip_id);
 
 private:
     tt_ClusterDescriptor() = default;
 
     int get_ethernet_link_coord_distance(const eth_coord_t &location_a, const eth_coord_t &location_b) const;
 
-    // Helpers during construction of cluster descriptor.
-    void add_chip_uid(const chip_id_t chip_id, const ChipUID &chip_uid);
-
-    // Helper functions for filling up the cluster descriptor.
-    void load_ethernet_connections_from_connectivity_descriptor(YAML::Node &yaml);
-    void fill_galaxy_connections();
-    void load_chips_from_connectivity_descriptor(YAML::Node &yaml);
-    void merge_cluster_ids();
-    void load_harvesting_information(YAML::Node &yaml);
-    void fill_chips_grouped_by_closest_mmio();
-
-    static std::filesystem::path get_default_cluster_descriptor_file_path();
-
+protected:
     std::unordered_map<chip_id_t, std::unordered_map<ethernet_channel_t, std::tuple<chip_id_t, ethernet_channel_t>>>
         ethernet_connections;
     // TODO: unify uint64_t with ChipUID
@@ -208,11 +81,6 @@
     // assumption is that on every row of the rack there is a chip that is connected to the other rack
     std::unordered_map<int, std::unordered_map<int, Chip2ChipConnection>> galaxy_racks_exit_chip_coords_per_x_dim = {};
 
-<<<<<<< HEAD
-    std::map<chip_id_t, uint32_t> dram_harvesting_masks = {};
-    std::map<chip_id_t, uint32_t> eth_harvesting_masks = {};
-    std::map<chip_id_t, uint32_t> pcie_harvesting_masks = {};
-=======
     static void load_ethernet_connections_from_connectivity_descriptor(YAML::Node &yaml, tt_ClusterDescriptor &desc);
     static void fill_galaxy_connections(tt_ClusterDescriptor &desc);
     static void load_chips_from_connectivity_descriptor(YAML::Node &yaml, tt_ClusterDescriptor &desc);
@@ -291,5 +159,4 @@
     std::set<uint32_t> get_idle_eth_channels(chip_id_t chip_id);
 
     tt::umd::HarvestingMasks get_harvesting_masks(chip_id_t chip_id) const;
->>>>>>> fbb6ac72
 };