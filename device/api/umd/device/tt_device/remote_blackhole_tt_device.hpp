/*
 * SPDX-FileCopyrightText: (c) 2025 Tenstorrent Inc.
 *
 * SPDX-License-Identifier: Apache-2.0
 */
#pragma once

#include "umd/device/chip/local_chip.hpp"
#include "umd/device/tt_device/blackhole_tt_device.hpp"

namespace tt::umd {

class RemoteBlackholeTTDevice : public BlackholeTTDevice {
public:
    void read_from_device(void* mem_ptr, tt_xy_pair core, uint64_t addr, uint32_t size) override;

    void write_to_device(const void* mem_ptr, tt_xy_pair core, uint64_t addr, uint32_t size) override;

    void read_from_arc_apb(void* mem_ptr, uint64_t arc_addr_offset, size_t size) override;

    void write_to_arc_apb(const void* mem_ptr, uint64_t arc_addr_offset, size_t size) override;

    void wait_for_non_mmio_flush() override;

    RemoteCommunication* get_remote_communication();

<<<<<<< HEAD
=======
    bool wait_arc_post_reset(const std::chrono::milliseconds timeout_ms = timeout::ARC_POST_RESET_TIMEOUT) override;

>>>>>>> 47d3d54b
protected:
    bool is_arc_available_over_axi() override;

private:
    RemoteBlackholeTTDevice(std::unique_ptr<RemoteCommunication> remote_communication);

    friend std::unique_ptr<TTDevice> TTDevice::create(std::unique_ptr<RemoteCommunication> remote_communication);

    std::unique_ptr<RemoteCommunication> remote_communication_;
};

}  // namespace tt::umd<|MERGE_RESOLUTION|>--- conflicted
+++ resolved
@@ -24,11 +24,6 @@
 
     RemoteCommunication* get_remote_communication();
 
-<<<<<<< HEAD
-=======
-    bool wait_arc_post_reset(const std::chrono::milliseconds timeout_ms = timeout::ARC_POST_RESET_TIMEOUT) override;
-
->>>>>>> 47d3d54b
 protected:
     bool is_arc_available_over_axi() override;
 
