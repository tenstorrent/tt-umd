--- conflicted
+++ resolved
@@ -28,11 +28,6 @@
 
     RemoteCommunication* get_remote_communication();
 
-<<<<<<< HEAD
-=======
-    bool wait_arc_post_reset(const std::chrono::milliseconds timeout_ms = timeout::ARC_POST_RESET_TIMEOUT) override;
-
->>>>>>> 47d3d54b
     /*
      * RemoteWormholeTTDevice uses RemoteCommunication and doesn't have an underlying I/O device,
      * so hang detection is done via the local TTDevice used by RemoteCommunication.
