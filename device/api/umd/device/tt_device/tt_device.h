--- conflicted
+++ resolved
@@ -139,13 +139,12 @@
     virtual void read_from_device(void *mem_ptr, tt_xy_pair core, uint64_t addr, uint32_t size);
     virtual void write_to_device(const void *mem_ptr, tt_xy_pair core, uint64_t addr, uint32_t size);
 
-<<<<<<< HEAD
     virtual void jtag_read_from_device(void *mem_ptr, tt_xy_pair core, uint64_t addr, uint32_t size);
     virtual void jtag_write_to_device(const void *mem_ptr, tt_xy_pair core, uint64_t addr, uint32_t size);
 
     virtual void read_universal(void *mem_ptr, tt_xy_pair core, uint64_t addr, uint32_t size);
     virtual void write_universal(const void *mem_ptr, tt_xy_pair core, uint64_t addr, uint32_t size);
-=======
+
     /**
      * Read function that will send read message to the ARC core.
      *
@@ -177,7 +176,38 @@
      *
      */
     virtual void write_to_arc(const void *mem_ptr, uint64_t arc_addr_offset, [[maybe_unused]] size_t size) = 0;
->>>>>>> 2409f57c
+
+    /**
+     * Read function that will send read message to the ARC core.
+     *
+     * @param mem_ptr pointer to memory which will receive the data
+     * @param arc_addr_offset address offset in ARC core
+     * @param size number of bytes
+     *
+     * NOTE: This function on Wormhole will use the
+     * AXI interface to read the data if the chip is local/PCIe, while the remote chip will use the
+     * the NOC interface to read the data. Blackhole for now, will only use the NOC interface to read data,
+     * because it is depenedent on the board type if we can send over NOC or over AXI interface even for local/PCIe
+     * chips.
+     *
+     */
+    virtual void read_from_arc(void *mem_ptr, uint64_t arc_addr_offset, [[maybe_unused]] size_t size) = 0;
+
+    /**
+     * Write function that will send write message to the ARC core.
+     *
+     * @param mem_ptr pointer to memory from which the data is sent
+     * @param arc_addr_offset address offset in ARC core
+     * @param size number of bytes
+     *
+     * NOTE: This function on Wormhole will use the
+     * AXI interface to write the data if the chip is local/PCIe, while the remote chip will use the
+     * the NOC interface to write the data. Blackhole for now, will only use the NOC interface to write data,
+     * because it is depenedent on the board type if we can send over NOC or over AXI interface even for local/PCIe
+     * chips.
+     *
+     */
+    virtual void write_to_arc(const void *mem_ptr, uint64_t arc_addr_offset, [[maybe_unused]] size_t size) = 0;
 
     // TLB related functions.
     // TODO: These are architecture specific, and will be moved out of the class.
@@ -273,6 +303,7 @@
     std::unique_ptr<ArcMessenger> arc_messenger_ = nullptr;
     LockManager lock_manager;
     std::unique_ptr<ArcTelemetryReader> telemetry = nullptr;
+    std::unique_ptr<JtagDevice> jtag_device;
 
     bool is_hardware_hung();
 
