--- conflicted
+++ resolved
@@ -210,10 +210,8 @@
 
     virtual ChipInfo get_chip_info() = 0;
 
-<<<<<<< HEAD
     virtual semver_t get_firmware_version() = 0;
 
-=======
     /**
      * Waits for ARC core hardware initialization after reset.
      * Must be called after device reset and before init_tt_device().
@@ -226,7 +224,6 @@
      * Must be called after init_tt_device() and before using ArcMessenger.
      * This ensures the ARC core is completely initialized and operational.
      */
->>>>>>> f030cebc
     virtual void wait_arc_core_start(const uint32_t timeout_ms = 1000) = 0;
 
     virtual void wait_eth_core_training(const tt_xy_pair eth_core, const uint32_t timeout_ms = 60000) = 0;
