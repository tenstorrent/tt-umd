/*
 * SPDX-FileCopyrightText: (c) 2024 Tenstorrent Inc.
 *
 * SPDX-License-Identifier: Apache-2.0
 */

#pragma once

#include <filesystem>
#include <memory>
#include <string_view>

#include "umd/device/arc/arc_messenger.hpp"
#include "umd/device/arc/arc_telemetry_reader.hpp"
#include "umd/device/arch/architecture_implementation.hpp"
#include "umd/device/chip_helpers/tlb_manager.hpp"
#include "umd/device/firmware/firmware_info_provider.hpp"
#include "umd/device/jtag/jtag_device.hpp"
#include "umd/device/pcie/pci_device.hpp"
#include "umd/device/types/cluster_descriptor_types.hpp"
#include "umd/device/utils/lock_manager.hpp"

namespace tt::umd {

// TODO: Should be moved to blackhole_architecture_implementation.h
// See /vendor_ip/synopsys/052021/bh_pcie_ctl_gen5/export/configuration/DWC_pcie_ctl.h
static const uint64_t UNROLL_ATU_OFFSET_BAR = 0x1200;

// TODO: should be removed from tt_device.h, and put into blackhole_tt_device.h
// TODO: this is a bit of a hack... something to revisit when we formalize an
// abstraction for IO.
// BAR0 size for Blackhole, used to determine whether write block should use BAR0 or BAR4
static const uint64_t BAR0_BH_SIZE = 512 * 1024 * 1024;

struct dynamic_tlb {
    uint64_t bar_offset;      // Offset that address is mapped to, within the PCI BAR.
    uint64_t remaining_size;  // Bytes remaining between bar_offset and end of the TLB.
};

class ArcMessenger;
class ArcTelemetryReader;
class RemoteCommunication;

class TTDevice {
public:
    // TODO #526: This is a hack to allow UMD to use the NOC1 TLB. Don't use this function.
    static void use_noc1(bool use_noc1);

    /**
     * Creates a proper TTDevice object for the given device number.
     * Jtag support can be enabled.
     */
    static std::unique_ptr<TTDevice> create(int device_number, IODeviceType device_type = IODeviceType::PCIe);
    static std::unique_ptr<TTDevice> create(
        std::unique_ptr<RemoteCommunication> remote_communication, eth_coord_t target_chip);

    TTDevice(std::shared_ptr<PCIDevice> pci_device, std::unique_ptr<architecture_implementation> architecture_impl);
    TTDevice(
        std::shared_ptr<JtagDevice> jtag_device,
        uint8_t jlink_id,
        std::unique_ptr<architecture_implementation> architecture_impl);

    virtual ~TTDevice();

    architecture_implementation *get_architecture_implementation();
    std::shared_ptr<PCIDevice> get_pci_device();

    tt::ARCH get_arch();

    virtual void detect_hang_read(uint32_t data_read = HANG_READ_VALUE);

    // Note: byte_addr is (mostly but not always) offset into BAR0.  This
    // interface assumes the caller knows what they are doing - but it's unclear
    // how to use this interface correctly without knowing details of the chip
    // and its state.
    // TODO: build a proper abstraction for IO.  At this level, that is access
    // to registers in BAR0 (although possibly the right abstraction is to add
    // methods that perform specific operations as opposed to generic register
    // read/write methods) and access to segments of BAR0/4 that are mapped to
    // NOC endpoints.  Probably worth waiting for the KMD to start owning the
    // resource management aspect of these PCIe->NOC mappings (the "TLBs")
    // before doing too much work here...
    void write_block(uint64_t byte_addr, uint64_t num_bytes, const uint8_t *buffer_addr);
    void read_block(uint64_t byte_addr, uint64_t num_bytes, uint8_t *buffer_addr);
    void write_regs(volatile uint32_t *dest, const uint32_t *src, uint32_t word_len);
    void write_regs(uint32_t byte_addr, uint32_t word_len, const void *data);
    void read_regs(uint32_t byte_addr, uint32_t word_len, void *data);

    /**
     * DMA transfer from device to host.
     *
     * @param dst destination buffer
     * @param src AXI address corresponding to inbound PCIe TLB window; src % 4 == 0
     * @param size number of bytes
     * @throws std::runtime_error if the DMA transfer fails
     */
    virtual void dma_d2h(void *dst, uint32_t src, size_t size) = 0;

    /**
     * DMA transfer from device to host.
     *
     * @param dst destination buffer
     * @param src AXI address corresponding to inbound PCIe TLB window; src % 4 == 0
     * @param size number of bytes
     * @throws std::runtime_error if the DMA transfer fails
     */
    virtual void dma_d2h_zero_copy(void *dst, uint32_t src, size_t size) = 0;

    /**
     * DMA transfer from host to device.
     *
     * @param dst AXI address corresponding to inbound PCIe TLB window; dst % 4 == 0
     * @param src source buffer
     * @param size number of bytes
     * @throws std::runtime_error if the DMA transfer fails
     */
    virtual void dma_h2d(uint32_t dst, const void *src, size_t size) = 0;

    /**
     * DMA transfer from host to device.
     *
     * @param dst AXI address corresponding to inbound PCIe TLB window; dst % 4 == 0
     * @param src source buffer
     * @param size number of bytes
     * @throws std::runtime_error if the DMA transfer fails
     */
    virtual void dma_h2d_zero_copy(uint32_t dst, const void *src, size_t size) = 0;

    // Read/write functions that always use same TLB entry. This is not supposed to be used
    // on any code path that is performance critical. It is used to read/write the data needed
    // to get the information to form cluster of chips, or just use base TTDevice functions.
    virtual void read_from_device(void *mem_ptr, tt_xy_pair core, uint64_t addr, uint32_t size);
    virtual void write_to_device(const void *mem_ptr, tt_xy_pair core, uint64_t addr, uint32_t size);

    /**
     * Read function that will send read message to the ARC core.
     *
     * @param mem_ptr pointer to memory which will receive the data
     * @param arc_addr_offset address offset in ARC core
     * @param size number of bytes
     *
     * NOTE: This function on Wormhole will use the
     * AXI interface to read the data if the chip is local/PCIe, while the remote chip will use the
     * the NOC interface to read the data. Blackhole for now, will only use the NOC interface to read data,
     * because it is depenedent on the board type if we can send over NOC or over AXI interface even for local/PCIe
     * chips.
     *
     */
    virtual void read_from_arc(void *mem_ptr, uint64_t arc_addr_offset, [[maybe_unused]] size_t size) = 0;

    /**
     * Write function that will send write message to the ARC core.
     *
     * @param mem_ptr pointer to memory from which the data is sent
     * @param arc_addr_offset address offset in ARC core
     * @param size number of bytes
     *
     * NOTE: This function on Wormhole will use the
     * AXI interface to write the data if the chip is local/PCIe, while the remote chip will use the
     * the NOC interface to write the data. Blackhole for now, will only use the NOC interface to write data,
     * because it is depenedent on the board type if we can send over NOC or over AXI interface even for local/PCIe
     * chips.
     *
     */
    virtual void write_to_arc(const void *mem_ptr, uint64_t arc_addr_offset, [[maybe_unused]] size_t size) = 0;

    // TLB related functions.
    // TODO: These are architecture specific, and will be moved out of the class.
    void write_tlb_reg(
        uint32_t byte_addr, std::uint64_t value_lower, std::uint64_t value_upper, std::uint32_t tlb_cfg_reg_size);
    dynamic_tlb set_dynamic_tlb(
        unsigned int tlb_index,
        tt_xy_pair start,
        tt_xy_pair end,
        std::uint64_t address,
        bool multicast,
        std::uint64_t ordering);
    dynamic_tlb set_dynamic_tlb(
        unsigned int tlb_index, tt_xy_pair target, std::uint64_t address, std::uint64_t ordering = tlb_data::Relaxed);
    dynamic_tlb set_dynamic_tlb_broadcast(
        unsigned int tlb_index,
        std::uint64_t address,
        tt_xy_pair start,
        tt_xy_pair end,
        std::uint64_t ordering = tlb_data::Relaxed);

    /**
     * Configures a PCIe Address Translation Unit (iATU) region.
     *
     * Device software expects to be able to access memory that is shared with
     * the host using the following NOC addresses at the PCIe core:
     * - GS: 0x0
     * - WH: 0x8_0000_0000
     * - BH: 0x1000_0000_0000_0000
     * Without iATU configuration, these map to host PA 0x0.
     *
     * While modern hardware supports IOMMU with flexible IOVA mapping, we must
     * maintain the iATU configuration to satisfy software that has hard-coded
     * the above NOC addresses rather than using driver-provided IOVAs.
     *
     * This interface is only intended to be used for configuring sysmem with
     * either 1GB hugepages or a compatible scheme.
     *
     * @param region iATU region index (0-15)
     * @param target DMA address (PA or IOVA) to map to
     * @param region_size size of the mapping window; must be (1 << 30)
     *
     * NOTE: Programming the iATU from userspace is architecturally incorrect:
     * - iATU should be managed by KMD to ensure proper cleanup on process exit
     * - Multiple processes can corrupt each other's iATU configurations
     * We should fix this!
     */
    virtual void configure_iatu_region(size_t region, uint64_t target, size_t region_size);

    virtual ChipInfo get_chip_info();

    semver_t get_firmware_version();

    /**
     * Waits for ARC core hardware initialization after reset.
     * Must be called after device reset and before init_tt_device().
     * This ensures the ARC core hardware is ready for further initialization.
     */
    virtual bool wait_arc_post_reset(const uint32_t timeout_ms = 1000) = 0;

    /**
     * Waits for ARC core to be fully ready for communication.
     * Must be called after init_tt_device() and before using ArcMessenger.
     * This ensures the ARC core is completely initialized and operational.
     */
    virtual void wait_arc_core_start(const uint32_t timeout_ms = 1000) = 0;

    /**
     * Waits for ETH core training to complete.
     * @param eth_core Specific ETH core to wait on.
     * @param timeout_ms Timeout in ms.
     * @return Time taken in ms.
     */
    virtual uint32_t wait_eth_core_training(const tt_xy_pair eth_core, const uint32_t timeout_ms = 60000) = 0;

    void wait_dram_channel_training(const uint32_t dram_channel, const uint32_t timeout_ms = 60000);

    void bar_write32(uint32_t addr, uint32_t data);

    uint32_t bar_read32(uint32_t addr);

    ArcMessenger *get_arc_messenger() const;

    ArcTelemetryReader *get_arc_telemetry_reader() const;

    FirmwareInfoProvider *get_firmware_info_provider() const;

    virtual uint32_t get_clock() = 0;

    uint32_t get_max_clock_freq();

    virtual uint32_t get_min_clock_freq() = 0;

    uint64_t get_board_id();

    uint8_t get_asic_location();

    BoardType get_board_type();

    virtual bool get_noc_translation_enabled() = 0;

    double get_asic_temperature();

    // TODO: find a way to expose this in a better way, probably through getting telemetry reader and reading the
    // required fields. Returns the information whether DRAM training status is available and the status value.
    virtual std::vector<DramTrainingStatus> get_dram_training_status();

    virtual void wait_for_non_mmio_flush();

    bool is_remote();

    virtual uint64_t get_arc_noc_base_address() const = 0;

    void init_tt_device();

    uint64_t get_refclk_counter();

    virtual int get_communication_device_id() const;

    virtual IODeviceType get_communication_device_type() const;

    /**
     * Get the soft reset signal for the given riscs.
     *
     * @param core Core to get soft reset for, in translated coordinates
     */
    uint32_t get_risc_reset_state(tt_xy_pair core);

    /**
     * Set the soft reset signal for the given riscs.
     *
     * @param core Core to set soft reset for, in translated coordinates
     * @param risc_flags bitmask of riscs to set soft reset for
     */
    void set_risc_reset_state(tt_xy_pair core, const uint32_t risc_flags);

protected:
    std::shared_ptr<PCIDevice> pci_device_;
    std::shared_ptr<JtagDevice> jtag_device_;
    uint8_t jlink_id_;
    IODeviceType communication_device_type_;
    std::unique_ptr<architecture_implementation> architecture_impl_;
    tt::ARCH arch;
    std::unique_ptr<ArcMessenger> arc_messenger_ = nullptr;
    LockManager lock_manager;
    std::unique_ptr<ArcTelemetryReader> telemetry = nullptr;
    std::unique_ptr<FirmwareInfoProvider> firmware_info_provider = nullptr;

<<<<<<< HEAD
    virtual bool is_hardware_hung();

=======
>>>>>>> 207cb3c1
    template <typename T>
    T *get_register_address(uint32_t register_offset);

    // Custom device memcpy. This is only safe for memory-like regions on the device (Tensix L1, DRAM, ARC CSM).
    // Both routines assume that misaligned accesses are permitted on host memory.
    //
    // 1. AARCH64 device memory does not allow unaligned accesses (including pair loads/stores),
    // which glibc's memcpy may perform when unrolling. This affects from and to device.
    // 2. syseng#3487 WH GDDR5 controller has a bug when 1-byte writes are temporarily adjacent
    // to 2-byte writes. We avoid ever performing a 1-byte write to the device. This only affects to device.
    void memcpy_to_device(void *dest, const void *src, std::size_t num_bytes);
    void memcpy_from_device(void *dest, const void *src, std::size_t num_bytes);

    TTDevice();
    TTDevice(std::unique_ptr<architecture_implementation> architecture_impl);

    ChipInfo chip_info;

    bool is_remote_tt_device = false;

private:
    virtual bool is_hardware_hung() = 0;

    virtual void pre_init_hook(){};

    virtual void post_init_hook(){};
};

}  // namespace tt::umd<|MERGE_RESOLUTION|>--- conflicted
+++ resolved
@@ -311,11 +311,8 @@
     std::unique_ptr<ArcTelemetryReader> telemetry = nullptr;
     std::unique_ptr<FirmwareInfoProvider> firmware_info_provider = nullptr;
 
-<<<<<<< HEAD
     virtual bool is_hardware_hung();
 
-=======
->>>>>>> 207cb3c1
     template <typename T>
     T *get_register_address(uint32_t register_offset);
 
@@ -337,8 +334,6 @@
     bool is_remote_tt_device = false;
 
 private:
-    virtual bool is_hardware_hung() = 0;
-
     virtual void pre_init_hook(){};
 
     virtual void post_init_hook(){};
