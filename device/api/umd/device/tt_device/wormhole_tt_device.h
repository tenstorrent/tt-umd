--- conflicted
+++ resolved
@@ -6,11 +6,8 @@
 
 #pragma once
 
-<<<<<<< HEAD
 #include <cstdint>
-=======
 #include <memory>
->>>>>>> 67d3e318
 #include <mutex>
 
 #include "umd/device/tt_device/tt_device.h"
