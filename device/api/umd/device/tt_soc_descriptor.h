/*
 * SPDX-FileCopyrightText: (c) 2023 Tenstorrent Inc.
 *
 * SPDX-License-Identifier: Apache-2.0
 */

#pragma once

#include <cstddef>
#include <cstdint>
#include <iostream>
#include <map>
#include <string>
#include <unordered_map>
#include <vector>

#include "fmt/core.h"
#include "tt_xy_pair.h"
#include "umd/device/coordinate_manager.h"
#include "umd/device/tt_core_coordinates.h"
#include "umd/device/tt_xy_pair.h"
#include "umd/device/types/arch.h"
#include "umd/device/types/cluster_descriptor_types.h"

namespace YAML {
class Node;
}

std::string format_node(tt_xy_pair xy);

tt_xy_pair format_node(std::string str);

//! SocNodeDescriptor contains information regarding the Node/Core
/*!
    Should only contain relevant configuration for SOC
*/
struct CoreDescriptor {
    tt_xy_pair coord = tt_xy_pair(0, 0);
    CoreType type;

    std::size_t l1_size = 0;
};

//! tt_SocDescriptor contains information regarding the SOC configuration targetted.
/*!
    Should only contain relevant configuration for SOC
*/
class tt_SocDescriptor {
public:
    // Default constructor. Creates uninitialized object with public access to all of its attributes.
    tt_SocDescriptor() = default;
    // Constructor used to build object from device descriptor file.
    tt_SocDescriptor(
        std::string device_descriptor_path,
        const bool noc_translation_enabled,
        const tt::umd::HarvestingMasks harvesting_masks = {0, 0, 0},
        const BoardType board_type = BoardType::UNKNOWN,
        const uint8_t asic_location = 0);

    // CoreCoord conversions.
    tt::umd::CoreCoord translate_coord_to(const tt::umd::CoreCoord core_coord, const CoordSystem coord_system) const;
    tt::umd::CoreCoord get_coord_at(const tt_xy_pair core, const CoordSystem coord_system) const;
    tt::umd::CoreCoord translate_coord_to(
        const tt_xy_pair core_location,
        const CoordSystem input_coord_system,
        const CoordSystem target_coord_system) const;

    static std::string get_soc_descriptor_path(tt::ARCH arch);

    std::vector<tt::umd::CoreCoord> get_cores(
        const CoreType core_type, const CoordSystem coord_system = CoordSystem::PHYSICAL) const;
    std::vector<tt::umd::CoreCoord> get_harvested_cores(
        const CoreType core_type, const CoordSystem coord_system = CoordSystem::PHYSICAL) const;
    std::vector<tt::umd::CoreCoord> get_all_cores(const CoordSystem coord_system = CoordSystem::PHYSICAL) const;
    std::vector<tt::umd::CoreCoord> get_all_harvested_cores(
        const CoordSystem coord_system = CoordSystem::PHYSICAL) const;

    tt_xy_pair get_grid_size(const CoreType core_type) const;
    tt_xy_pair get_harvested_grid_size(const CoreType core_type) const;

    std::vector<std::vector<tt::umd::CoreCoord>> get_dram_cores() const;
    std::vector<std::vector<tt::umd::CoreCoord>> get_harvested_dram_cores() const;

    int get_num_dram_channels() const;

    uint32_t get_num_eth_channels() const;
    uint32_t get_num_harvested_eth_channels() const;

    // LOGICAL coordinates for DRAM and ETH are tightly coupled with channels, so this code is very similar to what
    // would translate_coord_to do for a coord with LOGICAL coords.
    tt::umd::CoreCoord get_dram_core_for_channel(
        int dram_chan, int subchannel, const CoordSystem coord_system = CoordSystem::PHYSICAL) const;
    tt::umd::CoreCoord get_eth_core_for_channel(
        int eth_chan, const CoordSystem coord_system = CoordSystem::PHYSICAL) const;

    tt::ARCH arch;
    tt_xy_pair grid_size;
    std::vector<std::size_t> trisc_sizes;  // Most of software stack assumes same trisc size for whole chip..
    std::string device_descriptor_file_path = std::string("");

    int overlay_version;
    int unpacker_version;
    int dst_size_alignment;
    int packer_version;
    int worker_l1_size;
    int eth_l1_size;
    bool noc_translation_id_enabled;
    uint64_t dram_bank_size;

<<<<<<< HEAD
    // Harvesting mask is reported in logical coordinates, meaning the index of a bit that is set corresponds to the
    // index of the TENSIX row (Wormhole) or column (Blackhole), or the index of the DRAM channel, or the index of the
    // ETH channel as reported in the soc descriptor. Examples:
    //   - Tensix harvesting mask "2" would mean the second row/column from soc descriptor is harvested, and not
    //     NOC0 row.
    //   - Eth harvesting mask "2" would mean that the second core in eth_cores in soc descriptor is harvested, which
    //     is the same one that would be reported as channel 1 and would have logical coords (0, 1). This mask doesn't
    //     mean that the second core in NOC0 chain is harvested.
=======
    // Passed through constructor.
    bool noc_translation_enabled;
>>>>>>> 697fca5f
    tt::umd::HarvestingMasks harvesting_masks;

private:
    void create_coordinate_manager(const BoardType board_type, const uint8_t asic_location);
    void load_core_descriptors_from_device_descriptor(YAML::Node &device_descriptor_yaml);
    void load_soc_features_from_device_descriptor(YAML::Node &device_descriptor_yaml);
    void get_cores_and_grid_size_from_coordinate_manager();

    static tt_xy_pair calculate_grid_size(const std::vector<tt_xy_pair> &cores);
    std::vector<tt::umd::CoreCoord> translate_coordinates(
        const std::vector<tt::umd::CoreCoord> &physical_cores, const CoordSystem coord_system) const;

    // Internal structures, read from yaml.
    tt_xy_pair worker_grid_size;
    std::unordered_map<tt_xy_pair, CoreDescriptor> cores;
    std::vector<tt_xy_pair> arc_cores;
    std::vector<tt_xy_pair> workers;
    std::vector<tt_xy_pair> harvested_workers;
    std::vector<tt_xy_pair> pcie_cores;
    std::vector<std::vector<tt_xy_pair>> dram_cores;                             // per channel list of dram cores
    std::unordered_map<tt_xy_pair, std::tuple<int, int>> dram_core_channel_map;  // map dram core to chan/subchan
    std::vector<tt_xy_pair> ethernet_cores;                                      // ethernet cores (index == channel id)
    std::unordered_map<tt_xy_pair, int> ethernet_core_channel_map;
    std::vector<tt_xy_pair> router_cores;

    // TODO: change this to unique pointer as soon as copying of tt_SocDescriptor
    // is not needed anymore. Soc descriptor and coordinate manager should be
    // created once per chip.
    std::shared_ptr<CoordinateManager> coordinate_manager = nullptr;
    std::map<CoreType, std::vector<tt::umd::CoreCoord>> cores_map;
    std::map<CoreType, tt_xy_pair> grid_size_map;
    std::map<CoreType, std::vector<tt::umd::CoreCoord>> harvested_cores_map;
    std::map<CoreType, tt_xy_pair> harvested_grid_size_map;

    // DRAM cores are kept in additional vector struct since one DRAM bank
    // has multiple NOC endpoints, so some UMD clients prefer vector of vectors returned.
    std::vector<std::vector<tt::umd::CoreCoord>> dram_cores_core_coord;
    std::vector<std::vector<tt::umd::CoreCoord>> harvested_dram_cores_core_coord;
};

// Allocates a new soc descriptor on the heap. Returns an owning pointer.
// std::unique_ptr<tt_SocDescriptor> load_soc_descriptor_from_yaml(std::string device_descriptor_file_path);<|MERGE_RESOLUTION|>--- conflicted
+++ resolved
@@ -107,7 +107,9 @@
     bool noc_translation_id_enabled;
     uint64_t dram_bank_size;
 
-<<<<<<< HEAD
+    // Passed through constructor.
+    bool noc_translation_enabled;
+
     // Harvesting mask is reported in logical coordinates, meaning the index of a bit that is set corresponds to the
     // index of the TENSIX row (Wormhole) or column (Blackhole), or the index of the DRAM channel, or the index of the
     // ETH channel as reported in the soc descriptor. Examples:
@@ -116,10 +118,6 @@
     //   - Eth harvesting mask "2" would mean that the second core in eth_cores in soc descriptor is harvested, which
     //     is the same one that would be reported as channel 1 and would have logical coords (0, 1). This mask doesn't
     //     mean that the second core in NOC0 chain is harvested.
-=======
-    // Passed through constructor.
-    bool noc_translation_enabled;
->>>>>>> 697fca5f
     tt::umd::HarvestingMasks harvesting_masks;
 
 private:
