/*
 * SPDX-FileCopyrightText: (c) 2024 Tenstorrent Inc.
 *
 * SPDX-License-Identifier: Apache-2.0
 */

#pragma once

#include <fmt/core.h>

#include <cassert>
#include <ostream>
#include <vector>

#include "umd/device/utils/semver.hpp"

namespace tt::umd {

struct DeviceParams {
    bool register_monitor = false;
    bool enable_perf_scoreboard = false;
    std::vector<std::string> vcd_dump_cores;
    std::vector<std::string> plusargs;
    bool init_device = true;
    bool early_open_device = false;
    int aiclk = 0;

    // The command-line input for vcd_dump_cores can have the following format:
    // {"*-2", "1-*", "*-*", "1-2"}
    // '*' indicates we must dump all the cores in that dimension.
    // This function takes the vector above and unrolles the coords with '*' in one or both dimensions.
    std::vector<std::string> unroll_vcd_dump_cores(tt_xy_pair grid_size) const {
        std::vector<std::string> unrolled_dump_core;
        for (auto& dump_core : vcd_dump_cores) {
            // If the input is a single *, then dump all cores.
            if (dump_core == "*") {
                for (size_t x = 0; x < grid_size.x; x++) {
                    for (size_t y = 0; y < grid_size.y; y++) {
                        std::string current_core_coord = fmt::format("{}-{}", x, y);
                        if (std::find(
                                std::begin(unrolled_dump_core), std::end(unrolled_dump_core), current_core_coord) ==
                            std::end(unrolled_dump_core)) {
                            unrolled_dump_core.push_back(current_core_coord);
                        }
                    }
                }
                continue;
            }
            // Each core coordinate must contain three characters: "core.x-core.y".
            assert(dump_core.size() <= 5);
            size_t delimiter_pos = dump_core.find('-');
            assert(delimiter_pos != std::string::npos);  // y-dim should exist in core coord.

            std::string core_dim_x = dump_core.substr(0, delimiter_pos);
            size_t core_dim_y_start = delimiter_pos + 1;
            std::string core_dim_y = dump_core.substr(core_dim_y_start, dump_core.length() - core_dim_y_start);

            if (core_dim_x == "*" && core_dim_y == "*") {
                for (size_t x = 0; x < grid_size.x; x++) {
                    for (size_t y = 0; y < grid_size.y; y++) {
                        std::string current_core_coord = fmt::format("{}-{}", x, y);
                        if (std::find(
                                std::begin(unrolled_dump_core), std::end(unrolled_dump_core), current_core_coord) ==
                            std::end(unrolled_dump_core)) {
                            unrolled_dump_core.push_back(current_core_coord);
                        }
                    }
                }
            } else if (core_dim_x == "*") {
                for (size_t x = 0; x < grid_size.x; x++) {
                    std::string current_core_coord = fmt::format("{}-{}", x, core_dim_y);
                    if (std::find(std::begin(unrolled_dump_core), std::end(unrolled_dump_core), current_core_coord) ==
                        std::end(unrolled_dump_core)) {
                        unrolled_dump_core.push_back(current_core_coord);
                    }
                }
            } else if (core_dim_y == "*") {
                for (size_t y = 0; y < grid_size.y; y++) {
                    std::string current_core_coord = fmt::format("{}-{}", core_dim_x, y);
                    if (std::find(std::begin(unrolled_dump_core), std::end(unrolled_dump_core), current_core_coord) ==
                        std::end(unrolled_dump_core)) {
                        unrolled_dump_core.push_back(current_core_coord);
                    }
                }
            } else {
                unrolled_dump_core.push_back(dump_core);
            }
        }
        return unrolled_dump_core;
    }

    std::vector<std::string> expand_plusargs() const {
        std::vector<std::string> all_plusargs{
            fmt::format("+enable_perf_scoreboard={}", enable_perf_scoreboard),
            fmt::format("+register_monitor={}", register_monitor)};

        all_plusargs.insert(all_plusargs.end(), plusargs.begin(), plusargs.end());

        return all_plusargs;
    }
};

enum DevicePowerState { BUSY, SHORT_IDLE, LONG_IDLE };

enum MemBarFlag {
    SET = 0xaa,
    RESET = 0xbb,
};

inline std::ostream& operator<<(std::ostream& os, const DevicePowerState power_state) {
    switch (power_state) {
        case DevicePowerState::BUSY:
            os << "Busy";
            break;
        case DevicePowerState::SHORT_IDLE:
            os << "SHORT_IDLE";
            break;
        case DevicePowerState::LONG_IDLE:
            os << "LONG_IDLE";
            break;
        default:
            throw("Unknown DevicePowerState");
    }
    return os;
}

struct BarrierAddressParams {
    std::uint32_t tensix_l1_barrier_base = 0;
    std::uint32_t eth_l1_barrier_base = 0;
    std::uint32_t dram_barrier_base = 0;
};

struct DeviceDramAddressParams {
    std::uint32_t DRAM_BARRIER_BASE = 0;
};

/**
 * Struct encapsulating all L1 Address Map parameters required by UMD.
 * These parameters are passed to the constructor.
 */
struct DeviceL1AddressParams {
    std::uint32_t tensix_l1_barrier_base = 0;
    std::uint32_t eth_l1_barrier_base = 0;
    std::uint32_t fw_version_addr = 0;
};

/**
 * Struct encapsulating all Host Address Map parameters required by UMD.
 * These parameters are passed to the constructor and are needed for non-MMIO transactions.
 */
struct DriverHostAddressParams {
    std::uint32_t eth_routing_block_size = 0;
    std::uint32_t eth_routing_buffers_start = 0;
};

struct DriverNocParams {
    std::uint32_t noc_addr_local_bits = 0;
    std::uint32_t noc_addr_node_id_bits = 0;
};

/**
 * Struct encapsulating all ERISC Firmware parameters required by UMD.
 * These parameters are passed to the constructor and are needed for non-MMIO transactions.
 */
struct DriverEthInterfaceParams {
    std::uint32_t eth_rack_coord_width = 0;
    std::uint32_t cmd_buf_size_mask = 0;
    std::uint32_t max_block_size = 0;
    std::uint32_t request_cmd_queue_base = 0;
    std::uint32_t response_cmd_queue_base = 0;
    std::uint32_t cmd_counters_size_bytes = 0;
    std::uint32_t remote_update_ptr_size_bytes = 0;
    std::uint32_t cmd_data_block = 0;
    std::uint32_t cmd_wr_req = 0;
    std::uint32_t cmd_wr_ack = 0;
    std::uint32_t cmd_rd_req = 0;
    std::uint32_t cmd_rd_data = 0;
    std::uint32_t cmd_buf_size = 0;
    std::uint32_t cmd_data_block_dram = 0;
    std::uint32_t eth_routing_data_buffer_addr = 0;
    std::uint32_t request_routing_cmd_queue_base = 0;
    std::uint32_t response_routing_cmd_queue_base = 0;
    std::uint32_t cmd_buf_ptr_mask = 0;
    std::uint32_t cmd_ordered = 0;
    std::uint32_t cmd_broadcast = 0;
};

struct tt_version {
    std::uint16_t major = 0xffff;
    std::uint8_t minor = 0xff;
    std::uint8_t patch = 0xff;

    constexpr tt_version() {}

    constexpr tt_version(std::uint16_t major_, std::uint8_t minor_, std::uint8_t patch_) {
        major = major_;
        minor = minor_;
        patch = patch_;
    }

    constexpr tt_version(std::uint32_t version) {
        major = (version >> 16) & 0xff;
        minor = (version >> 12) & 0xf;
        patch = version & 0xfff;
    }

    std::string str() const { return fmt::format("{}.{}.{}", major, minor, patch); }
};

constexpr inline bool operator==(const tt_version& a, const tt_version& b) {
    return a.major == b.major && a.minor == b.minor && a.patch == b.patch;
}

constexpr inline bool operator!=(const tt_version& a, const tt_version& b) { return !(a == b); }

constexpr inline bool operator>=(const tt_version& a, const tt_version& b) {
    bool fw_major_greater = a.major > b.major;
    bool fw_minor_greater = (a.major == b.major) && (a.minor > b.minor);
    bool patch_greater_or_equal = (a.major == b.major) && (a.minor == b.minor) && (a.patch >= b.patch);
    return fw_major_greater || fw_minor_greater || patch_greater_or_equal;
}

// ERISC FW version Required by UMD.
constexpr semver_t BH_ERISC_FW_SUPPORTED_VERSION_MIN = semver_t(1, 0, 0);
constexpr semver_t ERISC_FW_SUPPORTED_VERSION_MIN = semver_t(6, 0, 0);
constexpr semver_t ERISC_FW_ETH_BROADCAST_SUPPORTED_MIN = semver_t(6, 5, 0);
constexpr semver_t ERISC_FW_ETH_BROADCAST_VIRTUAL_COORDS_MIN = semver_t(6, 8, 0);

struct HugepageMapping {
    void* mapping = nullptr;
    size_t mapping_size = 0;
    uint64_t physical_address = 0;  // or IOVA, if IOMMU is enabled
};

<<<<<<< HEAD
}  // namespace tt::umd

// TODO: To be removed once clients switch to namespace usage.
using tt_version = tt::umd::tt_version;
using barrier_address_params = tt::umd::BarrierAddressParams;
using device_params = tt::umd::DeviceParams;
using tt_device_params = tt::umd::DeviceParams;
using hugepage_mapping = tt::umd::HugepageMapping;
using device_dram_address_params = tt::umd::DeviceDramAddressParams;
using device_l1_address_params = tt::umd::DeviceL1AddressParams;
using driver_host_address_params = tt::umd::DriverHostAddressParams;
using driver_noc_params = tt::umd::DriverNocParams;
using driver_eth_interface_params = tt::umd::DriverEthInterfaceParams;
=======
}  // namespace tt::umd
>>>>>>> 3ef62081
<|MERGE_RESOLUTION|>--- conflicted
+++ resolved
@@ -232,20 +232,4 @@
     uint64_t physical_address = 0;  // or IOVA, if IOMMU is enabled
 };
 
-<<<<<<< HEAD
-}  // namespace tt::umd
-
-// TODO: To be removed once clients switch to namespace usage.
-using tt_version = tt::umd::tt_version;
-using barrier_address_params = tt::umd::BarrierAddressParams;
-using device_params = tt::umd::DeviceParams;
-using tt_device_params = tt::umd::DeviceParams;
-using hugepage_mapping = tt::umd::HugepageMapping;
-using device_dram_address_params = tt::umd::DeviceDramAddressParams;
-using device_l1_address_params = tt::umd::DeviceL1AddressParams;
-using driver_host_address_params = tt::umd::DriverHostAddressParams;
-using driver_noc_params = tt::umd::DriverNocParams;
-using driver_eth_interface_params = tt::umd::DriverEthInterfaceParams;
-=======
-}  // namespace tt::umd
->>>>>>> 3ef62081
+}  // namespace tt::umd