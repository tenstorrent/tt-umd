/*
 * SPDX-FileCopyrightText: (c) 2024 Tenstorrent Inc.
 *
 * SPDX-License-Identifier: Apache-2.0
 */

#pragma once

#include <fmt/core.h>

#include <cassert>
#include <ostream>
#include <vector>

#include "umd/device/utils/semver.hpp"

namespace tt::umd {

struct DeviceParams {
    bool register_monitor = false;
    bool enable_perf_scoreboard = false;
    std::vector<std::string> vcd_dump_cores;
    std::vector<std::string> plusargs;
    bool init_device = true;
    bool early_open_device = false;
    int aiclk = 0;

    // The command-line input for vcd_dump_cores can have the following format:
    // {"*-2", "1-*", "*-*", "1-2"}
    // '*' indicates we must dump all the cores in that dimension.
    // This function takes the vector above and unrolles the coords with '*' in one or both dimensions.
    std::vector<std::string> unroll_vcd_dump_cores(tt_xy_pair grid_size) const {
        std::vector<std::string> unrolled_dump_core;
        for (auto& dump_core : vcd_dump_cores) {
            // If the input is a single *, then dump all cores.
            if (dump_core == "*") {
                for (size_t x = 0; x < grid_size.x; x++) {
                    for (size_t y = 0; y < grid_size.y; y++) {
                        std::string current_core_coord = fmt::format("{}-{}", x, y);
                        if (std::find(
                                std::begin(unrolled_dump_core), std::end(unrolled_dump_core), current_core_coord) ==
                            std::end(unrolled_dump_core)) {
                            unrolled_dump_core.push_back(current_core_coord);
                        }
                    }
                }
                continue;
            }
            // Each core coordinate must contain three characters: "core.x-core.y".
            assert(dump_core.size() <= 5);
            size_t delimiter_pos = dump_core.find('-');
            assert(delimiter_pos != std::string::npos);  // y-dim should exist in core coord.

            std::string core_dim_x = dump_core.substr(0, delimiter_pos);
            size_t core_dim_y_start = delimiter_pos + 1;
            std::string core_dim_y = dump_core.substr(core_dim_y_start, dump_core.length() - core_dim_y_start);

            if (core_dim_x == "*" && core_dim_y == "*") {
                for (size_t x = 0; x < grid_size.x; x++) {
                    for (size_t y = 0; y < grid_size.y; y++) {
                        std::string current_core_coord = fmt::format("{}-{}", x, y);
                        if (std::find(
                                std::begin(unrolled_dump_core), std::end(unrolled_dump_core), current_core_coord) ==
                            std::end(unrolled_dump_core)) {
                            unrolled_dump_core.push_back(current_core_coord);
                        }
                    }
                }
            } else if (core_dim_x == "*") {
                for (size_t x = 0; x < grid_size.x; x++) {
                    std::string current_core_coord = fmt::format("{}-{}", x, core_dim_y);
                    if (std::find(std::begin(unrolled_dump_core), std::end(unrolled_dump_core), current_core_coord) ==
                        std::end(unrolled_dump_core)) {
                        unrolled_dump_core.push_back(current_core_coord);
                    }
                }
            } else if (core_dim_y == "*") {
                for (size_t y = 0; y < grid_size.y; y++) {
                    std::string current_core_coord = fmt::format("{}-{}", core_dim_x, y);
                    if (std::find(std::begin(unrolled_dump_core), std::end(unrolled_dump_core), current_core_coord) ==
                        std::end(unrolled_dump_core)) {
                        unrolled_dump_core.push_back(current_core_coord);
                    }
                }
            } else {
                unrolled_dump_core.push_back(dump_core);
            }
        }
        return unrolled_dump_core;
    }

    std::vector<std::string> expand_plusargs() const {
        std::vector<std::string> all_plusargs{
            fmt::format("+enable_perf_scoreboard={}", enable_perf_scoreboard),
            fmt::format("+register_monitor={}", register_monitor)};

        all_plusargs.insert(all_plusargs.end(), plusargs.begin(), plusargs.end());

        return all_plusargs;
    }
};

enum DevicePowerState { BUSY, SHORT_IDLE, LONG_IDLE };

enum MemBarFlag {
    SET = 0xaa,
    RESET = 0xbb,
};

inline std::ostream& operator<<(std::ostream& os, const DevicePowerState power_state) {
    switch (power_state) {
        case DevicePowerState::BUSY:
            os << "Busy";
            break;
        case DevicePowerState::SHORT_IDLE:
            os << "SHORT_IDLE";
            break;
        case DevicePowerState::LONG_IDLE:
            os << "LONG_IDLE";
            break;
        default:
            throw("Unknown DevicePowerState");
    }
    return os;
}

struct BarrierAddressParams {
    std::uint32_t tensix_l1_barrier_base = 0;
    std::uint32_t eth_l1_barrier_base = 0;
    std::uint32_t dram_barrier_base = 0;
};

struct DeviceDramAddressParams {
    std::uint32_t DRAM_BARRIER_BASE = 0;
};

/**
 * Struct encapsulating all L1 Address Map parameters required by UMD.
 * These parameters are passed to the constructor.
 */
struct DeviceL1AddressParams {
    std::uint32_t tensix_l1_barrier_base = 0;
    std::uint32_t eth_l1_barrier_base = 0;
    std::uint32_t fw_version_addr = 0;
};

/**
 * Struct encapsulating all Host Address Map parameters required by UMD.
 * These parameters are passed to the constructor and are needed for non-MMIO transactions.
 */
struct DriverHostAddressParams {
    std::uint32_t eth_routing_block_size = 0;
    std::uint32_t eth_routing_buffers_start = 0;
};

struct DriverNocParams {
    std::uint32_t noc_addr_local_bits = 0;
    std::uint32_t noc_addr_node_id_bits = 0;
};

/**
 * Struct encapsulating all ERISC Firmware parameters required by UMD.
 * These parameters are passed to the constructor and are needed for non-MMIO transactions.
 */
struct DriverEthInterfaceParams {
    std::uint32_t eth_rack_coord_width = 0;
    std::uint32_t cmd_buf_size_mask = 0;
    std::uint32_t max_block_size = 0;
    std::uint32_t request_cmd_queue_base = 0;
    std::uint32_t response_cmd_queue_base = 0;
    std::uint32_t cmd_counters_size_bytes = 0;
    std::uint32_t remote_update_ptr_size_bytes = 0;
    std::uint32_t cmd_data_block = 0;
    std::uint32_t cmd_wr_req = 0;
    std::uint32_t cmd_wr_ack = 0;
    std::uint32_t cmd_rd_req = 0;
    std::uint32_t cmd_rd_data = 0;
    std::uint32_t cmd_buf_size = 0;
    std::uint32_t cmd_data_block_dram = 0;
    std::uint32_t eth_routing_data_buffer_addr = 0;
    std::uint32_t request_routing_cmd_queue_base = 0;
    std::uint32_t response_routing_cmd_queue_base = 0;
    std::uint32_t cmd_buf_ptr_mask = 0;
    std::uint32_t cmd_ordered = 0;
    std::uint32_t cmd_broadcast = 0;
};

<<<<<<< HEAD
=======
struct tt_version {
    std::uint16_t major = 0xffff;
    std::uint8_t minor = 0xff;
    std::uint8_t patch = 0xff;

    constexpr tt_version() {}

    constexpr tt_version(std::uint16_t major_, std::uint8_t minor_, std::uint8_t patch_) {
        major = major_;
        minor = minor_;
        patch = patch_;
    }

    constexpr tt_version(std::uint32_t version) {
        major = (version >> 16) & 0xff;
        minor = (version >> 12) & 0xf;
        patch = version & 0xfff;
    }

    std::string str() const { return fmt::format("{}.{}.{}", major, minor, patch); }
};

constexpr inline bool operator==(const tt_version& a, const tt_version& b) {
    return a.major == b.major && a.minor == b.minor && a.patch == b.patch;
}

constexpr inline bool operator!=(const tt_version& a, const tt_version& b) { return !(a == b); }

constexpr inline bool operator>=(const tt_version& a, const tt_version& b) {
    bool fw_major_greater = a.major > b.major;
    bool fw_minor_greater = (a.major == b.major) && (a.minor > b.minor);
    bool patch_greater_or_equal = (a.major == b.major) && (a.minor == b.minor) && (a.patch >= b.patch);
    return fw_major_greater || fw_minor_greater || patch_greater_or_equal;
}

// ERISC FW version Required by UMD.
constexpr semver_t BH_ERISC_FW_SUPPORTED_VERSION_MIN = semver_t(1, 0, 0);
constexpr semver_t ERISC_FW_SUPPORTED_VERSION_MIN = semver_t(6, 0, 0);
constexpr semver_t ERISC_FW_ETH_BROADCAST_SUPPORTED_MIN = semver_t(6, 5, 0);
constexpr semver_t ERISC_FW_ETH_BROADCAST_VIRTUAL_COORDS_MIN = semver_t(6, 8, 0);

>>>>>>> fe306611
struct HugepageMapping {
    void* mapping = nullptr;
    size_t mapping_size = 0;
    uint64_t physical_address = 0;  // or IOVA, if IOMMU is enabled
};

<<<<<<< HEAD
}  // namespace tt::umd

// TODO: To be removed once clients switch to namespace usage.
using barrier_address_params = tt::umd::BarrierAddressParams;
using device_params = tt::umd::DeviceParams;
using tt_device_params = tt::umd::DeviceParams;
using hugepage_mapping = tt::umd::HugepageMapping;
using device_dram_address_params = tt::umd::DeviceDramAddressParams;
using device_l1_address_params = tt::umd::DeviceL1AddressParams;
using driver_host_address_params = tt::umd::DriverHostAddressParams;
using driver_noc_params = tt::umd::DriverNocParams;
using driver_eth_interface_params = tt::umd::DriverEthInterfaceParams;
=======
}  // namespace tt::umd
>>>>>>> fe306611
<|MERGE_RESOLUTION|>--- conflicted
+++ resolved
@@ -185,69 +185,10 @@
     std::uint32_t cmd_broadcast = 0;
 };
 
-<<<<<<< HEAD
-=======
-struct tt_version {
-    std::uint16_t major = 0xffff;
-    std::uint8_t minor = 0xff;
-    std::uint8_t patch = 0xff;
-
-    constexpr tt_version() {}
-
-    constexpr tt_version(std::uint16_t major_, std::uint8_t minor_, std::uint8_t patch_) {
-        major = major_;
-        minor = minor_;
-        patch = patch_;
-    }
-
-    constexpr tt_version(std::uint32_t version) {
-        major = (version >> 16) & 0xff;
-        minor = (version >> 12) & 0xf;
-        patch = version & 0xfff;
-    }
-
-    std::string str() const { return fmt::format("{}.{}.{}", major, minor, patch); }
-};
-
-constexpr inline bool operator==(const tt_version& a, const tt_version& b) {
-    return a.major == b.major && a.minor == b.minor && a.patch == b.patch;
-}
-
-constexpr inline bool operator!=(const tt_version& a, const tt_version& b) { return !(a == b); }
-
-constexpr inline bool operator>=(const tt_version& a, const tt_version& b) {
-    bool fw_major_greater = a.major > b.major;
-    bool fw_minor_greater = (a.major == b.major) && (a.minor > b.minor);
-    bool patch_greater_or_equal = (a.major == b.major) && (a.minor == b.minor) && (a.patch >= b.patch);
-    return fw_major_greater || fw_minor_greater || patch_greater_or_equal;
-}
-
-// ERISC FW version Required by UMD.
-constexpr semver_t BH_ERISC_FW_SUPPORTED_VERSION_MIN = semver_t(1, 0, 0);
-constexpr semver_t ERISC_FW_SUPPORTED_VERSION_MIN = semver_t(6, 0, 0);
-constexpr semver_t ERISC_FW_ETH_BROADCAST_SUPPORTED_MIN = semver_t(6, 5, 0);
-constexpr semver_t ERISC_FW_ETH_BROADCAST_VIRTUAL_COORDS_MIN = semver_t(6, 8, 0);
-
->>>>>>> fe306611
 struct HugepageMapping {
     void* mapping = nullptr;
     size_t mapping_size = 0;
     uint64_t physical_address = 0;  // or IOVA, if IOMMU is enabled
 };
 
-<<<<<<< HEAD
-}  // namespace tt::umd
-
-// TODO: To be removed once clients switch to namespace usage.
-using barrier_address_params = tt::umd::BarrierAddressParams;
-using device_params = tt::umd::DeviceParams;
-using tt_device_params = tt::umd::DeviceParams;
-using hugepage_mapping = tt::umd::HugepageMapping;
-using device_dram_address_params = tt::umd::DeviceDramAddressParams;
-using device_l1_address_params = tt::umd::DeviceL1AddressParams;
-using driver_host_address_params = tt::umd::DriverHostAddressParams;
-using driver_noc_params = tt::umd::DriverNocParams;
-using driver_eth_interface_params = tt::umd::DriverEthInterfaceParams;
-=======
-}  // namespace tt::umd
->>>>>>> fe306611
+}  // namespace tt::umd