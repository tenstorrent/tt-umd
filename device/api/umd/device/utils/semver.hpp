/*
 * SPDX-FileCopyrightText: (c) 2024 Tenstorrent Inc.
 *
 * SPDX-License-Identifier: Apache-2.0
 */

#pragma once

#include <fmt/format.h>

#include <cstdint>
#include <sstream>
#include <string>
#include <tuple>

namespace tt::umd {

/**
 * Based on Semantic Versioning 2.0.0 (https://semver.org/) but more permissive.
 * TT-KMD reports version strings that are technically not semver compliant.
 */
class semver_t {
public:
    uint64_t major;
    uint64_t minor;
    uint64_t patch;
    uint64_t pre_release;

    constexpr semver_t() : major(0), minor(0), patch(0), pre_release(0) {}

    constexpr semver_t(std::uint32_t version) :
	 major((version >> 16) & 0xff), minor((version >> 12) & 0xf), patch(version & 0xfff), pre_release(0) {}

    constexpr semver_t(uint64_t major, uint64_t minor, uint64_t patch, uint64_t pre_release = 00) :
	 major(major), minor(minor), patch(patch), pre_release(pre_release) {}

    static semver_t from_firmware_bundle_tag(std::uint32_t version) {
        uint64_t major = (version >> 24) & 0xFF;
        uint64_t minor = (version >> 16) & 0xFF;
        uint64_t patch = (version >> 8) & 0xFF;
        uint64_t pre_release = version & 0xFF;
        return semver_t(major, minor, patch, pre_release);
    }

    static semver_t from_wormhole_eth_firmware_tag(std::uint32_t version) {
        uint64_t major = (version >> 16) & 0xff;
        uint64_t minor = (version >> 12) & 0xf;
        uint64_t patch = version & 0xfff;
        return semver_t(major, minor, patch);
    }

    /*
     * Create a semver_t from a 32-bit integer by unpacking the following bits:
     * 0x00AABCCC where A is major, B is minor and C is patch.
     * Actual meaning of the tag is:
     * 0xEERRCDDD where E is entity, R is release, C is customer and D is debug.
     */
    static semver_t from_eth_fw_tag(uint32_t version) {
        return semver_t((version >> 16) & 0xFF, (version >> 12) & 0xF, version & 0xFFF);
    }

    semver_t(const std::string& version_str) : semver_t(parse(version_str)) {}

    std::string str() const {
        return (pre_release) ? fmt::format("{}.{}.{}-rc.{}", major, minor, patch, pre_release)
                             : fmt::format("{}.{}.{}", major, minor, patch);
    }

    bool operator<(const semver_t& other) const noexcept {
        uint64_t pr1 = (pre_release == 0) ? 256 : pre_release;
        uint64_t pr2 = (other.pre_release == 0) ? 256 : other.pre_release;
        return std::tie(major, minor, patch, pr1) < std::tie(other.major, other.minor, other.patch, pr2);
    }

    bool operator>(const semver_t& other) const { return other < *this; }

    bool operator==(const semver_t& other) const {
        return std::tie(major, minor, patch, pre_release) ==
               std::tie(other.major, other.minor, other.patch, other.pre_release);
    }

    bool operator!=(const semver_t& other) const { return !(*this == other); }

    bool operator<=(const semver_t& other) const { return !(other < *this); }

    bool operator>=(const semver_t& other) const { return !(*this < other); }

    std::string to_string() const {
        return (pre_release) ? fmt::format("{}.{}.{}-rc.{}", major, minor, patch, pre_release)
                             : fmt::format("{}.{}.{}", major, minor, patch);
    }

    /*
     * Compare two firmware bundle versions, treating major version 80 and above as legacy versions,
     * which are considered smaller than any non-legacy version.
     * @param v1 - first version to compare
     * @param v2 - second version to compare
     * @returns -1 if v1 < v2, 0 if v1 == v2, 1 if v1 > v2
     */
    static int compare_firmware_bundle(const semver_t& v1, const semver_t& v2) {
        auto normalize = [](const semver_t& v) {
            // Major version 80 is treated as legacy, so smaller than everything else.
            if (v.major >= 80) {
<<<<<<< HEAD
                return std::tuple<uint64_t, uint64_t, uint64_t, uint64_t>(0, v.minor, v.patch, v.pre_release);
            }
            return std::tuple<uint64_t, uint64_t, uint64_t, uint64_t>(v.major, v.minor, v.patch, v.pre_release);
=======
                return semver_t(0, v.minor, v.patch);
            }
            return semver_t(v.major, v.minor, v.patch);
>>>>>>> 70db3062
        };

        auto v1_normalized = normalize(v1);
        auto v2_normalized = normalize(v2);

        return v1_normalized < v2_normalized ? -1 : (v1_normalized > v2_normalized ? 1 : 0);
    }

private:
    static semver_t parse(const std::string& version_str) {
        std::istringstream iss(version_str);
        std::string token;
        uint64_t major = 0;
        uint64_t minor = 0;
        uint64_t patch = 0;
        uint64_t pre_release = 0;

        if (std::getline(iss, token, '.')) {
            major = std::stoull(token);

            if (std::getline(iss, token, '.')) {
                minor = std::stoull(token);

                if (std::getline(iss, token, '.')) {
                    patch = std::stoull(token);

                    if (std::getline(iss, token, '-') && pre_release != 0) {
                        pre_release = std::stoull(token);
                    }
                }
            }
        }
        return semver_t(major, minor, patch, pre_release);
    }
};

}  // namespace tt::umd<|MERGE_RESOLUTION|>--- conflicted
+++ resolved
@@ -101,15 +101,9 @@
         auto normalize = [](const semver_t& v) {
             // Major version 80 is treated as legacy, so smaller than everything else.
             if (v.major >= 80) {
-<<<<<<< HEAD
-                return std::tuple<uint64_t, uint64_t, uint64_t, uint64_t>(0, v.minor, v.patch, v.pre_release);
-            }
-            return std::tuple<uint64_t, uint64_t, uint64_t, uint64_t>(v.major, v.minor, v.patch, v.pre_release);
-=======
                 return semver_t(0, v.minor, v.patch);
             }
             return semver_t(v.major, v.minor, v.patch);
->>>>>>> 70db3062
         };
 
         auto v1_normalized = normalize(v1);
