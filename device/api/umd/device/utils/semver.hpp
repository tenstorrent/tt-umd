/*
 * SPDX-FileCopyrightText: (c) 2024 Tenstorrent Inc.
 *
 * SPDX-License-Identifier: Apache-2.0
 */

#pragma once

#include <fmt/format.h>

#include <cstdint>
#include <sstream>
#include <string>
#include <tuple>

namespace tt::umd {

/**
 * Based on Semantic Versioning 2.0.0 (https://semver.org/) but more permissive.
 * TT-KMD reports version strings that are technically not semver compliant.
 */
class semver_t {
public:
<<<<<<< HEAD
    uint64_t major;
    uint64_t minor;
    uint64_t patch;
    uint64_t pre_release;

    semver_t() {}
    semver_t(std::uint32_t version){
        major = (version >> 16) & 0xff;
        minor = (version >> 12) & 0xf;
        patch = version & 0xfff;
    }

    semver_t(uint64_t major, uint64_t minor, uint64_t patch, uint64_t pre_release = 00 ) {
=======
    uint64_t major = 0;
    uint64_t minor = 0;
    uint64_t patch = 0;

    constexpr semver_t() : major(0), minor(0), patch(0) {}

    constexpr semver_t(uint64_t major, uint64_t minor, uint64_t patch) {
>>>>>>> fe306611
        this->major = major;
        this->minor = minor;
        this->patch = patch;
        this->pre_release = pre_release;
    }

    static semver_t from_firmware_bundle_tag(std::uint32_t version){
        uint64_t major = (version >> 24) & 0xFF;
        uint64_t minor = (version >> 16) & 0xFF;
        uint64_t patch = (version >> 8) & 0xFF;
        uint64_t pre_release = version & 0xFF;
        return semver_t(major, minor, patch, pre_release);
    }

    static semver_t from_wormhole_eth_firmware_tag(std::uint32_t version) {
        uint64_t major = (version >> 16) & 0xff;
        uint64_t minor = (version >> 12) & 0xf;
        uint64_t patch = version & 0xfff;
        return semver_t(major, minor, patch);
    }

    /*
     * Create a semver_t from a 32-bit integer by unpacking the following bits:
     * 0x00AABCCC where A is major, B is minor and C is patch.
     */
    static semver_t from_eth_fw_tag(uint32_t version) {
        return semver_t((version >> 16) & 0xFF, (version >> 12) & 0xF, version & 0xFFF);
    }

    semver_t(const std::string& version_str) : semver_t(parse(version_str)) {}

    std::string str() const { return (pre_release) ? fmt::format("{}.{}.{}-rc.{}", major, minor, patch, pre_release) : fmt::format("{}.{}.{}-rc.{}", major, minor, patch, pre_release); }

    bool operator<(const semver_t& other) const noexcept{
        uint64_t pr1 = (pre_release == 0) ? 256 : pre_release ;
        uint64_t pr2 = (other.pre_release == 0) ? 256 : other.pre_release;
        return std::tie(major, minor, patch, pr1) < std::tie(other.major, other.minor, other.patch, pr2);
    }

    bool operator>(const semver_t& other) const { return other < *this; }

    bool operator==(const semver_t& other) const {
        return std::tie(major, minor, patch, pre_release) == std::tie(other.major, other.minor, other.patch, other.pre_release);
    }

    bool operator!=(const semver_t& other) const { return !(*this == other); }

    bool operator<=(const semver_t& other) const { return !(other < *this); }

    bool operator>=(const semver_t& other) const { return !(*this < other); }

    std::string to_string() const { return (pre_release) ? fmt::format("{}.{}.{}-rc.{}", major, minor, patch, pre_release) : fmt::format("{}.{}.{}-rc.{}", major, minor, patch, pre_release); }

    /*
     * Compare two firmware bundle versions, treating major version 80 and above as legacy versions,
     * which are considered smaller than any non-legacy version.
     * @param v1 - first version to compare
     * @param v2 - second version to compare
     * @returns -1 if v1 < v2, 0 if v1 == v2, 1 if v1 > v2
     */
    static int compare_firmware_bundle(const semver_t& v1, const semver_t& v2) {
        auto normalize = [](const semver_t& v) {
            // Major version 80 is treated as legacy, so smaller than everything else.
            if (v.major >= 80) {
                return std::tuple<uint64_t, uint64_t, uint64_t, uint64_t>(0, v.minor, v.patch, v.pre_release);
            }
            return std::tuple<uint64_t, uint64_t, uint64_t, uint64_t>(v.major, v.minor, v.patch, v.pre_release);
        };

        auto v1_normalized = normalize(v1);
        auto v2_normalized = normalize(v2);

        return v1_normalized < v2_normalized ? -1 : (v1_normalized > v2_normalized ? 1 : 0);
    }

private:
    static semver_t parse(const std::string& version_str) {
        std::istringstream iss(version_str);
        std::string token;
        uint64_t major = 0;
        uint64_t minor = 0;
        uint64_t patch = 0;
        uint64_t pre_release = 0;

        if (std::getline(iss, token, '.')) {
            major = std::stoull(token);

            if (std::getline(iss, token, '.')) {
                minor = std::stoull(token);

                if (std::getline(iss, token, '.')) {
                    patch = std::stoull(token);

                    if (std::getline(iss, token, '-') && pre_release != 0) {
                        pre_release = std::stoull(token);
                    }
                }
            }
        }
        return semver_t(major, minor, patch, pre_release);
    }
};

}  // namespace tt::umd<|MERGE_RESOLUTION|>--- conflicted
+++ resolved
@@ -21,7 +21,6 @@
  */
 class semver_t {
 public:
-<<<<<<< HEAD
     uint64_t major;
     uint64_t minor;
     uint64_t patch;
@@ -35,15 +34,6 @@
     }
 
     semver_t(uint64_t major, uint64_t minor, uint64_t patch, uint64_t pre_release = 00 ) {
-=======
-    uint64_t major = 0;
-    uint64_t minor = 0;
-    uint64_t patch = 0;
-
-    constexpr semver_t() : major(0), minor(0), patch(0) {}
-
-    constexpr semver_t(uint64_t major, uint64_t minor, uint64_t patch) {
->>>>>>> fe306611
         this->major = major;
         this->minor = minor;
         this->patch = patch;
