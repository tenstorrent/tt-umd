--- conflicted
+++ resolved
@@ -6,14 +6,11 @@
 
 #pragma once
 
-<<<<<<< HEAD
 #include <chrono>
+#include <cstdint>
+#include <vector>
 
 #include "umd/device/utils/timeouts.hpp"
-=======
-#include <cstdint>
-#include <vector>
->>>>>>> 8ff2185e
 
 namespace tt::umd {
 
