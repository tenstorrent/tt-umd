--- conflicted
+++ resolved
@@ -87,8 +87,7 @@
 }
 
 uint32_t BlackholeArcMessageQueue::send_message(
-<<<<<<< HEAD
-    const ArcMessageType message_type, const std::vector<uint32_t>& args, uint32_t timeout_ms) {
+    const ArcMessageType message_type, const std::vector<uint32_t>& args, const std::chrono::milliseconds timeout_ms) {
     if (args.size() > 7) {
         throw std::runtime_error(
             fmt::format("Too many arguments {} > 7 for message type {}", args.size(), (uint32_t)message_type));
@@ -96,10 +95,6 @@
 
     // Initialize with zeros for unused args
     std::array<uint32_t, BlackholeArcMessageQueue::entry_len> request = {(uint32_t)message_type, 0, 0, 0, 0, 0, 0, 0};
-=======
-    const ArcMessageType message_type, uint16_t arg0, uint16_t arg1, const std::chrono::milliseconds timeout_ms) {
-    uint32_t arg = arg0 | (arg1 << 16);
->>>>>>> fe306611
 
     // Copy provided arguments
     for (size_t i = 0; i < args.size(); i++) {
