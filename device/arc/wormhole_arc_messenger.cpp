/*
 * SPDX-FileCopyrightText: (c) 2025 Tenstorrent Inc.
 *
 * SPDX-License-Identifier: Apache-2.0
 */
#include "umd/device/arc/wormhole_arc_messenger.hpp"

#include <chrono>
#include <tt-logger/tt-logger.hpp>

#include "assert.hpp"
#include "umd/device/arch/wormhole_implementation.hpp"
#include "umd/device/tt_device/tt_device.hpp"
#include "utils.hpp"

extern bool umd_use_noc1;

namespace tt::umd {

WormholeArcMessenger::WormholeArcMessenger(TTDevice* tt_device) : ArcMessenger(tt_device) {}

uint32_t WormholeArcMessenger::send_message(
    const uint32_t msg_code,
    std::vector<uint32_t>& return_values,
<<<<<<< HEAD
    const std::vector<uint32_t>& args,
    uint32_t timeout_ms) {
=======
    uint16_t arg0,
    uint16_t arg1,
    const std::chrono::milliseconds timeout_ms) {
>>>>>>> fe306611
    if ((msg_code & 0xff00) != wormhole::ARC_MSG_COMMON_PREFIX) {
        log_error(LogUMD, "Malformed message. msg_code is 0x{:x} but should be 0xaa..", msg_code);
    }

    // Validate that only 2 args are passed for Wormhole
    if (args.size() > 2) {
        throw std::runtime_error(
            fmt::format("Wormhole ARC messenger only supports 2 arguments, but {} were provided", args.size()));
    }

    // Extract args (default to 0 if not provided)
    uint16_t arg0 = 0;
    uint16_t arg1 = 0;

    if (args.size() >= 1) {
        if (args[0] > 0xFFFF) {
            throw std::runtime_error(
                fmt::format("Argument 0 is 0x{:x}, which exceeds uint16_t maximum (0xFFFF)", args[0]));
        }
        arg0 = static_cast<uint16_t>(args[0]);
    }

    if (args.size() >= 2) {
        if (args[1] > 0xFFFF) {
            throw std::runtime_error(
                fmt::format("Argument 1 is 0x{:x}, which exceeds uint16_t maximum (0xFFFF)", args[1]));
        }
        arg1 = static_cast<uint16_t>(args[1]);
    }

    const tt_xy_pair arc_core = umd_use_noc1 ? tt_xy_pair(
                                                   wormhole::NOC0_X_TO_NOC1_X[wormhole::ARC_CORES_NOC0[0].x],
                                                   wormhole::NOC0_Y_TO_NOC1_Y[wormhole::ARC_CORES_NOC0[0].y])
                                             : wormhole::ARC_CORES_NOC0[0];

    // TODO: Once local and remote ttdevice is properly separated, reenable this code.
    // TODO2: Once we have unique chip ids other than PCI dev number, use that for both local and remote chips for
    // locks.
    // It can happen that multiple topology discovery instances run in parallel, and they can create multiple
    // RemoteTTDevice objects over the same remote chip but using different local one. This will make the locks (which
    // are over pci device num) allow multiple remote arc messages to the same remote chip which will break the
    // communication. It can also happen that while topology discovery is running on a remote chip through one local
    // chip, regular cluster construction is running through another local chip. Currently there's no other solution
    // than to just lock all arc communication through the same lock. auto lock =
    //     tt_device->is_remote()
    //         ? lock_manager.acquire_mutex(MutexType::REMOTE_ARC_MSG, tt_device->get_pci_device()->get_device_num())
    //         : lock_manager.acquire_mutex(MutexType::ARC_MSG, tt_device->get_pci_device()->get_device_num());
    auto lock = lock_manager.acquire_mutex(MutexType::ARC_MSG);

    auto architecture_implementation = tt_device->get_architecture_implementation();

    uint32_t fw_arg = arg0 | (arg1 << 16);
    int exit_code = 0;

    tt_device->write_to_arc(&fw_arg, wormhole::ARC_RESET_SCRATCH_RES0_OFFSET, sizeof(uint32_t));
    tt_device->write_to_arc(&msg_code, wormhole::ARC_RESET_SCRATCH_STATUS_OFFSET, sizeof(uint32_t));

    tt_device->wait_for_non_mmio_flush();

    uint32_t misc;
    tt_device->read_from_arc(&misc, wormhole::ARC_RESET_ARC_MISC_CNTL_OFFSET, sizeof(uint32_t));

    if (misc & (1 << 16)) {
        log_error(LogUMD, "trigger_fw_int failed on device {}", 0);
        return 1;
    } else {
        uint32_t val_wr = misc | (1 << 16);
        tt_device->write_to_arc(&val_wr, wormhole::ARC_RESET_ARC_MISC_CNTL_OFFSET, sizeof(uint32_t));
    }

    uint32_t status = 0xbadbad;
    auto start = std::chrono::steady_clock::now();
    while (true) {
        tt_device->read_from_arc(&status, wormhole::ARC_RESET_SCRATCH_STATUS_OFFSET, sizeof(uint32_t));

        if ((status & 0xffff) == (msg_code & 0xff)) {
            if (return_values.size() >= 1) {
                tt_device->read_from_arc(&return_values[0], wormhole::ARC_RESET_SCRATCH_RES0_OFFSET, sizeof(uint32_t));
            }

            if (return_values.size() >= 2) {
                tt_device->read_from_arc(&return_values[1], wormhole::ARC_RESET_SCRATCH_RES1_OFFSET, sizeof(uint32_t));
            }

            exit_code = (status & 0xffff0000) >> 16;
            break;
        } else if (status == HANG_READ_VALUE) {
            log_warning(LogUMD, "On device {}, message code 0x{:x} not recognized by FW", 0, msg_code);
            exit_code = HANG_READ_VALUE;
            break;
        }

        utils::check_timeout(
            start, timeout_ms, fmt::format("Timed out after waiting {} ms for ARC to respond", timeout_ms));
    }

    tt_device->detect_hang_read();
    return exit_code;
}

}  // namespace tt::umd<|MERGE_RESOLUTION|>--- conflicted
+++ resolved
@@ -22,14 +22,8 @@
 uint32_t WormholeArcMessenger::send_message(
     const uint32_t msg_code,
     std::vector<uint32_t>& return_values,
-<<<<<<< HEAD
     const std::vector<uint32_t>& args,
-    uint32_t timeout_ms) {
-=======
-    uint16_t arg0,
-    uint16_t arg1,
     const std::chrono::milliseconds timeout_ms) {
->>>>>>> fe306611
     if ((msg_code & 0xff00) != wormhole::ARC_MSG_COMMON_PREFIX) {
         log_error(LogUMD, "Malformed message. msg_code is 0x{:x} but should be 0xaa..", msg_code);
     }
