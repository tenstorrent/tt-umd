--- conflicted
+++ resolved
@@ -86,7 +86,6 @@
     throw std::runtime_error("Chip::read_from_device is not available for this chip.");
 }
 
-<<<<<<< HEAD
 void Chip::write_to_device_reg(
     tt_xy_pair core, const void* src, uint64_t reg_dest, uint32_t size, const std::string& fallback_tlb) {
     throw std::runtime_error("Chip::write_to_device_reg is not available for this chip.");
@@ -95,7 +94,8 @@
 void Chip::read_from_device_reg(
     tt_xy_pair core, void* dest, uint64_t reg_src, uint32_t size, const std::string& fallback_tlb) {
     throw std::runtime_error("Chip::read_from_device_reg is not available for this chip.");
-=======
+}
+
 void Chip::set_remote_transfer_ethernet_cores(const std::unordered_set<CoreCoord>& cores) {
     throw std::runtime_error("Chip::set_remote_transfer_ethernet_cores is not available for this chip.");
 }
@@ -114,7 +114,6 @@
 
 std::vector<CoreCoord> Chip::get_remote_transfer_ethernet_cores() {
     throw std::runtime_error("Chip::get_remote_transfer_ethernet_cores is not available for this chip.");
->>>>>>> 0c92c029
 }
 
 std::unique_lock<boost::interprocess::named_mutex> Chip::get_mutex(std::string mutex_name, int pci_device_id) {
