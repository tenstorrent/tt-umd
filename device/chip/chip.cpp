--- conflicted
+++ resolved
@@ -230,11 +230,7 @@
     int exit_code = 0;
     if (soc_descriptor_.arch == tt::ARCH::WORMHOLE_B0) {
         uint32_t msg = get_power_state_arc_msg(state);
-<<<<<<< HEAD
-        exit_code = arc_msg(wormhole::ARC_MSG_COMMON_PREFIX | msg, true, {});
-=======
         exit_code = arc_msg(wormhole::ARC_MSG_COMMON_PREFIX | msg, true, {0, 0});
->>>>>>> 13dd51ca
     } else if (soc_descriptor_.arch == tt::ARCH::BLACKHOLE) {
         if (state == DevicePowerState::BUSY) {
             exit_code =
