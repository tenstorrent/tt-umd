/*
 * SPDX-FileCopyrightText: (c) 2024 Tenstorrent Inc.
 *
 * SPDX-License-Identifier: Apache-2.0
 */

#include "umd/device/chip/chip.hpp"

#include <chrono>
#include <cstdint>
#include <tt-logger/tt-logger.hpp>

#include "assert.hpp"
#include "umd/device/arch/architecture_implementation.hpp"
#include "umd/device/arch/wormhole_implementation.hpp"
#include "umd/device/driver_atomics.hpp"
#include "umd/device/pcie/pci_device.hpp"
#include "umd/device/types/blackhole_arc.hpp"
#include "umd/device/types/tensix_soft_reset_options.hpp"
#include "umd/device/utils/timeouts.hpp"

extern bool umd_use_noc1;

namespace tt::umd {

Chip::Chip(SocDescriptor soc_descriptor) : soc_descriptor_(soc_descriptor) { set_default_params(soc_descriptor.arch); }

Chip::Chip(const ChipInfo chip_info, SocDescriptor soc_descriptor) :
    chip_info_(chip_info), soc_descriptor_(soc_descriptor) {
    set_default_params(soc_descriptor.arch);
}

SocDescriptor& Chip::get_soc_descriptor() { return soc_descriptor_; }

// TODO: This will be moved to LocalChip.
void Chip::set_default_params(ARCH arch) {
    auto architecture_implementation = architecture_implementation::create(arch);

    // Default initialize l1_address_params based on detected arch
    l1_address_params = architecture_implementation->get_l1_address_params();

    // Default initialize dram_address_params.
    dram_address_params = {0u};
}

void Chip::set_barrier_address_params(const BarrierAddressParams& barrier_address_params) {
    l1_address_params.tensix_l1_barrier_base = barrier_address_params.tensix_l1_barrier_base;
    l1_address_params.eth_l1_barrier_base = barrier_address_params.eth_l1_barrier_base;
    dram_address_params.DRAM_BARRIER_BASE = barrier_address_params.dram_barrier_base;
}

const ChipInfo& Chip::get_chip_info() { return chip_info_; }

void Chip::wait_chip_to_be_ready() {
    wait_eth_cores_training();
    wait_dram_cores_training();
}

void Chip::wait_eth_cores_training(const std::chrono::milliseconds timeout_ms) {
    auto timeout_left = timeout_ms;
    const std::vector<CoreCoord> eth_cores = get_soc_descriptor().get_cores(CoreType::ETH);
    TTDevice* tt_device = get_tt_device();
    for (const CoreCoord& eth_core : eth_cores) {
        tt_xy_pair actual_eth_core = eth_core;
        if (get_tt_device()->get_arch() == tt::ARCH::WORMHOLE_B0) {
            // Translated space for ETH cores is different than NOC1 and wait_eth_core training is expecting NOC0
            // coordinates.
            actual_eth_core = soc_descriptor_.translate_coord_to(eth_core, CoordSystem::NOC0);
        } else {
            actual_eth_core = translate_chip_coord_to_translated(eth_core);
        }

        timeout_left -= tt_device->wait_eth_core_training(actual_eth_core, timeout_left);
    }
}

void Chip::wait_dram_cores_training(const std::chrono::milliseconds timeout_ms) {
    TTDevice* tt_device = get_tt_device();
    const uint32_t dram_harvesting_mask = get_soc_descriptor().harvesting_masks.dram_harvesting_mask;
    const uint32_t chip_num_dram_channels = std::min(
        static_cast<size_t>(tt_device->get_architecture_implementation()->get_dram_banks_number()),
        get_soc_descriptor().get_dram_cores().size());
    for (int dram_channel = 0; dram_channel < chip_num_dram_channels; dram_channel++) {
        // Skip the check for harvested channels.
        if (dram_harvesting_mask & (1 << dram_channel)) {
            continue;
        }
        tt_device->wait_dram_channel_training(dram_channel);
    }
}

void Chip::enable_ethernet_queue(const std::chrono::milliseconds timeout_ms) {
    TT_ASSERT(
        soc_descriptor_.arch != tt::ARCH::BLACKHOLE,
        "enable_ethernet_queue is not supported on Blackhole architecture");
    uint32_t msg_success = 0x0;
    auto start = std::chrono::steady_clock::now();
    while (msg_success != 1) {
        if (std::chrono::steady_clock::now() - start > timeout_ms) {
            throw std::runtime_error(fmt::format(
                "Timed out after waiting {} milliseconds for for DRAM to finish training", timeout_ms.count()));
        }
<<<<<<< HEAD
        if (arc_msg(0xaa58, true, {0xFFFF, 0xFFFF}, 1000, &msg_success) == HANG_READ_VALUE) {
=======
        if (arc_msg(0xaa58, true, 0xFFFF, 0xFFFF, timeout::ARC_MESSAGE_TIMEOUT, &msg_success) == HANG_READ_VALUE) {
>>>>>>> fe306611
            break;
        }
    }
}

// TODO: Remove this API once we switch to the new one.
void Chip::send_tensix_risc_reset(CoreCoord core, const TensixSoftResetOptions& soft_resets) {
    TT_ASSERT(
        core.core_type == CoreType::TENSIX || core.core_type == CoreType::ETH,
        "Cannot control soft reset on a non-tensix or harvested core");
    auto valid = soft_resets & ALL_TENSIX_SOFT_RESET;
    uint32_t valid_val = static_cast<uint32_t>(valid);
    get_tt_device()->set_risc_reset_state(translate_chip_coord_to_translated(core), valid_val);
}

// TODO: Remove this API once we switch to the new one.
void Chip::send_tensix_risc_reset(const TensixSoftResetOptions& soft_resets) {
    for (const CoreCoord core : soc_descriptor_.get_cores(CoreType::TENSIX)) {
        send_tensix_risc_reset(core, soft_resets);
    }
}

RiscType Chip::get_risc_reset_state(CoreCoord core) {
    uint32_t soft_reset_current_state = get_tt_device()->get_risc_reset_state(translate_chip_coord_to_translated(core));
    return get_tt_device()->get_architecture_implementation()->get_soft_reset_risc_type(soft_reset_current_state);
}

void Chip::assert_risc_reset(CoreCoord core, const RiscType selected_riscs) {
    uint32_t soft_reset_current_state = get_tt_device()->get_risc_reset_state(translate_chip_coord_to_translated(core));
    uint32_t soft_reset_update =
        get_tt_device()->get_architecture_implementation()->get_soft_reset_reg_value(selected_riscs);
    uint32_t soft_reset_new = soft_reset_current_state | soft_reset_update;
    log_debug(
        LogUMD,
        "Asserting RISC reset for core {}, current state: {}, update: {}, new state: {}",
        core,
        soft_reset_current_state,
        soft_reset_update,
        soft_reset_new);
    get_tt_device()->set_risc_reset_state(translate_chip_coord_to_translated(core), soft_reset_new);
}

void Chip::deassert_risc_reset(CoreCoord core, const RiscType selected_riscs, bool staggered_start) {
    uint32_t soft_reset_current_state = get_tt_device()->get_risc_reset_state(translate_chip_coord_to_translated(core));
    uint32_t soft_reset_update =
        get_tt_device()->get_architecture_implementation()->get_soft_reset_reg_value(selected_riscs);
    // The update variable should be applied in such a way that it clears the bits that are set in the selected_riscs.
    uint32_t soft_reset_new = soft_reset_current_state & ~soft_reset_update;
    uint32_t soft_reset_new_with_staggered_start =
        soft_reset_new |
        (staggered_start ? get_tt_device()->get_architecture_implementation()->get_soft_reset_staggered_start() : 0);
    log_debug(
        LogUMD,
        "Deasserting RISC reset for core {}, current state: {}, update: {}, new state: {}",
        core,
        soft_reset_current_state,
        soft_reset_update,
        soft_reset_new_with_staggered_start);
    get_tt_device()->set_risc_reset_state(
        translate_chip_coord_to_translated(core), soft_reset_new_with_staggered_start);
}

void Chip::assert_risc_reset(const RiscType selected_riscs) {
    for (const CoreCoord core : soc_descriptor_.get_cores(CoreType::TENSIX)) {
        assert_risc_reset(core, selected_riscs);
    }
}

void Chip::deassert_risc_reset(const RiscType selected_riscs, bool staggered_start) {
    for (const CoreCoord core : soc_descriptor_.get_cores(CoreType::TENSIX)) {
        deassert_risc_reset(core, selected_riscs, staggered_start);
    }
}

uint32_t Chip::get_power_state_arc_msg(DevicePowerState state) {
    uint32_t msg = wormhole::ARC_MSG_COMMON_PREFIX;
    switch (state) {
        case BUSY: {
            msg |= architecture_implementation::create(soc_descriptor_.arch)->get_arc_message_arc_go_busy();
            break;
        }
        case LONG_IDLE: {
            msg |= architecture_implementation::create(soc_descriptor_.arch)->get_arc_message_arc_go_long_idle();
            break;
        }
        case SHORT_IDLE: {
            msg |= architecture_implementation::create(soc_descriptor_.arch)->get_arc_message_arc_go_short_idle();
            break;
        }
        default:
            throw std::runtime_error("Unrecognized power state.");
    }
    return msg;
}

int Chip::arc_msg(
    uint32_t msg_code,
    bool wait_for_done,
<<<<<<< HEAD
    const std::vector<uint32_t>& args,
    uint32_t timeout_ms,
=======
    uint32_t arg0,
    uint32_t arg1,
    const std::chrono::milliseconds timeout_ms,
>>>>>>> fe306611
    uint32_t* return_3,
    uint32_t* return_4) {
    std::vector<uint32_t> arc_msg_return_values;
    if (return_3 != nullptr) {
        arc_msg_return_values.push_back(0);
    }

    if (return_4 != nullptr) {
        arc_msg_return_values.push_back(0);
    }

    uint32_t exit_code =
        get_tt_device()->get_arc_messenger()->send_message(msg_code, arc_msg_return_values, args, timeout_ms);

    if (return_3 != nullptr) {
        *return_3 = arc_msg_return_values[0];
    }

    if (return_4 != nullptr) {
        *return_4 = arc_msg_return_values[1];
    }

    return exit_code;
}

void Chip::set_power_state(DevicePowerState state) {
    int exit_code = 0;
    if (soc_descriptor_.arch == tt::ARCH::WORMHOLE_B0) {
        uint32_t msg = get_power_state_arc_msg(state);
        exit_code = arc_msg(wormhole::ARC_MSG_COMMON_PREFIX | msg, true, {});
    } else if (soc_descriptor_.arch == tt::ARCH::BLACKHOLE) {
        if (state == DevicePowerState::BUSY) {
            exit_code =
                get_tt_device()->get_arc_messenger()->send_message((uint32_t)blackhole::ArcMessageType::AICLK_GO_BUSY);
        } else {
            exit_code = get_tt_device()->get_arc_messenger()->send_message(
                (uint32_t)blackhole::ArcMessageType::AICLK_GO_LONG_IDLE);
        }
    }
    TT_ASSERT(exit_code == 0, "Failed to set power state to {} with exit code: {}", (int)state, exit_code);
    wait_for_aiclk_value(get_tt_device(), state);
}

tt_xy_pair Chip::translate_chip_coord_to_translated(const CoreCoord core) const {
    // Since NOC1 and translated coordinate space overlaps for Tensix cores on Blackhole,
    // Tensix cores are always used in translated space. Other cores are used either in
    // NOC1 or translated space depending on the umd_use_noc1 flag.
    // On Wormhole Tensix can use NOC1 space if umd_use_noc1 is set to true.
    if (soc_descriptor_.noc_translation_enabled && soc_descriptor_.arch == tt::ARCH::BLACKHOLE) {
        return soc_descriptor_.translate_coord_to(core, CoordSystem::TRANSLATED);
    }

    return soc_descriptor_.translate_coord_to(core, umd_use_noc1 ? CoordSystem::NOC1 : CoordSystem::TRANSLATED);
}

void Chip::wait_for_aiclk_value(
    TTDevice* tt_device, DevicePowerState power_state, const std::chrono::milliseconds timeout_ms) {
    auto start = std::chrono::steady_clock::now();
    uint32_t target_aiclk = 0;
    if (power_state == DevicePowerState::BUSY) {
        target_aiclk = tt_device->get_max_clock_freq();
    } else if (power_state == DevicePowerState::LONG_IDLE) {
        target_aiclk = tt_device->get_min_clock_freq();
    }
    uint32_t aiclk = tt_device->get_clock();
    while (aiclk != target_aiclk) {
        auto end = std::chrono::steady_clock::now();
        auto duration = std::chrono::duration_cast<std::chrono::milliseconds>(end - start);
        if (duration.count() > timeout_ms.count()) {
            log_warning(
                LogUMD,
                "Waiting for AICLK value to settle failed on timeout after {}. Expected to see {}, last value "
                "observed {}. This can be due to possible overheating of the chip or other issues. ASIC temperature: "
                "{}",
                timeout_ms,
                target_aiclk,
                aiclk,
                tt_device->get_asic_temperature());
            return;
        }
        aiclk = tt_device->get_clock();
    }
}

}  // namespace tt::umd<|MERGE_RESOLUTION|>--- conflicted
+++ resolved
@@ -100,11 +100,7 @@
             throw std::runtime_error(fmt::format(
                 "Timed out after waiting {} milliseconds for for DRAM to finish training", timeout_ms.count()));
         }
-<<<<<<< HEAD
-        if (arc_msg(0xaa58, true, {0xFFFF, 0xFFFF}, 1000, &msg_success) == HANG_READ_VALUE) {
-=======
-        if (arc_msg(0xaa58, true, 0xFFFF, 0xFFFF, timeout::ARC_MESSAGE_TIMEOUT, &msg_success) == HANG_READ_VALUE) {
->>>>>>> fe306611
+        if (arc_msg(0xaa58, true, {0xFFFF, 0xFFFF}, timeout::ARC_MESSAGE_TIMEOUT, &msg_success) == HANG_READ_VALUE) {
             break;
         }
     }
@@ -203,14 +199,8 @@
 int Chip::arc_msg(
     uint32_t msg_code,
     bool wait_for_done,
-<<<<<<< HEAD
     const std::vector<uint32_t>& args,
-    uint32_t timeout_ms,
-=======
-    uint32_t arg0,
-    uint32_t arg1,
     const std::chrono::milliseconds timeout_ms,
->>>>>>> fe306611
     uint32_t* return_3,
     uint32_t* return_4) {
     std::vector<uint32_t> arc_msg_return_values;
