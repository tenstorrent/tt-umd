--- conflicted
+++ resolved
@@ -99,33 +99,8 @@
     throw std::runtime_error("Chip::read_from_device_reg is not available for this chip.");
 }
 
-<<<<<<< HEAD
-void Chip::set_remote_transfer_ethernet_cores(const std::unordered_set<CoreCoord>& cores) {
-    throw std::runtime_error("Chip::set_remote_transfer_ethernet_cores is not available for this chip.");
-}
-
-tt_xy_pair Chip::get_remote_transfer_ethernet_core() {
-    throw std::runtime_error("Chip::get_remote_transfer_ethernet_core is not available for this chip.");
-}
-
-void Chip::update_active_eth_core_idx() {
-    throw std::runtime_error("Chip::update_active_eth_core_idx is not available for this chip.");
-}
-
-int Chip::get_active_eth_core_idx() {
-    throw std::runtime_error("Chip::active_eth_core_idx is not available for this chip.");
-}
-
-std::vector<CoreCoord> Chip::get_remote_transfer_ethernet_cores() {
-    throw std::runtime_error("Chip::get_remote_transfer_ethernet_cores is not available for this chip.");
-}
-
 std::unique_lock<RobustMutex> Chip::acquire_mutex(std::string mutex_name, int pci_device_id) {
     throw std::runtime_error("LockManager::acquire_mutex is not available for this chip.");
-=======
-std::unique_lock<boost::interprocess::named_mutex> Chip::get_mutex(std::string mutex_name, int pci_device_id) {
-    throw std::runtime_error("LockManager::get_mutex is not available for this chip.");
->>>>>>> 0de3d58a
 }
 
 std::unique_lock<RobustMutex> Chip::acquire_mutex(MutexType mutex_type, int pci_device_id) {
