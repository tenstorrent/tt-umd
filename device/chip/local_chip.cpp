--- conflicted
+++ resolved
@@ -373,32 +373,12 @@
     // This is a local chip, so no need to flush remote communication.
 }
 
-<<<<<<< HEAD
-void LocalChip::set_flush_non_mmio(bool flush_non_mmio) { flush_non_mmio_ = flush_non_mmio; }
-
-bool LocalChip::get_flush_non_mmio() const { return flush_non_mmio_; }
-
-void LocalChip::set_remote_transfer_ethernet_cores(const std::unordered_set<CoreCoord>& active_eth_cores) {
-    // Makes UMD aware of which ethernet cores have active links.
-    // Based on this information, UMD determines which ethernet cores can be used for host->cluster non-MMIO transfers.
-    // This overrides the default ethernet cores tagged for host to cluster routing in the constructor and must be
-    // called for all MMIO devices, if default behaviour is not desired.
-    if (soc_descriptor_.arch == tt::ARCH::WORMHOLE_B0) {
-        // For now the remote communication is only implemented for WH
-        remote_transfer_eth_cores_ = {};
-        for (const auto& active_eth_core : active_eth_cores) {
-            auto virtual_coord = soc_descriptor_.translate_coord_to(active_eth_core, CoordSystem::VIRTUAL);
-            remote_transfer_eth_cores_.push_back(active_eth_core);
-        }
-=======
 void LocalChip::set_remote_transfer_ethernet_cores(const std::unordered_set<CoreCoord>& cores) {
     // Set cores to be used by the broadcast communication.
     std::vector<tt_xy_pair> remote_transfer_eth_cores;
     for (const auto& active_eth_core : cores) {
-        auto translated_coord =
-            get_soc_descriptor().translate_coord_to(active_eth_core, CoordSystem::TRANSLATED);
+        auto translated_coord = get_soc_descriptor().translate_coord_to(active_eth_core, CoordSystem::TRANSLATED);
         remote_transfer_eth_cores.push_back(active_eth_core);
->>>>>>> ddc71db5
     }
     remote_communication_->set_remote_transfer_ethernet_cores(remote_transfer_eth_cores);
 }
@@ -407,8 +387,7 @@
     // Set cores to be used by the broadcast communication.
     std::vector<tt_xy_pair> remote_transfer_eth_cores;
     for (const auto& channel : channels) {
-        auto translated_coord =
-            get_soc_descriptor().get_eth_core_for_channel(channel, CoordSystem::TRANSLATED);
+        auto translated_coord = get_soc_descriptor().get_eth_core_for_channel(channel, CoordSystem::TRANSLATED);
         remote_transfer_eth_cores.push_back(translated_coord);
     }
     remote_communication_->set_remote_transfer_ethernet_cores(remote_transfer_eth_cores);
