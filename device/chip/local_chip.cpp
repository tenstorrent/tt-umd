/*
 * SPDX-FileCopyrightText: (c) 2024 Tenstorrent Inc.
 *
 * SPDX-License-Identifier: Apache-2.0
 */

#include "umd/device/chip/local_chip.h"

#include "logger.hpp"
#include "umd/device/chip_helpers/tlb_manager.h"
#include "umd/device/tt_device/tt_device.h"
#include "umd/device/types/blackhole_eth.h"

namespace tt::umd {

<<<<<<< HEAD
LocalChip::LocalChip(tt_SocDescriptor soc_descriptor, int pci_device_id, const bool clear_mutex) :
=======
LocalChip::LocalChip(tt_SocDescriptor soc_descriptor, int pci_device_id, int num_host_mem_channels) :
>>>>>>> bf257e55
    Chip(soc_descriptor),
    tt_device_(TTDevice::create(pci_device_id)),
    sysmem_manager_(std::make_unique<SysmemManager>(tt_device_.get())),
    tlb_manager_(std::make_unique<TLBManager>(tt_device_.get())) {
<<<<<<< HEAD
    initialize_local_chip(clear_mutex);
=======
    initialize_local_chip(num_host_mem_channels);
>>>>>>> bf257e55
}

LocalChip::LocalChip(std::string sdesc_path, std::unique_ptr<TTDevice> tt_device) :
    Chip(
        tt_device->get_chip_info(),
        tt_SocDescriptor(
            sdesc_path,
            tt_device->get_chip_info().noc_translation_enabled,
            tt_device->get_chip_info().harvesting_masks,
            tt_device->get_chip_info().board_type)),
    tt_device_(std::move(tt_device)),
    sysmem_manager_(std::make_unique<SysmemManager>(tt_device_.get())) {
    initialize_local_chip();
}

LocalChip::LocalChip(std::unique_ptr<TTDevice> tt_device) :
    Chip(
        tt_device->get_chip_info(),
        tt_SocDescriptor(
            tt_device->get_arch(),
            tt_device->get_chip_info().noc_translation_enabled,
            tt_device->get_chip_info().harvesting_masks,
            tt_device->get_chip_info().board_type)),
    tt_device_(std::move(tt_device)),
    sysmem_manager_(std::make_unique<SysmemManager>(tt_device_.get())) {
    initialize_local_chip();
}

<<<<<<< HEAD
void LocalChip::initialize_local_chip(const bool clear_mutex) {
=======
void LocalChip::initialize_local_chip(int num_host_mem_channels) {
>>>>>>> bf257e55
    initialize_tlb_manager();
    if (num_host_mem_channels > 0) {
        sysmem_manager_->init_hugepage(num_host_mem_channels);
    }
    wait_chip_to_be_ready();
    initialize_default_chip_mutexes(clear_mutex);
}

void LocalChip::initialize_tlb_manager() {
    // Setup default dynamic tlbs.
    tlb_manager_->set_dynamic_tlb_config(
        "LARGE_READ_TLB", tt_device_->get_architecture_implementation()->get_mem_large_read_tlb());
    tlb_manager_->set_dynamic_tlb_config(
        "LARGE_WRITE_TLB", tt_device_->get_architecture_implementation()->get_mem_large_write_tlb());
    tlb_manager_->set_dynamic_tlb_config("REG_TLB", tt_device_->get_architecture_implementation()->get_reg_tlb());
    tlb_manager_->set_dynamic_tlb_config(
        "SMALL_READ_WRITE_TLB", tt_device_->get_architecture_implementation()->get_small_read_write_tlb());
}

void LocalChip::initialize_default_chip_mutexes(const bool clear_mutex) {
    // These mutexes are intended to be based on physical devices/pci-intf not logical. Set these up ahead of
    // time here (during device init) since it's unsafe to modify shared state during multithreaded runtime.
    // cleanup_mutexes_in_shm is tied to clean_system_resources from the constructor. The main process is
    // responsible for initializing the driver with this field set to cleanup after an aborted process.
    int pci_device_id = tt_device_->get_pci_device()->get_device_num();
    // Initialize Dynamic TLB mutexes
    for (auto& tlb : tlb_manager_->dynamic_tlb_config_) {
        LockManager::initialize_mutex(tlb.first, pci_device_id, clear_mutex);
    }

    // Initialize non-MMIO mutexes for WH devices regardless of number of chips, since these may be used for
    // ethernet broadcast
    if (tt_device_->get_arch() == tt::ARCH::WORMHOLE_B0) {
        LockManager::initialize_mutex(MutexType::NON_MMIO, pci_device_id, clear_mutex);
    }

    // Initialize interprocess mutexes to make host -> device memory barriers atomic
    LockManager::initialize_mutex(MutexType::MEM_BARRIER, pci_device_id, clear_mutex);
}

TTDevice* LocalChip::get_tt_device() { return tt_device_.get(); }

SysmemManager* LocalChip::get_sysmem_manager() { return sysmem_manager_.get(); }

TLBManager* LocalChip::get_tlb_manager() { return tlb_manager_.get(); }

bool LocalChip::is_mmio_capable() const { return true; }

void LocalChip::wait_eth_cores_training(const uint32_t timeout_ms) {
    if (get_tt_device()->get_arch() != tt::ARCH::BLACKHOLE) {
        return;
    }

    const std::vector<CoreCoord> eth_cores = get_soc_descriptor().get_cores(CoreType::ETH);
    TTDevice* tt_device = get_tt_device();
    auto start = std::chrono::system_clock::now();
    for (const CoreCoord& eth_core : eth_cores) {
        const tt_xy_pair eth_core_pair = {eth_core.x, eth_core.y};

        uint32_t port_status_addr = blackhole::BOOT_RESULTS_ADDR + offsetof(blackhole::eth_status_t, port_status);
        uint32_t port_status_val;
        tt_device->read_from_device(&port_status_val, eth_core_pair, port_status_addr, sizeof(port_status_val));

        // Port status should be last state to settle during the eth training sequence
        // PORT_UNKNOWN means that eth is still training
        while (port_status_val == blackhole::port_status_e::PORT_UNKNOWN) {
            tt_device->read_from_device(&port_status_val, eth_core_pair, port_status_addr, sizeof(port_status_val));
            auto end = std::chrono::system_clock::now();
            auto duration = std::chrono::duration_cast<std::chrono::milliseconds>(end - start);
            if (duration.count() > timeout_ms) {
                // TODO: Exception should be thrown here. ETH connections are very flaky
                // on Blackhole right now. When this is fixed we can throw the exception here.
                // Since we are not going to do any remote IO at the moment it is fine to just log the error.
                log_error("ETH training timed out after {} ms", timeout_ms);
                break;
            }
        }
    }
}

void LocalChip::write_to_sysmem(uint16_t channel, const void* src, uint64_t sysmem_dest, uint32_t size) {
    sysmem_manager_->write_to_sysmem(channel, src, sysmem_dest, size);
}

void LocalChip::read_from_sysmem(uint16_t channel, void* dest, uint64_t sysmem_src, uint32_t size) {
    sysmem_manager_->read_from_sysmem(channel, dest, sysmem_src, size);
}
}  // namespace tt::umd<|MERGE_RESOLUTION|>--- conflicted
+++ resolved
@@ -13,20 +13,13 @@
 
 namespace tt::umd {
 
-<<<<<<< HEAD
-LocalChip::LocalChip(tt_SocDescriptor soc_descriptor, int pci_device_id, const bool clear_mutex) :
-=======
-LocalChip::LocalChip(tt_SocDescriptor soc_descriptor, int pci_device_id, int num_host_mem_channels) :
->>>>>>> bf257e55
+LocalChip::LocalChip(
+    tt_SocDescriptor soc_descriptor, int pci_device_id, int num_host_mem_channels, const bool clear_mutex) :
     Chip(soc_descriptor),
     tt_device_(TTDevice::create(pci_device_id)),
     sysmem_manager_(std::make_unique<SysmemManager>(tt_device_.get())),
     tlb_manager_(std::make_unique<TLBManager>(tt_device_.get())) {
-<<<<<<< HEAD
-    initialize_local_chip(clear_mutex);
-=======
-    initialize_local_chip(num_host_mem_channels);
->>>>>>> bf257e55
+    initialize_local_chip(num_host_mem_channels, clear_mutex);
 }
 
 LocalChip::LocalChip(std::string sdesc_path, std::unique_ptr<TTDevice> tt_device) :
@@ -55,11 +48,7 @@
     initialize_local_chip();
 }
 
-<<<<<<< HEAD
-void LocalChip::initialize_local_chip(const bool clear_mutex) {
-=======
-void LocalChip::initialize_local_chip(int num_host_mem_channels) {
->>>>>>> bf257e55
+void LocalChip::initialize_local_chip(int num_host_mem_channels, const bool clear_mutex) {
     initialize_tlb_manager();
     if (num_host_mem_channels > 0) {
         sysmem_manager_->init_hugepage(num_host_mem_channels);
