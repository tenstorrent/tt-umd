--- conflicted
+++ resolved
@@ -385,17 +385,8 @@
 
 void LocalChip::set_remote_transfer_ethernet_cores(const std::set<uint32_t>& channels) {
     // Set cores to be used by the broadcast communication.
-<<<<<<< HEAD
-    std::vector<tt_xy_pair> remote_transfer_eth_cores;
-    for (const auto& channel : channels) {
-        auto translated_coord = get_soc_descriptor().get_eth_core_for_channel(channel, CoordSystem::TRANSLATED);
-        remote_transfer_eth_cores.push_back(translated_coord);
-    }
-    remote_communication_->set_remote_transfer_ethernet_cores(remote_transfer_eth_cores);
-=======
     remote_communication_->set_remote_transfer_ethernet_cores(
         get_soc_descriptor().get_eth_cores_for_channels(channels, CoordSystem::TRANSLATED));
->>>>>>> 0a06a719
 }
 
 std::unique_lock<RobustMutex> LocalChip::acquire_mutex(std::string mutex_name, int pci_device_id) {
