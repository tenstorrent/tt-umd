--- conflicted
+++ resolved
@@ -396,10 +396,7 @@
     set_remote_transfer_ethernet_cores(active_eth_cores);
 }
 
-<<<<<<< HEAD
 CoreCoord LocalChip::get_remote_transfer_ethernet_core() {
-=======
-tt_xy_pair LocalChip::get_remote_transfer_ethernet_core() {
     if (remote_transfer_eth_cores_.size() > 8) {
         // We cannot use more than 8 cores for umd access in one direction. Thats because of the available buffering in
         // the outgoing eth channels.
@@ -408,7 +405,6 @@
             "Number of active ethernet cores {} exceeds the maximum of 8.",
             remote_transfer_eth_cores_.size());
     }
->>>>>>> b897e8d6
     if (remote_transfer_eth_cores_.empty()) {
         throw std::runtime_error("No remote transfer ethernet cores set.");
     }
