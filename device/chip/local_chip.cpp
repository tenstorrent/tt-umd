/*
 * SPDX-FileCopyrightText: (c) 2024 Tenstorrent Inc.
 *
 * SPDX-License-Identifier: Apache-2.0
 */

#include "umd/device/chip/local_chip.h"

#include <tt-logger/tt-logger.hpp>

#include "assert.hpp"
#include "umd/device/chip_helpers/tlb_manager.h"
#include "umd/device/driver_atomics.h"
#include "umd/device/tt_device/tt_device.h"
#include "umd/device/types/blackhole_arc.h"
#include "umd/device/types/blackhole_eth.h"
#include "umd/device/wormhole_implementation.h"

extern bool umd_use_noc1;

namespace tt::umd {

static_assert(!std::is_abstract<LocalChip>(), "LocalChip must be non-abstract.");

// TLB size for DRAM on blackhole - 4GB
const uint64_t BH_4GB_TLB_SIZE = 4ULL * 1024 * 1024 * 1024;

LocalChip::LocalChip(tt_SocDescriptor soc_descriptor, int pci_device_id, int num_host_mem_channels) :
    Chip(soc_descriptor) {
    tt_device_ = TTDevice::create(pci_device_id);
    chip_info_ = tt_device_->get_chip_info();
    tlb_manager_ = std::make_unique<TLBManager>(tt_device_.get());
    sysmem_manager_ = std::make_unique<SysmemManager>(tlb_manager_.get(), num_host_mem_channels);
    remote_communication_ = std::make_unique<RemoteCommunication>(this);
    initialize_local_chip();
}

LocalChip::LocalChip(std::string sdesc_path, std::unique_ptr<TTDevice> tt_device) :
    Chip(
        tt_device->get_chip_info(),
        tt_SocDescriptor(
            sdesc_path,
            tt_device->get_chip_info().noc_translation_enabled,
            tt_device->get_chip_info().harvesting_masks,
            tt_device->get_chip_info().board_type)),
    tlb_manager_(std::make_unique<TLBManager>(tt_device.get())),
    sysmem_manager_(std::make_unique<SysmemManager>(tlb_manager_.get(), 0)) {
    tt_device_ = std::move(tt_device);
    initialize_local_chip();
}

LocalChip::LocalChip(std::unique_ptr<TTDevice> tt_device) :
    Chip(
        tt_device->get_chip_info(),
        tt_SocDescriptor(
            tt_device->get_arch(),
            tt_device->get_chip_info().noc_translation_enabled,
            tt_device->get_chip_info().harvesting_masks,
            tt_device->get_chip_info().board_type)),
    tlb_manager_(std::make_unique<TLBManager>(tt_device.get())),
    sysmem_manager_(std::make_unique<SysmemManager>(tlb_manager_.get(), 0)) {
    tt_device_ = std::move(tt_device);
    initialize_local_chip();
}

LocalChip::~LocalChip() {
    // Deconstruct the LocalChip in the right order.
    // TODO: Use intializers in constructor to avoid having to explicitly declare the order of destruction.
    remote_communication_.reset();
    sysmem_manager_.reset();
    tlb_manager_.reset();
    tt_device_.reset();
}

void LocalChip::initialize_local_chip() {
    initialize_tlb_manager();
    wait_chip_to_be_ready();
    initialize_default_chip_mutexes();
}

void LocalChip::initialize_tlb_manager() {
    // Setup default dynamic tlbs.
    tlb_manager_->set_dynamic_tlb_config(
        "LARGE_READ_TLB", tt_device_->get_architecture_implementation()->get_mem_large_read_tlb());
    tlb_manager_->set_dynamic_tlb_config(
        "LARGE_WRITE_TLB", tt_device_->get_architecture_implementation()->get_mem_large_write_tlb());
    tlb_manager_->set_dynamic_tlb_config("REG_TLB", tt_device_->get_architecture_implementation()->get_reg_tlb());
    tlb_manager_->set_dynamic_tlb_config(
        "SMALL_READ_WRITE_TLB", tt_device_->get_architecture_implementation()->get_small_read_write_tlb());
}

void LocalChip::initialize_default_chip_mutexes() {
    // These mutexes are intended to be based on physical devices/pci-intf not logical. Set these up ahead of
    // time here (during device init) since it's unsafe to modify shared state during multithreaded runtime.
    // cleanup_mutexes_in_shm is tied to clean_system_resources from the constructor. The main process is
    // responsible for initializing the driver with this field set to cleanup after an aborted process.
    int pci_device_id = tt_device_->get_pci_device()->get_device_num();
    // Initialize Dynamic TLB mutexes
    for (auto& tlb : tlb_manager_->dynamic_tlb_config_) {
        lock_manager_.initialize_mutex(tlb.first, pci_device_id);
    }

    // Initialize non-MMIO mutexes for WH devices regardless of number of chips, since these may be used for
    // ethernet broadcast
    if (tt_device_->get_arch() == tt::ARCH::WORMHOLE_B0) {
        lock_manager_.initialize_mutex(MutexType::NON_MMIO, pci_device_id);
        lock_manager_.initialize_mutex(MutexType::REMOTE_ARC_MSG, pci_device_id);
    }

    // Initialize interprocess mutexes to make host -> device memory barriers atomic
    lock_manager_.initialize_mutex(MutexType::MEM_BARRIER, pci_device_id);
}

void LocalChip::initialize_membars() {
    set_membar_flag(
        soc_descriptor_.get_cores(CoreType::TENSIX, CoordSystem::VIRTUAL),
        tt_MemBarFlag::RESET,
        l1_address_params.tensix_l1_barrier_base);
    set_membar_flag(
        soc_descriptor_.get_cores(CoreType::ETH, CoordSystem::VIRTUAL),
        tt_MemBarFlag::RESET,
        l1_address_params.eth_l1_barrier_base);

    std::vector<CoreCoord> dram_cores_vector = {};
    for (std::uint32_t dram_idx = 0; dram_idx < soc_descriptor_.get_num_dram_channels(); dram_idx++) {
        dram_cores_vector.push_back(soc_descriptor_.get_dram_core_for_channel(dram_idx, 0, CoordSystem::VIRTUAL));
    }
    set_membar_flag(dram_cores_vector, tt_MemBarFlag::RESET, dram_address_params.DRAM_BARRIER_BASE);
}

TTDevice* LocalChip::get_tt_device() { return tt_device_.get(); }

SysmemManager* LocalChip::get_sysmem_manager() { return sysmem_manager_.get(); }

TLBManager* LocalChip::get_tlb_manager() { return tlb_manager_.get(); }

bool LocalChip::is_mmio_capable() const { return true; }

void LocalChip::start_device() {
    check_pcie_device_initialized();
    sysmem_manager_->pin_or_map_sysmem_to_device();
    if (!tt_device_->get_pci_device()->is_mapping_buffer_to_noc_supported()) {
        // If this is supported by the newer KMD, UMD doesn't have to program the iatu.
        init_pcie_iatus();
    }
    initialize_membars();
}

<<<<<<< HEAD
void LocalChip::close_device() { sysmem_manager_->unpin_or_unmap_sysmem(); };
=======
void LocalChip::close_device() {
    // Investigating https://github.com/tenstorrent/tt-metal/issues/25377 found that closing device that was already put
    // in LONG_IDLE by tt-smi reset would hang
    if ((uint32_t)get_clock() != get_tt_device()->get_min_clock_freq()) {
        set_power_state(tt_DevicePowerState::LONG_IDLE);
        send_tensix_risc_reset(TENSIX_ASSERT_SOFT_RESET);
    }
};
>>>>>>> c7337a7a

int LocalChip::get_num_host_channels() { return sysmem_manager_->get_num_host_mem_channels(); }

int LocalChip::get_host_channel_size(std::uint32_t channel) {
    TT_ASSERT(channel < get_num_host_channels(), "Querying size for a host channel that does not exist.");
    hugepage_mapping hugepage_map = sysmem_manager_->get_hugepage_mapping(channel);
    TT_ASSERT(hugepage_map.mapping_size, "Host channel size can only be queried after the device has been started.");
    return hugepage_map.mapping_size;
}

void LocalChip::write_to_sysmem(uint16_t channel, const void* src, uint64_t sysmem_dest, uint32_t size) {
    sysmem_manager_->write_to_sysmem(channel, src, sysmem_dest, size);
}

void LocalChip::read_from_sysmem(uint16_t channel, void* dest, uint64_t sysmem_src, uint32_t size) {
    sysmem_manager_->read_from_sysmem(channel, dest, sysmem_src, size);
}

void LocalChip::write_to_device(CoreCoord core, const void* src, uint64_t l1_dest, uint32_t size) {
    const uint8_t* buffer_addr = static_cast<const uint8_t*>(src);

    log_debug(
        LogSiliconDriver,
        "Chip::write_to_device to pci dev {} core {} at 0x{:x} size: {}",
        tt_device_->get_pci_device()->get_device_num(),
        core.str(),
        l1_dest,
        size);

    tt_xy_pair virtual_core = soc_descriptor_.translate_coord_to(core, CoordSystem::VIRTUAL);

    if (tlb_manager_->is_tlb_mapped(virtual_core, l1_dest, size)) {
        tlb_configuration tlb_description = tlb_manager_->get_tlb_configuration(virtual_core);
        if (tt_device_->get_pci_device()->bar4_wc != nullptr && tlb_description.size == BH_4GB_TLB_SIZE) {
            // This is only for Blackhole. If we want to  write to DRAM (BAR4 space), we add offset
            // to which we write so write_block knows it needs to target BAR4
            tt_device_->write_block(
                (tlb_description.tlb_offset + l1_dest % tlb_description.size) + BAR0_BH_SIZE, size, buffer_addr);
        } else {
            tt_device_->write_block(tlb_description.tlb_offset + l1_dest % tlb_description.size, size, buffer_addr);
        }
    } else {
        std::string fallback_tlb = "LARGE_WRITE_TLB";
        const auto tlb_index = tlb_manager_->dynamic_tlb_config_.at(fallback_tlb);
        auto lock = acquire_mutex(fallback_tlb, tt_device_->get_pci_device()->get_device_num());

        while (size > 0) {
            auto [mapped_address, tlb_size] = tt_device_->set_dynamic_tlb(
                tlb_index,
                translate_chip_coord_to_translated(core),
                l1_dest,
                tlb_manager_->dynamic_tlb_ordering_modes_.at(fallback_tlb));
            uint32_t transfer_size = std::min((uint64_t)size, tlb_size);
            tt_device_->write_block(mapped_address, transfer_size, buffer_addr);

            size -= transfer_size;
            l1_dest += transfer_size;
            buffer_addr += transfer_size;
        }
        log_debug(LogSiliconDriver, "Write done Dynamic TLB with pid={}", (long)getpid());
    }
}

void LocalChip::read_from_device(CoreCoord core, void* dest, uint64_t l1_src, uint32_t size) {
    log_debug(
        LogSiliconDriver,
        "Chip::read_from_device from pci device {} core {} at 0x{:x} size: {}",
        tt_device_->get_pci_device()->get_device_num(),
        core.str(),
        l1_src,
        size);
    uint8_t* buffer_addr = static_cast<uint8_t*>(dest);

    tt_xy_pair virtual_core = soc_descriptor_.translate_coord_to(core, CoordSystem::VIRTUAL);

    if (tlb_manager_->is_tlb_mapped(virtual_core, l1_src, size)) {
        tlb_configuration tlb_description = tlb_manager_->get_tlb_configuration(virtual_core);
        if (tt_device_->get_pci_device()->bar4_wc != nullptr && tlb_description.size == BH_4GB_TLB_SIZE) {
            // This is only for Blackhole. If we want to  read from DRAM (BAR4 space), we add offset
            // from which we read so read_block knows it needs to target BAR4
            tt_device_->read_block(
                (tlb_description.tlb_offset + l1_src % tlb_description.size) + BAR0_BH_SIZE, size, buffer_addr);
        } else {
            tt_device_->read_block(tlb_description.tlb_offset + l1_src % tlb_description.size, size, buffer_addr);
        }
        log_debug(
            LogSiliconDriver,
            "  read_block called with tlb_offset: {}, tlb_size: {}",
            tlb_description.tlb_offset,
            tlb_description.size);
    } else {
        std::string fallback_tlb = "LARGE_READ_TLB";
        const auto tlb_index = tlb_manager_->dynamic_tlb_config_.at(fallback_tlb);
        auto lock = acquire_mutex(fallback_tlb, tt_device_->get_pci_device()->get_device_num());
        log_debug(LogSiliconDriver, "  dynamic tlb_index: {}", tlb_index);
        while (size > 0) {
            auto [mapped_address, tlb_size] = tt_device_->set_dynamic_tlb(
                tlb_index,
                translate_chip_coord_to_translated(core),
                l1_src,
                tlb_manager_->dynamic_tlb_ordering_modes_.at(fallback_tlb));
            uint32_t transfer_size = std::min((uint64_t)size, tlb_size);
            tt_device_->read_block(mapped_address, transfer_size, buffer_addr);

            size -= transfer_size;
            l1_src += transfer_size;
            buffer_addr += transfer_size;
        }
        log_debug(LogSiliconDriver, "Read done Dynamic TLB with pid={}", (long)getpid());
    }
}

void LocalChip::dma_write_to_device(const void* src, size_t size, CoreCoord core, uint64_t addr) {
    static const std::string tlb_name = "LARGE_WRITE_TLB";

    const uint8_t* buffer = static_cast<const uint8_t*>(src);

    auto tlb_index = tlb_manager_->dynamic_tlb_config_.at(tlb_name);
    auto ordering = tlb_manager_->dynamic_tlb_ordering_modes_.at(tlb_name);
    PCIDevice* pci_device = tt_device_->get_pci_device().get();
    size_t dmabuf_size = pci_device->get_dma_buffer().size;

    tt_xy_pair translated_core = translate_chip_coord_to_translated(core);

    auto lock = acquire_mutex(tlb_name, pci_device->get_device_num());
    while (size > 0) {
        auto [axi_address, tlb_size] = tt_device_->set_dynamic_tlb(tlb_index, translated_core, addr, ordering);

        size_t transfer_size = std::min({size, tlb_size, dmabuf_size});

        tt_device_->dma_h2d(axi_address, buffer, transfer_size);

        size -= transfer_size;
        addr += transfer_size;
        buffer += transfer_size;
    }
}

void LocalChip::dma_read_from_device(void* dst, size_t size, CoreCoord core, uint64_t addr) {
    static const std::string tlb_name = "LARGE_READ_TLB";
    uint8_t* buffer = static_cast<uint8_t*>(dst);
    auto tlb_index = tlb_manager_->dynamic_tlb_config_.at(tlb_name);
    auto ordering = tlb_manager_->dynamic_tlb_ordering_modes_.at(tlb_name);
    PCIDevice* pci_device = tt_device_->get_pci_device().get();
    size_t dmabuf_size = pci_device->get_dma_buffer().size;

    tt_xy_pair translated_core = translate_chip_coord_to_translated(core);

    auto lock = acquire_mutex(tlb_name, pci_device->get_device_num());
    while (size > 0) {
        auto [axi_address, tlb_size] = tt_device_->set_dynamic_tlb(tlb_index, translated_core, addr, ordering);

        size_t transfer_size = std::min({size, tlb_size, dmabuf_size});

        tt_device_->dma_d2h(buffer, axi_address, transfer_size);

        size -= transfer_size;
        addr += transfer_size;
        buffer += transfer_size;
    }
}

std::function<void(uint32_t, uint32_t, const uint8_t*)> LocalChip::get_fast_pcie_static_tlb_write_callable() {
    const auto callable = [this](uint32_t byte_addr, uint32_t num_bytes, const uint8_t* buffer_addr) {
        tt_device_->write_block(byte_addr, num_bytes, buffer_addr);
    };

    return callable;
}

void LocalChip::write_to_device_reg(CoreCoord core, const void* src, uint64_t reg_dest, uint32_t size) {
    if (size % sizeof(uint32_t) != 0) {
        throw std::runtime_error("Size must be a multiple of 4 bytes");
    }

    if (reg_dest % sizeof(uint32_t) != 0) {
        throw std::runtime_error("Register address must be 4-byte aligned");
    }

    std::string fallback_tlb = "REG_TLB";
    const auto tlb_index = tlb_manager_->dynamic_tlb_config_.at(fallback_tlb);
    auto lock = lock_manager_.acquire_mutex(fallback_tlb, tt_device_->get_pci_device()->get_device_num());
    log_debug(LogSiliconDriver, "  dynamic tlb_index: {}", tlb_index);

    auto [mapped_address, tlb_size] =
        tt_device_->set_dynamic_tlb(tlb_index, translate_chip_coord_to_translated(core), reg_dest, tlb_data::Strict);
    tt_device_->write_regs(mapped_address, size / sizeof(uint32_t), src);
}

void LocalChip::read_from_device_reg(CoreCoord core, void* dest, uint64_t reg_src, uint32_t size) {
    if (size % sizeof(uint32_t) != 0) {
        throw std::runtime_error("Size must be a multiple of 4 bytes");
    }

    if (reg_src % sizeof(uint32_t) != 0) {
        throw std::runtime_error("Register address must be 4-byte aligned");
    }

    std::string fallback_tlb = "REG_TLB";
    const auto tlb_index = tlb_manager_->dynamic_tlb_config_.at(fallback_tlb);
    auto lock = lock_manager_.acquire_mutex(fallback_tlb, tt_device_->get_pci_device()->get_device_num());
    log_debug(LogSiliconDriver, "  dynamic tlb_index: {}", tlb_index);

    auto [mapped_address, tlb_size] =
        tt_device_->set_dynamic_tlb(tlb_index, translate_chip_coord_to_translated(core), reg_src, tlb_data::Strict);
    tt_device_->read_regs(mapped_address, size / sizeof(uint32_t), dest);
}

void LocalChip::ethernet_broadcast_write(
    const void* src, uint64_t core_dest, uint32_t size, std::vector<int> broadcast_header) {
    // target_chip and target_core are ignored when broadcast is enabled.
    remote_communication_->write_to_non_mmio({0, 0, 0, 0}, {0, 0}, src, core_dest, size, true, broadcast_header);
}

void LocalChip::wait_for_non_mmio_flush() {
    // This is a local chip, so no need to flush remote communication.
}

void LocalChip::set_flush_non_mmio(bool flush_non_mmio) { flush_non_mmio_ = flush_non_mmio; }

bool LocalChip::get_flush_non_mmio() const { return flush_non_mmio_; }

void LocalChip::set_remote_transfer_ethernet_cores(const std::unordered_set<CoreCoord>& active_eth_cores) {
    // Makes UMD aware of which ethernet cores have active links.
    // Based on this information, UMD determines which ethernet cores can be used for host->cluster non-MMIO transfers.
    // This overrides the default ethernet cores tagged for host to cluster routing in the constructor and must be
    // called for all MMIO devices, if default behaviour is not desired.
    TT_ASSERT(soc_descriptor_.arch == tt::ARCH::WORMHOLE_B0, "{} can only be called for Wormhole arch", __FUNCTION__);
    remote_transfer_eth_cores_ = {};
    for (const auto& active_eth_core : active_eth_cores) {
        auto virtual_coord = soc_descriptor_.translate_coord_to(active_eth_core, CoordSystem::VIRTUAL);
        remote_transfer_eth_cores_.push_back(active_eth_core);
    }
}

void LocalChip::set_remote_transfer_ethernet_cores(const std::set<uint32_t>& channels) {
    std::unordered_set<CoreCoord> active_eth_cores;
    for (const auto& channel : channels) {
        active_eth_cores.insert(soc_descriptor_.get_eth_core_for_channel(channel));
    }
    set_remote_transfer_ethernet_cores(active_eth_cores);
}

CoreCoord LocalChip::get_remote_transfer_ethernet_core() {
    if (remote_transfer_eth_cores_.size() > 8) {
        // We cannot use more than 8 cores for umd access in one direction. Thats because of the available
        // buffering in the outgoing eth channels.
        log_warning(
            LogSiliconDriver,
            "Number of active ethernet cores {} exceeds the maximum of 8.",
            remote_transfer_eth_cores_.size());
    }
    if (remote_transfer_eth_cores_.empty()) {
        throw std::runtime_error("No remote transfer ethernet cores set.");
    }
    return remote_transfer_eth_cores_.at(active_eth_core_idx);
}

void LocalChip::update_active_eth_core_idx() {
    if (remote_transfer_eth_cores_.empty()) {
        throw std::runtime_error("Cannot update active Ethernet core index: no remote transfer Ethernet cores set.");
    }
    active_eth_core_idx = (active_eth_core_idx + 1) % remote_transfer_eth_cores_.size();
}

int LocalChip::get_active_eth_core_idx() { return active_eth_core_idx; }

std::vector<CoreCoord> LocalChip::get_remote_transfer_ethernet_cores() { return remote_transfer_eth_cores_; }

std::unique_lock<RobustMutex> LocalChip::acquire_mutex(std::string mutex_name, int pci_device_id) {
    return lock_manager_.acquire_mutex(mutex_name, pci_device_id);
}

std::unique_lock<RobustMutex> LocalChip::acquire_mutex(MutexType mutex_type, int pci_device_id) {
    return lock_manager_.acquire_mutex(mutex_type, pci_device_id);
}

void LocalChip::check_pcie_device_initialized() {
    if (test_setup_interface()) {
        throw std::runtime_error(
            "Device is incorrectly initialized. If this is a harvested Wormhole machine, it is likely that NOC "
            "Translation Tables are not enabled on device. These need to be enabled for the silicon driver to run.");
    }
}

int LocalChip::test_setup_interface() {
    int ret_val = 0;
    if (soc_descriptor_.arch == tt::ARCH::WORMHOLE_B0) {
        uint32_t mapped_reg =
            tt_device_
                ->set_dynamic_tlb(
                    tt_device_->get_architecture_implementation()->get_reg_tlb(),
                    translate_chip_coord_to_translated(CoreCoord(0, 0, CoreType::TENSIX, CoordSystem::LOGICAL)),
                    0xffb20108)
                .bar_offset;

        uint32_t regval = 0;
        tt_device_->read_regs(mapped_reg, 1, &regval);
        ret_val = (regval != HANG_READ_VALUE && (regval == 33)) ? 0 : 1;
        return ret_val;
    } else if (soc_descriptor_.arch == tt::ARCH::BLACKHOLE) {
        // TODO #768 figure out BH implementation
        return 0;
    } else {
        throw std::runtime_error(fmt::format("Unsupported architecture: {}", arch_to_str(soc_descriptor_.arch)));
    }
}

void LocalChip::init_pcie_iatus() {
    // TODO: this should go away soon; KMD knows how to do this at page pinning time.
    for (size_t channel = 0; channel < sysmem_manager_->get_num_host_mem_channels(); channel++) {
        hugepage_mapping hugepage_map = sysmem_manager_->get_hugepage_mapping(channel);
        size_t region_size = hugepage_map.mapping_size;

        if (!hugepage_map.mapping) {
            throw std::runtime_error(fmt::format("Hugepages are not allocated for ch: {}", channel));
        }

        if (soc_descriptor_.arch == tt::ARCH::WORMHOLE_B0) {
            // TODO: stop doing this.  The intent was good, but it's not
            // documented and nothing takes advantage of it.
            if (channel == 3) {
                region_size = HUGEPAGE_CHANNEL_3_SIZE_LIMIT;
            }
        }
        tt_device_->configure_iatu_region(channel, hugepage_map.physical_address, region_size);
    }
}

void LocalChip::set_membar_flag(
    const std::vector<CoreCoord>& cores, const uint32_t barrier_value, const uint32_t barrier_addr) {
    tt_driver_atomics::sfence();  // Ensure that writes before this do not get reordered
    std::unordered_set<CoreCoord> cores_synced = {};
    std::vector<uint32_t> barrier_val_vec = {barrier_value};
    for (const auto& core : cores) {
        write_to_device(
            soc_descriptor_.translate_coord_to(core, CoordSystem::VIRTUAL),
            barrier_val_vec.data(),
            barrier_addr,
            barrier_val_vec.size() * sizeof(uint32_t));
    }
    tt_driver_atomics::sfence();  // Ensure that all writes in the Host WC buffer are flushed
    while (cores_synced.size() != cores.size()) {
        for (const auto& core : cores) {
            if (cores_synced.find(core) == cores_synced.end()) {
                uint32_t readback_val;
                read_from_device(
                    soc_descriptor_.translate_coord_to(core, CoordSystem::VIRTUAL),
                    &readback_val,
                    barrier_addr,
                    sizeof(std::uint32_t));
                if (readback_val == barrier_value) {
                    cores_synced.insert(core);
                } else {
                    log_trace(
                        LogSiliconDriver,
                        "Waiting for core {} to recieve mem bar flag {} in function",
                        core.str(),
                        barrier_value);
                }
            }
        }
    }
    // Ensure that reads or writes after this do not get reordered.
    // Reordering can cause races where data gets transferred before the barrier has returned
    tt_driver_atomics::mfence();
}

void LocalChip::insert_host_to_device_barrier(const std::vector<CoreCoord>& cores, const uint32_t barrier_addr) {
    // Ensure that this memory barrier is atomic across processes/threads
    auto lock = lock_manager_.acquire_mutex(MutexType::MEM_BARRIER, tt_device_->get_pci_device()->get_device_num());
    set_membar_flag(cores, tt_MemBarFlag::SET, barrier_addr);
    set_membar_flag(cores, tt_MemBarFlag::RESET, barrier_addr);
}

void LocalChip::l1_membar(const std::unordered_set<CoreCoord>& cores) {
    if (cores.size()) {
        // Insert barrier on specific cores with L1
        std::vector<CoreCoord> workers_to_sync = {};
        std::vector<CoreCoord> eth_to_sync = {};

        for (const auto& core : cores) {
            auto core_from_soc = soc_descriptor_.get_coord_at(core, core.coord_system);
            if (core_from_soc.core_type == CoreType::TENSIX) {
                workers_to_sync.push_back(core);
            } else if (core_from_soc.core_type == CoreType::ETH) {
                eth_to_sync.push_back(core);
            } else {
                TT_THROW("Can only insert an L1 Memory barrier on Tensix or Ethernet cores.");
            }
        }
        insert_host_to_device_barrier(workers_to_sync, l1_address_params.tensix_l1_barrier_base);
        insert_host_to_device_barrier(eth_to_sync, l1_address_params.eth_l1_barrier_base);
    } else {
        // Insert barrier on all cores with L1
        insert_host_to_device_barrier(
            soc_descriptor_.get_cores(CoreType::TENSIX, CoordSystem::VIRTUAL),
            l1_address_params.tensix_l1_barrier_base);
        insert_host_to_device_barrier(
            soc_descriptor_.get_cores(CoreType::ETH, CoordSystem::VIRTUAL), l1_address_params.eth_l1_barrier_base);
    }
}

void LocalChip::dram_membar(const std::unordered_set<CoreCoord>& cores) {
    if (cores.size()) {
        for (const auto& core : cores) {
            TT_ASSERT(
                soc_descriptor_.get_coord_at(core, core.coord_system).core_type == CoreType::DRAM,
                "Can only insert a DRAM Memory barrier on DRAM cores.");
        }
        std::vector<CoreCoord> dram_cores_vector = std::vector<CoreCoord>(cores.begin(), cores.end());
        insert_host_to_device_barrier(dram_cores_vector, dram_address_params.DRAM_BARRIER_BASE);
    } else {
        // Insert Barrier on all DRAM Cores
        std::vector<CoreCoord> dram_cores_vector = {};
        for (std::uint32_t dram_idx = 0; dram_idx < soc_descriptor_.get_num_dram_channels(); dram_idx++) {
            dram_cores_vector.push_back(soc_descriptor_.get_dram_core_for_channel(dram_idx, 0, CoordSystem::VIRTUAL));
        }
        insert_host_to_device_barrier(dram_cores_vector, dram_address_params.DRAM_BARRIER_BASE);
    }
}

void LocalChip::dram_membar(const std::unordered_set<uint32_t>& channels) {
    std::unordered_set<CoreCoord> dram_cores_to_sync = {};
    for (const auto& chan : channels) {
        dram_cores_to_sync.insert(soc_descriptor_.get_dram_core_for_channel(chan, 0, CoordSystem::VIRTUAL));
    }
    dram_membar(dram_cores_to_sync);
}

void LocalChip::deassert_risc_resets() {
    if (soc_descriptor_.arch != tt::ARCH::BLACKHOLE) {
        arc_msg(
            wormhole::ARC_MSG_COMMON_PREFIX |
                tt_device_->get_architecture_implementation()->get_arc_message_deassert_riscv_reset(),
            true,
            0,
            0);
    }
}

void LocalChip::set_power_state(tt_DevicePowerState state) {
    int exit_code = 0;
    if (soc_descriptor_.arch == tt::ARCH::WORMHOLE_B0) {
        uint32_t msg = get_power_state_arc_msg(state);
        exit_code = arc_msg(wormhole::ARC_MSG_COMMON_PREFIX | msg, true, 0, 0);
    } else if (soc_descriptor_.arch == tt::ARCH::BLACKHOLE) {
        if (state == tt_DevicePowerState::BUSY) {
            exit_code =
                tt_device_->get_arc_messenger()->send_message((uint32_t)blackhole::ArcMessageType::AICLK_GO_BUSY);
        } else {
            exit_code =
                tt_device_->get_arc_messenger()->send_message((uint32_t)blackhole::ArcMessageType::AICLK_GO_LONG_IDLE);
        }
    }
    TT_ASSERT(exit_code == 0, "Failed to set power state to {} with exit code: {}", (int)state, exit_code);

    wait_for_aiclk_value(tt_device_.get(), state);
}

int LocalChip::get_clock() { return tt_device_->get_clock(); }

int LocalChip::get_numa_node() { return tt_device_->get_pci_device()->get_numa_node(); }
}  // namespace tt::umd<|MERGE_RESOLUTION|>--- conflicted
+++ resolved
@@ -146,18 +146,16 @@
     initialize_membars();
 }
 
-<<<<<<< HEAD
-void LocalChip::close_device() { sysmem_manager_->unpin_or_unmap_sysmem(); };
-=======
 void LocalChip::close_device() {
     // Investigating https://github.com/tenstorrent/tt-metal/issues/25377 found that closing device that was already put
     // in LONG_IDLE by tt-smi reset would hang
     if ((uint32_t)get_clock() != get_tt_device()->get_min_clock_freq()) {
         set_power_state(tt_DevicePowerState::LONG_IDLE);
         send_tensix_risc_reset(TENSIX_ASSERT_SOFT_RESET);
+        // Unmapping might be needed even in the case chip was reset due to kmd mappings.
+        sysmem_manager_->unpin_or_unmap_sysmem();
     }
 };
->>>>>>> c7337a7a
 
 int LocalChip::get_num_host_channels() { return sysmem_manager_->get_num_host_mem_channels(); }
 
