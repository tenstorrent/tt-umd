--- conflicted
+++ resolved
@@ -25,44 +25,11 @@
 // TLB size for DRAM on blackhole - 4GB
 const uint64_t BH_4GB_TLB_SIZE = 4ULL * 1024 * 1024 * 1024;
 
-<<<<<<< HEAD
-std::unique_ptr<LocalChip> LocalChip::create(int pci_device_id, int num_host_mem_channels) {
-    // Create TTDevice and make sure the arc is ready so we can read its telemetry.
-    auto tt_device = TTDevice::create(pci_device_id);
-    tt_device->init_tt_device();
-    tt_device->wait_arc_core_start();
-
-    auto soc_descriptor = tt_SocDescriptor(
-        tt_device->get_arch(),
-        tt_device->get_chip_info().noc_translation_enabled,
-        tt_device->get_chip_info().harvesting_masks,
-        tt_device->get_chip_info().board_type);
-
-    return std::unique_ptr<tt::umd::LocalChip>(
-        new LocalChip(soc_descriptor, std::move(tt_device), num_host_mem_channels));
-}
-
-std::unique_ptr<LocalChip> LocalChip::create(int pci_device_id, std::string sdesc_path, int num_host_mem_channels) {
-    // Just a convenience, if we're not sure if the sdesc_path is empty, we can just call this function which will call
-    // the other version if passed sdesc_path is empty.
-    if (sdesc_path.empty()) {
-        return create(pci_device_id, num_host_mem_channels);
-    }
-    // Create TTDevice and make sure the arc is ready so we can read its telemetry.
-    auto tt_device = TTDevice::create(pci_device_id);
-    tt_device->init_tt_device();
-    tt_device->wait_arc_core_start();
-
-    auto soc_descriptor = tt_SocDescriptor(
-        sdesc_path,
-        tt_device->get_chip_info().noc_translation_enabled,
-        tt_device->get_chip_info().harvesting_masks,
-        tt_device->get_chip_info().board_type);
-=======
 std::unique_ptr<LocalChip> LocalChip::create(int pci_device_id, std::string sdesc_path, int num_host_mem_channels) {
     // Create TTDevice and make sure the arc is ready so we can read its telemetry.
     auto tt_device = TTDevice::create(pci_device_id);
     tt_device->wait_arc_core_start();
+    tt_device->init_tt_device();
 
     tt_SocDescriptor soc_descriptor;
     if (sdesc_path.empty()) {
@@ -79,7 +46,6 @@
             tt_device->get_chip_info().harvesting_masks,
             tt_device->get_chip_info().board_type);
     }
->>>>>>> d4b3772b
 
     return std::unique_ptr<tt::umd::LocalChip>(
         new LocalChip(soc_descriptor, std::move(tt_device), num_host_mem_channels));
@@ -89,10 +55,7 @@
     int pci_device_id, tt_SocDescriptor soc_descriptor, int num_host_mem_channels) {
     // Create TTDevice and make sure the arc is ready so we can read its telemetry.
     auto tt_device = TTDevice::create(pci_device_id);
-<<<<<<< HEAD
     tt_device->init_tt_device();
-=======
->>>>>>> d4b3772b
     tt_device->wait_arc_core_start();
 
     return std::unique_ptr<tt::umd::LocalChip>(
