--- conflicted
+++ resolved
@@ -179,15 +179,13 @@
 bool LocalChip::is_mmio_capable() const { return true; }
 
 void LocalChip::start_device() {
-<<<<<<< HEAD
+    if (tt_device_->get_communication_device_type() == IODeviceType::JTAG) {
+        return;
+    }
+
     // TODO: acquire mutex should live in Chip class. Currently we don't have unique id for all chips.
     // The lock here should suffice since we have to open Local chip to have Remote chips initialized.
     chip_started_lock_.emplace(acquire_mutex(MutexType::CHIP_IN_USE, tt_device_->get_pci_device()->get_device_num()));
-=======
-    if (tt_device_->get_communication_device_type() == IODeviceType::JTAG) {
-        return;
-    }
->>>>>>> 0f3b7961
 
     check_pcie_device_initialized();
     sysmem_manager_->pin_or_map_sysmem_to_device();
