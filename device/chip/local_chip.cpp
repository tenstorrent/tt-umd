--- conflicted
+++ resolved
@@ -138,15 +138,11 @@
 
 void LocalChip::start_device() {
     check_pcie_device_initialized();
-<<<<<<< HEAD
+    sysmem_manager_->pin_sysmem_to_device();
     if (!tt_device_->get_pci_device()->is_mapping_buffer_to_noc_supported()) {
         // If this is supported by the newer KMD, UMD doesn't have to program the iatu.
         init_pcie_iatus();
     }
-=======
-    sysmem_manager_->pin_sysmem_to_device();
-    init_pcie_iatus();
->>>>>>> baedcc1a
     initialize_membars();
 }
 
