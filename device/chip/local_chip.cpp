/*
 * SPDX-FileCopyrightText: (c) 2024 Tenstorrent Inc.
 *
 * SPDX-License-Identifier: Apache-2.0
 */

#include "umd/device/chip/local_chip.h"

#include <tt-logger/tt-logger.hpp>

#include "assert.hpp"
#include "umd/device/chip_helpers/tlb_manager.h"
#include "umd/device/driver_atomics.h"
#include "umd/device/tt_device/tt_device.h"
#include "umd/device/types/blackhole_arc.h"
#include "umd/device/types/blackhole_eth.h"
#include "umd/device/wormhole_implementation.h"

extern bool umd_use_noc1;

namespace tt::umd {

static_assert(!std::is_abstract<LocalChip>(), "LocalChip must be non-abstract.");

// TLB size for DRAM on blackhole - 4GB
const uint64_t BH_4GB_TLB_SIZE = 4ULL * 1024 * 1024 * 1024;

LocalChip::LocalChip(tt_SocDescriptor soc_descriptor, int pci_device_id, int num_host_mem_channels) :
    Chip(soc_descriptor) {
    tt_device_ = TTDevice::create(pci_device_id);
    chip_info_ = tt_device_->get_chip_info();
    tlb_manager_ = std::make_unique<TLBManager>(tt_device_.get());
    sysmem_manager_ = std::make_unique<SysmemManager>(tlb_manager_.get(), num_host_mem_channels);
    remote_communication_ = std::make_unique<RemoteCommunication>(this);
    initialize_local_chip();
}

LocalChip::LocalChip(std::string sdesc_path, std::unique_ptr<TTDevice> tt_device) :
    Chip(
        tt_device->get_chip_info(),
        tt_SocDescriptor(
            sdesc_path,
            tt_device->get_chip_info().noc_translation_enabled,
            tt_device->get_chip_info().harvesting_masks,
            tt_device->get_chip_info().board_type)),
    tlb_manager_(std::make_unique<TLBManager>(tt_device.get())),
    sysmem_manager_(std::make_unique<SysmemManager>(tlb_manager_.get(), 0)) {
    tt_device_ = std::move(tt_device);
    initialize_local_chip();
}

LocalChip::LocalChip(std::unique_ptr<TTDevice> tt_device) :
    Chip(
        tt_device->get_chip_info(),
        tt_SocDescriptor(
            tt_device->get_arch(),
            tt_device->get_chip_info().noc_translation_enabled,
            tt_device->get_chip_info().harvesting_masks,
            tt_device->get_chip_info().board_type)),
    tlb_manager_(std::make_unique<TLBManager>(tt_device.get())),
    sysmem_manager_(std::make_unique<SysmemManager>(tlb_manager_.get(), 0)) {
    tt_device_ = std::move(tt_device);
    initialize_local_chip();
}

LocalChip::~LocalChip() {
    // Deconstruct the LocalChip in the right order.
    // TODO: Use intializers in constructor to avoid having to explicitly declare the order of destruction.
    remote_communication_.reset();
    sysmem_manager_.reset();
    tlb_manager_.reset();
    tt_device_.reset();
}

void LocalChip::initialize_local_chip() {
    initialize_tlb_manager();
    wait_chip_to_be_ready();
    initialize_default_chip_mutexes();
}

void LocalChip::initialize_tlb_manager() {
    // Setup default dynamic tlbs.
    tlb_manager_->set_dynamic_tlb_config(
        "LARGE_READ_TLB", tt_device_->get_architecture_implementation()->get_mem_large_read_tlb());
    tlb_manager_->set_dynamic_tlb_config(
        "LARGE_WRITE_TLB", tt_device_->get_architecture_implementation()->get_mem_large_write_tlb());
    tlb_manager_->set_dynamic_tlb_config("REG_TLB", tt_device_->get_architecture_implementation()->get_reg_tlb());
    tlb_manager_->set_dynamic_tlb_config(
        "SMALL_READ_WRITE_TLB", tt_device_->get_architecture_implementation()->get_small_read_write_tlb());
}

void LocalChip::initialize_default_chip_mutexes() {
    // These mutexes are intended to be based on physical devices/pci-intf not logical. Set these up ahead of
    // time here (during device init) since it's unsafe to modify shared state during multithreaded runtime.
    // cleanup_mutexes_in_shm is tied to clean_system_resources from the constructor. The main process is
    // responsible for initializing the driver with this field set to cleanup after an aborted process.
    int pci_device_id = tt_device_->get_pci_device()->get_device_num();
    // Initialize Dynamic TLB mutexes
    for (auto& tlb : tlb_manager_->dynamic_tlb_config_) {
        lock_manager_.initialize_mutex(tlb.first, pci_device_id);
    }

    // Initialize non-MMIO mutexes for WH devices regardless of number of chips, since these may be used for
    // ethernet broadcast
    if (tt_device_->get_arch() == tt::ARCH::WORMHOLE_B0) {
        lock_manager_.initialize_mutex(MutexType::NON_MMIO, pci_device_id);
        lock_manager_.initialize_mutex(MutexType::REMOTE_ARC_MSG, pci_device_id);
    }

    // Initialize interprocess mutexes to make host -> device memory barriers atomic
    lock_manager_.initialize_mutex(MutexType::MEM_BARRIER, pci_device_id);
}

void LocalChip::initialize_membars() {
    set_membar_flag(
        soc_descriptor_.get_cores(CoreType::TENSIX, CoordSystem::VIRTUAL),
        tt_MemBarFlag::RESET,
        l1_address_params.tensix_l1_barrier_base);
    set_membar_flag(
        soc_descriptor_.get_cores(CoreType::ETH, CoordSystem::VIRTUAL),
        tt_MemBarFlag::RESET,
        l1_address_params.eth_l1_barrier_base);

    std::vector<CoreCoord> dram_cores_vector = {};
    for (std::uint32_t dram_idx = 0; dram_idx < soc_descriptor_.get_num_dram_channels(); dram_idx++) {
        dram_cores_vector.push_back(soc_descriptor_.get_dram_core_for_channel(dram_idx, 0, CoordSystem::VIRTUAL));
    }
    set_membar_flag(dram_cores_vector, tt_MemBarFlag::RESET, dram_address_params.DRAM_BARRIER_BASE);
}

TTDevice* LocalChip::get_tt_device() { return tt_device_.get(); }

SysmemManager* LocalChip::get_sysmem_manager() { return sysmem_manager_.get(); }

TLBManager* LocalChip::get_tlb_manager() { return tlb_manager_.get(); }

bool LocalChip::is_mmio_capable() const { return true; }

void LocalChip::start_device() {
    check_pcie_device_initialized();
<<<<<<< HEAD
    sysmem_manager_->pin_or_map_sysmem_to_device();
    if (!tt_device_->get_pci_device()->is_mapping_buffer_to_noc_supported()) {
        // If this is supported by the newer KMD, UMD doesn't have to program the iatu.
        init_pcie_iatus();
    }
=======
    sysmem_manager_->pin_sysmem_to_device();
    init_pcie_iatus();
>>>>>>> b897e8d6
    initialize_membars();
}

void LocalChip::close_device(){};

void LocalChip::wait_eth_cores_training(const uint32_t timeout_ms) {
    const std::vector<CoreCoord> eth_cores =
        get_soc_descriptor().get_cores(CoreType::ETH, umd_use_noc1 ? CoordSystem::NOC1 : CoordSystem::PHYSICAL);
    TTDevice* tt_device = get_tt_device();
    for (const CoreCoord& eth_core : eth_cores) {
        tt_device->wait_eth_core_training(eth_core, timeout_ms);
    }
}

int LocalChip::get_num_host_channels() { return sysmem_manager_->get_num_host_mem_channels(); }

int LocalChip::get_host_channel_size(std::uint32_t channel) {
    TT_ASSERT(channel < get_num_host_channels(), "Querying size for a host channel that does not exist.");
    hugepage_mapping hugepage_map = sysmem_manager_->get_hugepage_mapping(channel);
    TT_ASSERT(hugepage_map.mapping_size, "Host channel size can only be queried after the device has been started.");
    return hugepage_map.mapping_size;
}

void LocalChip::write_to_sysmem(uint16_t channel, const void* src, uint64_t sysmem_dest, uint32_t size) {
    sysmem_manager_->write_to_sysmem(channel, src, sysmem_dest, size);
}

void LocalChip::read_from_sysmem(uint16_t channel, void* dest, uint64_t sysmem_src, uint32_t size) {
    sysmem_manager_->read_from_sysmem(channel, dest, sysmem_src, size);
}

void LocalChip::write_to_device(tt_xy_pair core, const void* src, uint64_t l1_dest, uint32_t size) {
    const uint8_t* buffer_addr = static_cast<const uint8_t*>(src);

    log_debug(
        LogSiliconDriver,
        "Chip::write_to_device to pci dev {} core {}-{} at 0x{:x} size: {}",
        tt_device_->get_pci_device()->get_device_num(),
        core.x,
        core.y,
        l1_dest,
        size);

    if (tlb_manager_->is_tlb_mapped(core, l1_dest, size)) {
        tlb_configuration tlb_description = tlb_manager_->get_tlb_configuration(core);
        if (tt_device_->get_pci_device()->bar4_wc != nullptr && tlb_description.size == BH_4GB_TLB_SIZE) {
            // This is only for Blackhole. If we want to  write to DRAM (BAR4 space), we add offset
            // to which we write so write_block knows it needs to target BAR4
            tt_device_->write_block(
                (tlb_description.tlb_offset + l1_dest % tlb_description.size) + BAR0_BH_SIZE, size, buffer_addr);
        } else {
            tt_device_->write_block(tlb_description.tlb_offset + l1_dest % tlb_description.size, size, buffer_addr);
        }
    } else {
        std::string fallback_tlb = "LARGE_WRITE_TLB";
        const auto tlb_index = tlb_manager_->dynamic_tlb_config_.at(fallback_tlb);
        auto lock = acquire_mutex(fallback_tlb, tt_device_->get_pci_device()->get_device_num());

        while (size > 0) {
            auto [mapped_address, tlb_size] = tt_device_->set_dynamic_tlb(
                tlb_index,
                translate_chip_coord_virtual_to_translated(core),
                l1_dest,
                tlb_manager_->dynamic_tlb_ordering_modes_.at(fallback_tlb));
            uint32_t transfer_size = std::min((uint64_t)size, tlb_size);
            tt_device_->write_block(mapped_address, transfer_size, buffer_addr);

            size -= transfer_size;
            l1_dest += transfer_size;
            buffer_addr += transfer_size;
        }
        log_debug(LogSiliconDriver, "Write done Dynamic TLB with pid={}", (long)getpid());
    }
}

void LocalChip::read_from_device(tt_xy_pair core, void* dest, uint64_t l1_src, uint32_t size) {
    log_debug(
        LogSiliconDriver,
        "Chip::read_from_device from pci device {} core {}-{} at 0x{:x} size: {}",
        tt_device_->get_pci_device()->get_device_num(),
        core.x,
        core.y,
        l1_src,
        size);
    uint8_t* buffer_addr = static_cast<uint8_t*>(dest);

    if (tlb_manager_->is_tlb_mapped(core, l1_src, size)) {
        tlb_configuration tlb_description = tlb_manager_->get_tlb_configuration(core);
        if (tt_device_->get_pci_device()->bar4_wc != nullptr && tlb_description.size == BH_4GB_TLB_SIZE) {
            // This is only for Blackhole. If we want to  read from DRAM (BAR4 space), we add offset
            // from which we read so read_block knows it needs to target BAR4
            tt_device_->read_block(
                (tlb_description.tlb_offset + l1_src % tlb_description.size) + BAR0_BH_SIZE, size, buffer_addr);
        } else {
            tt_device_->read_block(tlb_description.tlb_offset + l1_src % tlb_description.size, size, buffer_addr);
        }
        log_debug(
            LogSiliconDriver,
            "  read_block called with tlb_offset: {}, tlb_size: {}",
            tlb_description.tlb_offset,
            tlb_description.size);
    } else {
        std::string fallback_tlb = "LARGE_READ_TLB";
        const auto tlb_index = tlb_manager_->dynamic_tlb_config_.at(fallback_tlb);
        auto lock = acquire_mutex(fallback_tlb, tt_device_->get_pci_device()->get_device_num());
        log_debug(LogSiliconDriver, "  dynamic tlb_index: {}", tlb_index);
        while (size > 0) {
            auto [mapped_address, tlb_size] = tt_device_->set_dynamic_tlb(
                tlb_index,
                translate_chip_coord_virtual_to_translated(core),
                l1_src,
                tlb_manager_->dynamic_tlb_ordering_modes_.at(fallback_tlb));
            uint32_t transfer_size = std::min((uint64_t)size, tlb_size);
            tt_device_->read_block(mapped_address, transfer_size, buffer_addr);

            size -= transfer_size;
            l1_src += transfer_size;
            buffer_addr += transfer_size;
        }
        log_debug(LogSiliconDriver, "Read done Dynamic TLB with pid={}", (long)getpid());
    }
}

void LocalChip::dma_write_to_device(const void* src, size_t size, tt_xy_pair core, uint64_t addr) {
    static const std::string tlb_name = "LARGE_WRITE_TLB";

    const uint8_t* buffer = static_cast<const uint8_t*>(src);

    auto tlb_index = tlb_manager_->dynamic_tlb_config_.at(tlb_name);
    auto ordering = tlb_manager_->dynamic_tlb_ordering_modes_.at(tlb_name);
    PCIDevice* pci_device = tt_device_->get_pci_device().get();
    size_t dmabuf_size = pci_device->get_dma_buffer().size;

    core = translate_chip_coord_virtual_to_translated(core);

    auto lock = acquire_mutex(tlb_name, pci_device->get_device_num());
    while (size > 0) {
        auto [axi_address, tlb_size] = tt_device_->set_dynamic_tlb(tlb_index, core, addr, ordering);

        size_t transfer_size = std::min({size, tlb_size, dmabuf_size});

        tt_device_->dma_h2d(axi_address, buffer, transfer_size);

        size -= transfer_size;
        addr += transfer_size;
        buffer += transfer_size;
    }
}

void LocalChip::dma_read_from_device(void* dst, size_t size, tt_xy_pair core, uint64_t addr) {
    static const std::string tlb_name = "LARGE_READ_TLB";
    uint8_t* buffer = static_cast<uint8_t*>(dst);
    auto tlb_index = tlb_manager_->dynamic_tlb_config_.at(tlb_name);
    auto ordering = tlb_manager_->dynamic_tlb_ordering_modes_.at(tlb_name);
    PCIDevice* pci_device = tt_device_->get_pci_device().get();
    size_t dmabuf_size = pci_device->get_dma_buffer().size;

    core = translate_chip_coord_virtual_to_translated(core);

    auto lock = acquire_mutex(tlb_name, pci_device->get_device_num());
    while (size > 0) {
        auto [axi_address, tlb_size] = tt_device_->set_dynamic_tlb(tlb_index, core, addr, ordering);

        size_t transfer_size = std::min({size, tlb_size, dmabuf_size});

        tt_device_->dma_d2h(buffer, axi_address, transfer_size);

        size -= transfer_size;
        addr += transfer_size;
        buffer += transfer_size;
    }
}

std::function<void(uint32_t, uint32_t, const uint8_t*)> LocalChip::get_fast_pcie_static_tlb_write_callable() {
    const auto callable = [this](uint32_t byte_addr, uint32_t num_bytes, const uint8_t* buffer_addr) {
        tt_device_->write_block(byte_addr, num_bytes, buffer_addr);
    };

    return callable;
}

void LocalChip::write_to_device_reg(tt_xy_pair core, const void* src, uint64_t reg_dest, uint32_t size) {
    if (size % sizeof(uint32_t) != 0) {
        throw std::runtime_error("Size must be a multiple of 4 bytes");
    }

    if (reg_dest % sizeof(uint32_t) != 0) {
        throw std::runtime_error("Register address must be 4-byte aligned");
    }

    std::string fallback_tlb = "REG_TLB";
    const auto tlb_index = tlb_manager_->dynamic_tlb_config_.at(fallback_tlb);
    auto lock = lock_manager_.acquire_mutex(fallback_tlb, tt_device_->get_pci_device()->get_device_num());
    log_debug(LogSiliconDriver, "  dynamic tlb_index: {}", tlb_index);

    auto [mapped_address, tlb_size] = tt_device_->set_dynamic_tlb(
        tlb_index, translate_chip_coord_virtual_to_translated(core), reg_dest, tt::umd::tlb_data::Strict);
    tt_device_->write_regs(mapped_address, size / sizeof(uint32_t), src);
}

void LocalChip::read_from_device_reg(tt_xy_pair core, void* dest, uint64_t reg_src, uint32_t size) {
    if (size % sizeof(uint32_t) != 0) {
        throw std::runtime_error("Size must be a multiple of 4 bytes");
    }

    if (reg_src % sizeof(uint32_t) != 0) {
        throw std::runtime_error("Register address must be 4-byte aligned");
    }

    std::string fallback_tlb = "REG_TLB";
    const auto tlb_index = tlb_manager_->dynamic_tlb_config_.at(fallback_tlb);
    auto lock = lock_manager_.acquire_mutex(fallback_tlb, tt_device_->get_pci_device()->get_device_num());
    log_debug(LogSiliconDriver, "  dynamic tlb_index: {}", tlb_index);

    auto [mapped_address, tlb_size] = tt_device_->set_dynamic_tlb(
        tlb_index, translate_chip_coord_virtual_to_translated(core), reg_src, tt::umd::tlb_data::Strict);
    tt_device_->read_regs(mapped_address, size / sizeof(uint32_t), dest);
}

void LocalChip::ethernet_broadcast_write(
    const void* src, uint64_t core_dest, uint32_t size, std::vector<int> broadcast_header) {
    // target_chip and target_core are ignored when broadcast is enabled.
    remote_communication_->write_to_non_mmio({0, 0, 0, 0}, {0, 0}, src, core_dest, size, true, broadcast_header);
}

void LocalChip::wait_for_non_mmio_flush() {
    // This is a local chip, so no need to flush remote communication.
}

void LocalChip::set_flush_non_mmio(bool flush_non_mmio) { flush_non_mmio_ = flush_non_mmio; }

bool LocalChip::get_flush_non_mmio() const { return flush_non_mmio_; }

tt_xy_pair LocalChip::translate_chip_coord_virtual_to_translated(const tt_xy_pair core) const {
    CoreCoord core_coord = soc_descriptor_.get_coord_at(core, CoordSystem::VIRTUAL);
    // Since NOC1 and translated coordinate space overlaps for Tensix cores on Blackhole,
    // Tensix cores are always used in translated space. Other cores are used either in
    // NOC1 or translated space depending on the umd_use_noc1 flag.
    // On Wormhole Tensix can use NOC1 space if umd_use_noc1 is set to true.
    if (soc_descriptor_.noc_translation_enabled) {
        if (soc_descriptor_.arch == tt::ARCH::BLACKHOLE) {
            return soc_descriptor_.translate_coord_to(core_coord, CoordSystem::TRANSLATED);
        } else {
            return soc_descriptor_.translate_coord_to(
                core_coord, umd_use_noc1 ? CoordSystem::NOC1 : CoordSystem::TRANSLATED);
        }
    } else {
        return soc_descriptor_.translate_coord_to(
            core_coord, umd_use_noc1 ? CoordSystem::NOC1 : CoordSystem::TRANSLATED);
    }
}

void LocalChip::set_remote_transfer_ethernet_cores(const std::unordered_set<CoreCoord>& active_eth_cores) {
    // Makes UMD aware of which ethernet cores have active links.
    // Based on this information, UMD determines which ethernet cores can be used for host->cluster non-MMIO transfers.
    // This overrides the default ethernet cores tagged for host to cluster routing in the constructor and must be
    // called for all MMIO devices, if default behaviour is not desired.
    TT_ASSERT(soc_descriptor_.arch == tt::ARCH::WORMHOLE_B0, "{} can only be called for Wormhole arch", __FUNCTION__);
    remote_transfer_eth_cores_ = {};
    for (const auto& active_eth_core : active_eth_cores) {
        auto virtual_coord = soc_descriptor_.translate_coord_to(active_eth_core, CoordSystem::VIRTUAL);
        remote_transfer_eth_cores_.push_back(active_eth_core);
    }
}

void LocalChip::set_remote_transfer_ethernet_cores(const std::set<uint32_t>& channels) {
    std::unordered_set<CoreCoord> active_eth_cores;
    for (const auto& channel : channels) {
        active_eth_cores.insert(soc_descriptor_.get_eth_core_for_channel(channel));
    }
    set_remote_transfer_ethernet_cores(active_eth_cores);
}

tt_xy_pair LocalChip::get_remote_transfer_ethernet_core() {
    if (remote_transfer_eth_cores_.size() > 8) {
        // We cannot use more than 8 cores for umd access in one direction. Thats because of the available buffering in
        // the outgoing eth channels.
        log_warning(
            LogSiliconDriver,
            "Number of active ethernet cores {} exceeds the maximum of 8.",
            remote_transfer_eth_cores_.size());
    }
    if (remote_transfer_eth_cores_.empty()) {
        throw std::runtime_error("No remote transfer ethernet cores set.");
    }
    return {remote_transfer_eth_cores_[active_eth_core_idx].x, remote_transfer_eth_cores_[active_eth_core_idx].y};
}

void LocalChip::update_active_eth_core_idx() {
    if (remote_transfer_eth_cores_.empty()) {
        throw std::runtime_error("Cannot update active Ethernet core index: no remote transfer Ethernet cores set.");
    }
    active_eth_core_idx = (active_eth_core_idx + 1) % remote_transfer_eth_cores_.size();
}

int LocalChip::get_active_eth_core_idx() { return active_eth_core_idx; }

std::vector<CoreCoord> LocalChip::get_remote_transfer_ethernet_cores() { return remote_transfer_eth_cores_; }

std::unique_lock<RobustMutex> LocalChip::acquire_mutex(std::string mutex_name, int pci_device_id) {
    return lock_manager_.acquire_mutex(mutex_name, pci_device_id);
}

std::unique_lock<RobustMutex> LocalChip::acquire_mutex(MutexType mutex_type, int pci_device_id) {
    return lock_manager_.acquire_mutex(mutex_type, pci_device_id);
}

void LocalChip::wait_dram_cores_training(const uint32_t timeout_ms) {
    TTDevice* tt_device = get_tt_device();

    auto start = std::chrono::system_clock::now();
    while (true) {
        std::vector<DramTrainingStatus> dram_training_status = tt_device->get_dram_training_status();

        if (dram_training_status.empty()) {
            // DRAM training status is not available, breaking the wait for DRAM training.
            break;
        }

        bool all_dram_channels_trained = true;
        const uint32_t chip_num_dram_channels =
            std::min(dram_training_status.size(), get_soc_descriptor().get_dram_cores().size());
        const uint32_t dram_harvesting_mask = get_soc_descriptor().harvesting_masks.dram_harvesting_mask;
        for (uint32_t dram_channel = 0; dram_channel < chip_num_dram_channels; dram_channel++) {
            // Skip the check for harvested channels.
            if (dram_harvesting_mask & (1 << dram_channel)) {
                continue;
            }

            // Check if there is an error in training for the channel.
            if (dram_training_status[dram_channel] == DramTrainingStatus::FAIL) {
                throw std::runtime_error("DRAM training failed");
            }

            // Verify whether the channel is trained.
            all_dram_channels_trained &= (dram_training_status[dram_channel] == DramTrainingStatus::SUCCESS);
        }

        if (all_dram_channels_trained) {
            break;
        }

        auto end = std::chrono::system_clock::now();
        auto duration = std::chrono::duration_cast<std::chrono::milliseconds>(end - start);
        if (duration.count() > timeout_ms) {
            throw std::runtime_error(fmt::format("DRAM training timed out after {} ms", timeout_ms));
            break;
        }
    }
}

void LocalChip::check_pcie_device_initialized() {
    if (test_setup_interface()) {
        throw std::runtime_error(
            "Device is incorrectly initialized. If this is a harvested Wormhole machine, it is likely that NOC "
            "Translation Tables are not enabled on device. These need to be enabled for the silicon driver to run.");
    }
}

int LocalChip::test_setup_interface() {
    int ret_val = 0;
    if (soc_descriptor_.arch == tt::ARCH::WORMHOLE_B0) {
        uint32_t mapped_reg = tt_device_
                                  ->set_dynamic_tlb(
                                      tt_device_->get_architecture_implementation()->get_reg_tlb(),
                                      translate_chip_coord_virtual_to_translated(tt_xy_pair(1, 0)),
                                      0xffb20108)
                                  .bar_offset;

        uint32_t regval = 0;
        tt_device_->read_regs(mapped_reg, 1, &regval);
        ret_val = (regval != HANG_READ_VALUE && (regval == 33)) ? 0 : 1;
        return ret_val;
    } else if (soc_descriptor_.arch == tt::ARCH::BLACKHOLE) {
        // TODO #768 figure out BH implementation
        return 0;
    } else {
        throw std::runtime_error(fmt::format("Unsupported architecture: {}", arch_to_str(soc_descriptor_.arch)));
    }
}

void LocalChip::init_pcie_iatus() {
    // TODO: this should go away soon; KMD knows how to do this at page pinning time.
    for (size_t channel = 0; channel < sysmem_manager_->get_num_host_mem_channels(); channel++) {
        hugepage_mapping hugepage_map = sysmem_manager_->get_hugepage_mapping(channel);
        size_t region_size = hugepage_map.mapping_size;

        if (!hugepage_map.mapping) {
            throw std::runtime_error(fmt::format("Hugepages are not allocated for ch: {}", channel));
        }

        if (soc_descriptor_.arch == tt::ARCH::WORMHOLE_B0) {
            // TODO: stop doing this.  The intent was good, but it's not
            // documented and nothing takes advantage of it.
            if (channel == 3) {
                region_size = HUGEPAGE_CHANNEL_3_SIZE_LIMIT;
            }
        }
        tt_device_->configure_iatu_region(channel, hugepage_map.physical_address, region_size);
    }
}

void LocalChip::set_membar_flag(
    const std::vector<CoreCoord>& cores, const uint32_t barrier_value, const uint32_t barrier_addr) {
    tt_driver_atomics::sfence();  // Ensure that writes before this do not get reordered
    std::unordered_set<CoreCoord> cores_synced = {};
    std::vector<uint32_t> barrier_val_vec = {barrier_value};
    for (const auto& core : cores) {
        write_to_device(
            soc_descriptor_.translate_coord_to(core, CoordSystem::VIRTUAL),
            barrier_val_vec.data(),
            barrier_addr,
            barrier_val_vec.size() * sizeof(uint32_t));
    }
    tt_driver_atomics::sfence();  // Ensure that all writes in the Host WC buffer are flushed
    while (cores_synced.size() != cores.size()) {
        for (const auto& core : cores) {
            if (cores_synced.find(core) == cores_synced.end()) {
                uint32_t readback_val;
                read_from_device(
                    soc_descriptor_.translate_coord_to(core, CoordSystem::VIRTUAL),
                    &readback_val,
                    barrier_addr,
                    sizeof(std::uint32_t));
                if (readback_val == barrier_value) {
                    cores_synced.insert(core);
                } else {
                    log_trace(
                        LogSiliconDriver,
                        "Waiting for core {} to recieve mem bar flag {} in function",
                        core.str(),
                        barrier_value);
                }
            }
        }
    }
    // Ensure that reads or writes after this do not get reordered.
    // Reordering can cause races where data gets transferred before the barrier has returned
    tt_driver_atomics::mfence();
}

void LocalChip::insert_host_to_device_barrier(const std::vector<CoreCoord>& cores, const uint32_t barrier_addr) {
    // Ensure that this memory barrier is atomic across processes/threads
    auto lock = lock_manager_.acquire_mutex(MutexType::MEM_BARRIER, tt_device_->get_pci_device()->get_device_num());
    set_membar_flag(cores, tt_MemBarFlag::SET, barrier_addr);
    set_membar_flag(cores, tt_MemBarFlag::RESET, barrier_addr);
}

void LocalChip::l1_membar(const std::unordered_set<tt::umd::CoreCoord>& cores) {
    if (cores.size()) {
        // Insert barrier on specific cores with L1
        std::vector<CoreCoord> workers_to_sync = {};
        std::vector<CoreCoord> eth_to_sync = {};

        for (const auto& core : cores) {
            auto core_from_soc = soc_descriptor_.get_coord_at(core, core.coord_system);
            if (core_from_soc.core_type == CoreType::TENSIX) {
                workers_to_sync.push_back(core);
            } else if (core_from_soc.core_type == CoreType::ETH) {
                eth_to_sync.push_back(core);
            } else {
                TT_THROW("Can only insert an L1 Memory barrier on Tensix or Ethernet cores.");
            }
        }
        insert_host_to_device_barrier(workers_to_sync, l1_address_params.tensix_l1_barrier_base);
        insert_host_to_device_barrier(eth_to_sync, l1_address_params.eth_l1_barrier_base);
    } else {
        // Insert barrier on all cores with L1
        insert_host_to_device_barrier(
            soc_descriptor_.get_cores(CoreType::TENSIX, CoordSystem::VIRTUAL),
            l1_address_params.tensix_l1_barrier_base);
        insert_host_to_device_barrier(
            soc_descriptor_.get_cores(CoreType::ETH, CoordSystem::VIRTUAL), l1_address_params.eth_l1_barrier_base);
    }
}

void LocalChip::dram_membar(const std::unordered_set<tt::umd::CoreCoord>& cores) {
    if (cores.size()) {
        for (const auto& core : cores) {
            TT_ASSERT(
                soc_descriptor_.get_coord_at(core, core.coord_system).core_type == CoreType::DRAM,
                "Can only insert a DRAM Memory barrier on DRAM cores.");
        }
        std::vector<CoreCoord> dram_cores_vector = std::vector<CoreCoord>(cores.begin(), cores.end());
        insert_host_to_device_barrier(dram_cores_vector, dram_address_params.DRAM_BARRIER_BASE);
    } else {
        // Insert Barrier on all DRAM Cores
        std::vector<CoreCoord> dram_cores_vector = {};
        for (std::uint32_t dram_idx = 0; dram_idx < soc_descriptor_.get_num_dram_channels(); dram_idx++) {
            dram_cores_vector.push_back(soc_descriptor_.get_dram_core_for_channel(dram_idx, 0, CoordSystem::VIRTUAL));
        }
        insert_host_to_device_barrier(dram_cores_vector, dram_address_params.DRAM_BARRIER_BASE);
    }
}

void LocalChip::dram_membar(const std::unordered_set<uint32_t>& channels) {
    std::unordered_set<CoreCoord> dram_cores_to_sync = {};
    for (const auto& chan : channels) {
        dram_cores_to_sync.insert(soc_descriptor_.get_dram_core_for_channel(chan, 0, CoordSystem::VIRTUAL));
    }
    dram_membar(dram_cores_to_sync);
}

void LocalChip::deassert_risc_resets() {
    if (soc_descriptor_.arch != tt::ARCH::BLACKHOLE) {
        arc_msg(
            wormhole::ARC_MSG_COMMON_PREFIX |
                tt_device_->get_architecture_implementation()->get_arc_message_deassert_riscv_reset(),
            true,
            0,
            0);
    }
}

void LocalChip::set_power_state(tt_DevicePowerState state) {
    int exit_code = 0;
    if (soc_descriptor_.arch == tt::ARCH::WORMHOLE_B0) {
        uint32_t msg = get_power_state_arc_msg(state);
        exit_code = arc_msg(wormhole::ARC_MSG_COMMON_PREFIX | msg, true, 0, 0);
    } else if (soc_descriptor_.arch == tt::ARCH::BLACKHOLE) {
        if (state == tt_DevicePowerState::BUSY) {
            exit_code = tt_device_->get_arc_messenger()->send_message(
                (uint32_t)tt::umd::blackhole::ArcMessageType::AICLK_GO_BUSY);
        } else {
            exit_code = tt_device_->get_arc_messenger()->send_message(
                (uint32_t)tt::umd::blackhole::ArcMessageType::AICLK_GO_LONG_IDLE);
        }
    }
    TT_ASSERT(exit_code == 0, "Failed to set power state to {} with exit code: {}", (int)state, exit_code);

    wait_for_aiclk_value(state);
}

void LocalChip::wait_for_aiclk_value(tt_DevicePowerState power_state, const uint32_t timeout_ms) {
    auto start = std::chrono::system_clock::now();
    uint32_t target_aiclk = 0;
    if (power_state == tt_DevicePowerState::BUSY) {
        target_aiclk = tt_device_->get_max_clock_freq();
    } else if (power_state == tt_DevicePowerState::LONG_IDLE) {
        target_aiclk = tt_device_->get_min_clock_freq();
    }
    uint32_t aiclk = tt_device_->get_clock();
    while (aiclk != target_aiclk) {
        auto end = std::chrono::system_clock::now();
        auto duration = std::chrono::duration_cast<std::chrono::milliseconds>(end - start);
        if (duration.count() > timeout_ms) {
            log_warning(
                LogSiliconDriver,
                "Waiting for AICLK value to settle failed on timeout after {}. Expected to see {}, last value "
                "observed {}",
                timeout_ms,
                target_aiclk,
                aiclk);
            return;
        }
        aiclk = tt_device_->get_clock();
    }
}

int LocalChip::get_clock() { return tt_device_->get_clock(); }

int LocalChip::get_numa_node() { return tt_device_->get_pci_device()->get_numa_node(); }
}  // namespace tt::umd<|MERGE_RESOLUTION|>--- conflicted
+++ resolved
@@ -138,16 +138,11 @@
 
 void LocalChip::start_device() {
     check_pcie_device_initialized();
-<<<<<<< HEAD
     sysmem_manager_->pin_or_map_sysmem_to_device();
     if (!tt_device_->get_pci_device()->is_mapping_buffer_to_noc_supported()) {
         // If this is supported by the newer KMD, UMD doesn't have to program the iatu.
         init_pcie_iatus();
     }
-=======
-    sysmem_manager_->pin_sysmem_to_device();
-    init_pcie_iatus();
->>>>>>> b897e8d6
     initialize_membars();
 }
 
@@ -423,8 +418,8 @@
 
 tt_xy_pair LocalChip::get_remote_transfer_ethernet_core() {
     if (remote_transfer_eth_cores_.size() > 8) {
-        // We cannot use more than 8 cores for umd access in one direction. Thats because of the available buffering in
-        // the outgoing eth channels.
+        // We cannot use more than 8 cores for umd access in one direction. Thats because of the available
+        // buffering in the outgoing eth channels.
         log_warning(
             LogSiliconDriver,
             "Number of active ethernet cores {} exceeds the maximum of 8.",
