--- conflicted
+++ resolved
@@ -696,11 +696,7 @@
             wormhole::ARC_MSG_COMMON_PREFIX |
                 tt_device_->get_architecture_implementation()->get_arc_message_deassert_riscv_reset(),
             true,
-<<<<<<< HEAD
-            {});
-=======
             {0, 0});
->>>>>>> 13dd51ca
     }
 }
 
