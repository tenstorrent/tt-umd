--- conflicted
+++ resolved
@@ -29,10 +29,6 @@
     // Create TTDevice and make sure the arc is ready so we can read its telemetry.
     auto tt_device = TTDevice::create(pci_device_id);
     tt_device->init_tt_device();
-<<<<<<< HEAD
-    tt_device->wait_arc_core_start();
-=======
->>>>>>> 2b3f91f0
 
     tt_SocDescriptor soc_descriptor;
     if (sdesc_path.empty()) {
@@ -61,10 +57,6 @@
     // Create TTDevice and make sure the arc is ready so we can read its telemetry.
     auto tt_device = TTDevice::create(pci_device_id);
     tt_device->init_tt_device();
-<<<<<<< HEAD
-    tt_device->wait_arc_core_start();
-=======
->>>>>>> 2b3f91f0
 
     return std::unique_ptr<tt::umd::LocalChip>(
         new LocalChip(soc_descriptor, std::move(tt_device), num_host_mem_channels));
