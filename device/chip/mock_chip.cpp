--- conflicted
+++ resolved
@@ -47,14 +47,8 @@
 int MockChip::arc_msg(
     uint32_t msg_code,
     bool wait_for_done,
-<<<<<<< HEAD
     const std::vector<uint32_t>& args,
-    uint32_t timeout_ms,
-=======
-    uint32_t arg0,
-    uint32_t arg1,
     const std::chrono::milliseconds timeout_ms,
->>>>>>> fe306611
     uint32_t* return_3,
     uint32_t* return_4) {
     // This designates success for the ARC enable eth queue message.
