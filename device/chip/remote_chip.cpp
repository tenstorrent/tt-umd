/*
 * SPDX-FileCopyrightText: (c) 2024 Tenstorrent Inc.
 *
 * SPDX-License-Identifier: Apache-2.0
 */

#include "umd/device/chip/remote_chip.h"

#include <tt-logger/tt-logger.hpp>

#include "assert.hpp"
#include "umd/device/chip/local_chip.h"
#include "umd/device/wormhole_implementation.h"

namespace tt::umd {

static_assert(!std::is_abstract<RemoteChip>(), "RemoteChip must be non-abstract.");

std::unique_ptr<RemoteChip> RemoteChip::create(
    LocalChip* local_chip,
    eth_coord_t target_eth_coord,
    std::unordered_set<CoreCoord> remote_transfer_eth_cores,
    std::string sdesc_path) {
<<<<<<< HEAD
    auto remote_communication = std::make_unique<RemoteCommunication>(local_chip);
    remote_communication->set_remote_transfer_ethernet_cores(remote_transfer_eth_cores);
    auto remote_tt_device =
        std::make_unique<RemoteWormholeTTDevice>(local_chip, std::move(remote_communication), target_eth_coord);
    remote_tt_device->init_tt_device();
    remote_tt_device->wait_arc_core_start();
=======
    auto remote_communication =
        std::make_unique<RemoteCommunication>(local_chip->get_tt_device(), local_chip->get_sysmem_manager());
    remote_communication->set_remote_transfer_ethernet_cores(
        local_chip->get_soc_descriptor().translate_coords_to_xy_pair(
            remote_transfer_eth_cores, CoordSystem::TRANSLATED));
    auto remote_tt_device = std::make_unique<RemoteWormholeTTDevice>(std::move(remote_communication), target_eth_coord);
    remote_tt_device->init_tt_device();
>>>>>>> 2b3f91f0

    tt_SocDescriptor soc_descriptor;
    if (sdesc_path.empty()) {
        soc_descriptor = tt_SocDescriptor(
            remote_tt_device->get_arch(),
            remote_tt_device->get_chip_info().noc_translation_enabled,
            remote_tt_device->get_chip_info().harvesting_masks,
            remote_tt_device->get_chip_info().board_type);
    } else {
        soc_descriptor = tt_SocDescriptor(
            sdesc_path,
            remote_tt_device->get_chip_info().noc_translation_enabled,
            remote_tt_device->get_chip_info().harvesting_masks,
            remote_tt_device->get_chip_info().board_type);
    }

    return std::unique_ptr<tt::umd::RemoteChip>(
        new RemoteChip(soc_descriptor, local_chip, std::move(remote_tt_device)));
}

std::unique_ptr<RemoteChip> RemoteChip::create(
    LocalChip* local_chip,
    eth_coord_t target_eth_coord,
    std::unordered_set<CoreCoord> remote_transfer_eth_cores,
    tt_SocDescriptor soc_descriptor) {
<<<<<<< HEAD
    auto remote_communication = std::make_unique<RemoteCommunication>(local_chip, local_chip->get_sysmem_manager());
    remote_communication->set_remote_transfer_ethernet_cores(remote_transfer_eth_cores);
    auto remote_tt_device =
        std::make_unique<RemoteWormholeTTDevice>(local_chip, std::move(remote_communication), target_eth_coord);
    remote_tt_device->wait_arc_core_start();
=======
    auto remote_communication =
        std::make_unique<RemoteCommunication>(local_chip->get_tt_device(), local_chip->get_sysmem_manager());
    remote_communication->set_remote_transfer_ethernet_cores(
        local_chip->get_soc_descriptor().translate_coords_to_xy_pair(
            remote_transfer_eth_cores, CoordSystem::TRANSLATED));
    auto remote_tt_device = std::make_unique<RemoteWormholeTTDevice>(std::move(remote_communication), target_eth_coord);
>>>>>>> 2b3f91f0
    remote_tt_device->init_tt_device();

    return std::unique_ptr<tt::umd::RemoteChip>(
        new RemoteChip(soc_descriptor, local_chip, std::move(remote_tt_device)));
}

RemoteChip::RemoteChip(
    tt_SocDescriptor soc_descriptor, LocalChip* local_chip, std::unique_ptr<RemoteWormholeTTDevice> remote_tt_device) :
    Chip(remote_tt_device->get_chip_info(), soc_descriptor), local_chip_(local_chip) {
    remote_communication_ = remote_tt_device->get_remote_communication();
    tt_device_ = std::move(remote_tt_device);
    TT_ASSERT(soc_descriptor_.arch != tt::ARCH::BLACKHOLE, "Non-MMIO targets not supported in Blackhole");
    wait_chip_to_be_ready();
}

bool RemoteChip::is_mmio_capable() const { return false; }

void RemoteChip::start_device() {}

void RemoteChip::close_device() {
    // Investigating https://github.com/tenstorrent/tt-metal/issues/25377 found that closing device that was already put
    // in LONG_IDLE by tt-smi reset would hang
    if ((uint32_t)local_chip_->get_clock() != local_chip_->get_tt_device()->get_min_clock_freq()) {
        if ((uint32_t)get_clock() != get_tt_device()->get_min_clock_freq()) {
            set_power_state(tt_DevicePowerState::LONG_IDLE);
            send_tensix_risc_reset(TENSIX_ASSERT_SOFT_RESET);
        }
    }
}

void RemoteChip::write_to_device(CoreCoord core, const void* src, uint64_t l1_dest, uint32_t size) {
    tt_device_->write_to_device(src, translate_chip_coord_to_translated(core), l1_dest, size);
}

void RemoteChip::read_from_device(CoreCoord core, void* dest, uint64_t l1_src, uint32_t size) {
    tt_device_->read_from_device(dest, translate_chip_coord_to_translated(core), l1_src, size);
}

void RemoteChip::write_to_device_reg(CoreCoord core, const void* src, uint64_t reg_dest, uint32_t size) {
    write_to_device(core, src, reg_dest, size);
}

void RemoteChip::read_from_device_reg(CoreCoord core, void* dest, uint64_t reg_src, uint32_t size) {
    read_from_device(core, dest, reg_src, size);
}

void RemoteChip::dma_write_to_device(const void* src, size_t size, CoreCoord core, uint64_t addr) {
    throw std::runtime_error("RemoteChip::dma_write_to_device is not available for this chip.");
}

void RemoteChip::dma_read_from_device(void* dst, size_t size, CoreCoord core, uint64_t addr) {
    throw std::runtime_error("RemoteChip::dma_read_from_device is not available for this chip.");
}

std::function<void(uint32_t, uint32_t, const uint8_t*)> RemoteChip::get_fast_pcie_static_tlb_write_callable() {
    throw std::runtime_error("RemoteChip::get_fast_pcie_static_tlb_write_callable is not available for this chip.");
}

void RemoteChip::wait_for_non_mmio_flush() {
    TT_ASSERT(soc_descriptor_.arch != tt::ARCH::BLACKHOLE, "Non-MMIO flush not supported in Blackhole");
    remote_communication_->wait_for_non_mmio_flush();
}

void RemoteChip::l1_membar(const std::unordered_set<CoreCoord>& cores) { wait_for_non_mmio_flush(); }

void RemoteChip::dram_membar(const std::unordered_set<CoreCoord>& cores) { wait_for_non_mmio_flush(); }

void RemoteChip::dram_membar(const std::unordered_set<uint32_t>& channels) { wait_for_non_mmio_flush(); }

void RemoteChip::deassert_risc_resets() { local_chip_->deassert_risc_resets(); }

void RemoteChip::set_power_state(tt_DevicePowerState state) {
    if (soc_descriptor_.arch == tt::ARCH::WORMHOLE_B0) {
        uint32_t msg = get_power_state_arc_msg(state);
        int exit_code = arc_msg(wormhole::ARC_MSG_COMMON_PREFIX | msg, true, 0, 0);
        TT_ASSERT(exit_code == 0, "Failed to set power state to {} with exit code: {}", (int)state, exit_code);
    } else if (soc_descriptor_.arch == tt::ARCH::BLACKHOLE) {
        throw std::runtime_error("set_power_state not supported for remote chips on Blackhole.");
    }
    wait_for_aiclk_value(tt_device_.get(), state);
}

int RemoteChip::get_clock() { return tt_device_->get_clock(); }

int RemoteChip::get_num_host_channels() { return 0; }

int RemoteChip::get_host_channel_size(std::uint32_t channel) {
    throw std::runtime_error("There are no host channels available.");
}

void RemoteChip::write_to_sysmem(uint16_t channel, const void* src, uint64_t sysmem_dest, uint32_t size) {
    throw std::runtime_error("RemoteChip::write_to_sysmem is not available for this chip.");
}

void RemoteChip::read_from_sysmem(uint16_t channel, void* dest, uint64_t sysmem_src, uint32_t size) {
    throw std::runtime_error("RemoteChip::read_from_sysmem is not available for this chip.");
}

int RemoteChip::get_numa_node() {
    throw std::runtime_error("RemoteChip::get_numa_node is not available for this chip.");
}

void RemoteChip::set_remote_transfer_ethernet_cores(const std::unordered_set<CoreCoord>& cores) {
    remote_communication_->set_remote_transfer_ethernet_cores(
        local_chip_->get_soc_descriptor().translate_coords_to_xy_pair(cores, CoordSystem::TRANSLATED));
}

void RemoteChip::set_remote_transfer_ethernet_cores(const std::set<uint32_t>& channels) {
    remote_communication_->set_remote_transfer_ethernet_cores(
        local_chip_->get_soc_descriptor().get_eth_xy_pairs_for_channels(channels, CoordSystem::TRANSLATED));
}

TTDevice* RemoteChip::get_tt_device() { return tt_device_.get(); }

SysmemManager* RemoteChip::get_sysmem_manager() {
    throw std::runtime_error("RemoteChip::get_sysmem_manager is not available for this chip.");
}

TLBManager* RemoteChip::get_tlb_manager() {
    throw std::runtime_error("RemoteChip::get_tlb_manager is not available for this chip.");
}

}  // namespace tt::umd<|MERGE_RESOLUTION|>--- conflicted
+++ resolved
@@ -21,14 +21,6 @@
     eth_coord_t target_eth_coord,
     std::unordered_set<CoreCoord> remote_transfer_eth_cores,
     std::string sdesc_path) {
-<<<<<<< HEAD
-    auto remote_communication = std::make_unique<RemoteCommunication>(local_chip);
-    remote_communication->set_remote_transfer_ethernet_cores(remote_transfer_eth_cores);
-    auto remote_tt_device =
-        std::make_unique<RemoteWormholeTTDevice>(local_chip, std::move(remote_communication), target_eth_coord);
-    remote_tt_device->init_tt_device();
-    remote_tt_device->wait_arc_core_start();
-=======
     auto remote_communication =
         std::make_unique<RemoteCommunication>(local_chip->get_tt_device(), local_chip->get_sysmem_manager());
     remote_communication->set_remote_transfer_ethernet_cores(
@@ -36,7 +28,6 @@
             remote_transfer_eth_cores, CoordSystem::TRANSLATED));
     auto remote_tt_device = std::make_unique<RemoteWormholeTTDevice>(std::move(remote_communication), target_eth_coord);
     remote_tt_device->init_tt_device();
->>>>>>> 2b3f91f0
 
     tt_SocDescriptor soc_descriptor;
     if (sdesc_path.empty()) {
@@ -62,20 +53,12 @@
     eth_coord_t target_eth_coord,
     std::unordered_set<CoreCoord> remote_transfer_eth_cores,
     tt_SocDescriptor soc_descriptor) {
-<<<<<<< HEAD
-    auto remote_communication = std::make_unique<RemoteCommunication>(local_chip, local_chip->get_sysmem_manager());
-    remote_communication->set_remote_transfer_ethernet_cores(remote_transfer_eth_cores);
-    auto remote_tt_device =
-        std::make_unique<RemoteWormholeTTDevice>(local_chip, std::move(remote_communication), target_eth_coord);
-    remote_tt_device->wait_arc_core_start();
-=======
     auto remote_communication =
         std::make_unique<RemoteCommunication>(local_chip->get_tt_device(), local_chip->get_sysmem_manager());
     remote_communication->set_remote_transfer_ethernet_cores(
         local_chip->get_soc_descriptor().translate_coords_to_xy_pair(
             remote_transfer_eth_cores, CoordSystem::TRANSLATED));
     auto remote_tt_device = std::make_unique<RemoteWormholeTTDevice>(std::move(remote_communication), target_eth_coord);
->>>>>>> 2b3f91f0
     remote_tt_device->init_tt_device();
 
     return std::unique_ptr<tt::umd::RemoteChip>(
