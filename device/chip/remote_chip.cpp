--- conflicted
+++ resolved
@@ -16,39 +16,6 @@
 
 static_assert(!std::is_abstract<RemoteChip>(), "RemoteChip must be non-abstract.");
 
-<<<<<<< HEAD
-std::unique_ptr<RemoteChip> RemoteChip::create(LocalChip* local_chip, eth_coord_t target_eth_coord) {
-    auto remote_tt_device = std::make_unique<RemoteWormholeTTDevice>(local_chip, target_eth_coord);
-    // TODO: Do we need wait arc core start here?
-    // remote_tt_device->wait_arc_core_start();
-    remote_tt_device->init_tt_device();
-
-    auto soc_descriptor = tt_SocDescriptor(
-        remote_tt_device->get_arch(),
-        remote_tt_device->get_chip_info().noc_translation_enabled,
-        remote_tt_device->get_chip_info().harvesting_masks,
-        remote_tt_device->get_chip_info().board_type);
-
-    return std::unique_ptr<tt::umd::RemoteChip>(
-        new RemoteChip(soc_descriptor, local_chip, std::move(remote_tt_device)));
-}
-
-std::unique_ptr<RemoteChip> RemoteChip::create(
-    LocalChip* local_chip, eth_coord_t target_eth_coord, std::string sdesc_path) {
-    // Just a convenience, if we're not sure if the sdesc_path is empty, we can just call this function which will call
-    // the other version if passed sdesc_path is empty.
-    if (sdesc_path.empty()) {
-        return create(local_chip, target_eth_coord);
-    }
-    auto remote_tt_device = std::make_unique<RemoteWormholeTTDevice>(local_chip, target_eth_coord);
-    remote_tt_device->init_tt_device();
-
-    auto soc_descriptor = tt_SocDescriptor(
-        sdesc_path,
-        remote_tt_device->get_chip_info().noc_translation_enabled,
-        remote_tt_device->get_chip_info().harvesting_masks,
-        remote_tt_device->get_chip_info().board_type);
-=======
 std::unique_ptr<RemoteChip> RemoteChip::create(
     LocalChip* local_chip,
     eth_coord_t target_eth_coord,
@@ -58,6 +25,7 @@
     remote_communication->set_remote_transfer_ethernet_cores(remote_transfer_eth_cores);
     auto remote_tt_device =
         std::make_unique<RemoteWormholeTTDevice>(local_chip, std::move(remote_communication), target_eth_coord);
+    remote_tt_device->init_tt_device();
     remote_tt_device->wait_arc_core_start();
 
     tt_SocDescriptor soc_descriptor;
@@ -74,18 +42,12 @@
             remote_tt_device->get_chip_info().harvesting_masks,
             remote_tt_device->get_chip_info().board_type);
     }
->>>>>>> d4b3772b
 
     return std::unique_ptr<tt::umd::RemoteChip>(
         new RemoteChip(soc_descriptor, local_chip, std::move(remote_tt_device)));
 }
 
 std::unique_ptr<RemoteChip> RemoteChip::create(
-<<<<<<< HEAD
-    LocalChip* local_chip, eth_coord_t target_eth_coord, tt_SocDescriptor soc_descriptor) {
-    auto remote_tt_device = std::make_unique<RemoteWormholeTTDevice>(local_chip, target_eth_coord);
-    remote_tt_device->init_tt_device();
-=======
     LocalChip* local_chip,
     eth_coord_t target_eth_coord,
     std::unordered_set<CoreCoord>& remote_transfer_eth_cores,
@@ -95,7 +57,7 @@
     auto remote_tt_device =
         std::make_unique<RemoteWormholeTTDevice>(local_chip, std::move(remote_communication), target_eth_coord);
     remote_tt_device->wait_arc_core_start();
->>>>>>> d4b3772b
+    remote_tt_device->init_tt_device();
 
     return std::unique_ptr<tt::umd::RemoteChip>(
         new RemoteChip(soc_descriptor, local_chip, std::move(remote_tt_device)));
