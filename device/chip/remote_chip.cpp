/*
 * SPDX-FileCopyrightText: (c) 2024 Tenstorrent Inc.
 *
 * SPDX-License-Identifier: Apache-2.0
 */

#include "umd/device/chip/remote_chip.h"

#include "logger.hpp"
#include "umd/device/chip/local_chip.h"
#include "umd/device/wormhole_implementation.h"

extern bool umd_use_noc1;

namespace tt::umd {

RemoteChip::RemoteChip(tt_SocDescriptor soc_descriptor, eth_coord_t eth_chip_location, LocalChip* local_chip) :
    Chip(soc_descriptor),
    eth_chip_location_(eth_chip_location),
    remote_communication_(std::make_unique<RemoteCommunication>(local_chip)),
    local_chip_(local_chip) {
    log_assert(soc_descriptor_.arch != tt::ARCH::BLACKHOLE, "Non-MMIO targets not supported in Blackhole");

    lock_manager_.initialize_mutex(
        MutexType::NON_MMIO, local_chip->get_tt_device()->get_pci_device()->get_device_num());
}

RemoteChip::RemoteChip(tt_SocDescriptor soc_descriptor, ChipInfo chip_info) : Chip(chip_info, soc_descriptor) {}

bool RemoteChip::is_mmio_capable() const { return false; }

void RemoteChip::start_device() {}

void RemoteChip::close_device() {}

void RemoteChip::write_to_device(tt_xy_pair core, const void* src, uint64_t l1_dest, uint32_t size) {
    auto translated_core = translate_chip_coord_virtual_to_translated(core);
    remote_communication_->write_to_non_mmio(eth_chip_location_, translated_core, src, l1_dest, size);
}

void RemoteChip::read_from_device(tt_xy_pair core, void* dest, uint64_t l1_src, uint32_t size) {
    auto translated_core = translate_chip_coord_virtual_to_translated(core);
    remote_communication_->read_non_mmio(eth_chip_location_, translated_core, dest, l1_src, size);
}

// TODO: This translation should go away when we start using CoreCoord everywhere.
tt_xy_pair RemoteChip::translate_chip_coord_virtual_to_translated(const tt_xy_pair core) {
    CoreCoord core_coord = get_soc_descriptor().get_coord_at(core, CoordSystem::VIRTUAL);
    // Since NOC1 and translated coordinate space overlaps for Tensix cores on Blackhole,
    // Tensix cores are always used in translated space. Other cores are used either in
    // NOC1 or translated space depending on the umd_use_noc1 flag.
    // On Wormhole Tensix can use NOC1 space if umd_use_noc1 is set to true.
    if (get_soc_descriptor().noc_translation_enabled) {
        if (get_soc_descriptor().arch == tt::ARCH::BLACKHOLE) {
            if (core_coord.core_type == CoreType::TENSIX || !umd_use_noc1) {
                return get_soc_descriptor().translate_coord_to(core_coord, CoordSystem::TRANSLATED);
            } else {
                return get_soc_descriptor().translate_coord_to(core_coord, CoordSystem::NOC1);
            }
        } else {
            return get_soc_descriptor().translate_coord_to(
                core_coord, umd_use_noc1 ? CoordSystem::NOC1 : CoordSystem::TRANSLATED);
        }
    } else {
        return get_soc_descriptor().translate_coord_to(
            core_coord, umd_use_noc1 ? CoordSystem::NOC1 : CoordSystem::TRANSLATED);
    }
}

void RemoteChip::wait_for_non_mmio_flush() {
    log_assert(soc_descriptor_.arch != tt::ARCH::BLACKHOLE, "Non-MMIO flush not supported in Blackhole");
    remote_communication_->wait_for_non_mmio_flush();
}

int RemoteChip::arc_msg(
    uint32_t msg_code,
    bool wait_for_done,
    uint32_t arg0,
    uint32_t arg1,
    uint32_t timeout_ms,
    uint32_t* return_3,
    uint32_t* return_4) {
<<<<<<< HEAD
    constexpr uint64_t ARC_RESET_SCRATCH_ADDR = 0x880030060;
    constexpr uint64_t ARC_RESET_MISC_CNTL_ADDR = 0x880030100;

    auto lock = lock_manager_.acquire_mutex(
        MutexType::NON_MMIO, local_chip_->get_tt_device()->get_pci_device()->get_device_num());

=======
>>>>>>> e44f9196
    auto arc_core = soc_descriptor_.get_cores(CoreType::ARC).at(0);
    return remote_communication_->arc_msg(
        eth_chip_location_, arc_core, msg_code, wait_for_done, arg0, arg1, timeout_ms, return_3, return_4);
}

void RemoteChip::l1_membar(const std::unordered_set<tt::umd::CoreCoord>& cores) { wait_for_non_mmio_flush(); }

void RemoteChip::dram_membar(const std::unordered_set<tt::umd::CoreCoord>& cores) { wait_for_non_mmio_flush(); }

void RemoteChip::dram_membar(const std::unordered_set<uint32_t>& channels) { wait_for_non_mmio_flush(); }

void RemoteChip::deassert_risc_resets() { local_chip_->deassert_risc_resets(); }

void RemoteChip::set_power_state(tt_DevicePowerState state) {
    if (soc_descriptor_.arch == tt::ARCH::WORMHOLE_B0) {
        uint32_t msg = get_power_state_arc_msg(state);
        int exit_code = arc_msg(wormhole::ARC_MSG_COMMON_PREFIX | msg, true, 0, 0);
        log_assert(exit_code == 0, "Failed to set power state to {} with exit code: {}", (int)state, exit_code);
    } else if (soc_descriptor_.arch == tt::ARCH::BLACKHOLE) {
        throw std::runtime_error("set_power_state not supported for remote chips on Blackhole.");
    }
}

int RemoteChip::get_clock() { return local_chip_->get_clock(); }

}  // namespace tt::umd<|MERGE_RESOLUTION|>--- conflicted
+++ resolved
@@ -80,15 +80,9 @@
     uint32_t timeout_ms,
     uint32_t* return_3,
     uint32_t* return_4) {
-<<<<<<< HEAD
-    constexpr uint64_t ARC_RESET_SCRATCH_ADDR = 0x880030060;
-    constexpr uint64_t ARC_RESET_MISC_CNTL_ADDR = 0x880030100;
-
     auto lock = lock_manager_.acquire_mutex(
         MutexType::NON_MMIO, local_chip_->get_tt_device()->get_pci_device()->get_device_num());
 
-=======
->>>>>>> e44f9196
     auto arc_core = soc_descriptor_.get_cores(CoreType::ARC).at(0);
     return remote_communication_->arc_msg(
         eth_chip_location_, arc_core, msg_code, wait_for_done, arg0, arg1, timeout_ms, return_3, return_4);
