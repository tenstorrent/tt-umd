// SPDX-FileCopyrightText: (c) 2023 Tenstorrent Inc.
//
// SPDX-License-Identifier: Apache-2.0
#include "umd/device/cluster.h"

#include <assert.h>
#include <dirent.h>
#include <errno.h>
#include <fmt/format.h>
#include <fmt/ranges.h>  // Needed to format vectors
#include <stdarg.h>
#include <stdio.h>
#include <stdlib.h>
#include <string.h>
#include <sys/mman.h>

#include <algorithm>
#include <cerrno>
#include <chrono>
#include <cstddef>
#include <cstdint>
#include <cstdlib>
#include <filesystem>
#include <fstream>
#include <iterator>
#include <limits>
#include <map>
#include <memory>
#include <mutex>
#include <optional>
#include <ratio>
#include <regex>
#include <stdexcept>
#include <string>
#include <tt-logger/tt-logger.hpp>
#include <utility>
#include <vector>

#include "api/umd/device/cluster.h"
#include "api/umd/device/tt_core_coordinates.h"
#include "assert.hpp"
#include "umd/device/architecture_implementation.h"
#include "umd/device/blackhole_implementation.h"
#include "umd/device/chip/local_chip.h"
#include "umd/device/chip/mock_chip.h"
#include "umd/device/chip/remote_chip.h"
#include "umd/device/chip_helpers/tlb_manager.h"
#include "umd/device/driver_atomics.h"
#include "umd/device/hugepage.h"
#include "umd/device/topology_utils.h"
#include "umd/device/tt_cluster_descriptor.h"
#include "umd/device/tt_core_coordinates.h"
#include "umd/device/tt_simulation_device.h"
#include "umd/device/tt_soc_descriptor.h"
#include "umd/device/types/arch.h"
#include "umd/device/types/blackhole_eth.h"
#include "umd/device/types/tlb.h"
#include "umd/device/umd_utils.h"
#include "umd/device/wormhole_implementation.h"
#include "yaml-cpp/yaml.h"

extern bool umd_use_noc1;

static constexpr uint32_t REMOTE_CMD_NOC_BIT = 9;

// --------------------------------------------------------------------------------------------------------------
// --------------------------------------------------------------------------------------------------------------
// --------------------------------------------------------------------------------------------------------------

#include <fstream>
#include <iomanip>
#include <thread>

#include "umd/device/tt_silicon_driver_common.hpp"
#include "umd/device/tt_xy_pair.h"

namespace tt::umd {

struct routing_cmd_t {
    uint64_t sys_addr;
    uint32_t data;
    uint32_t flags;
    uint16_t rack;
    uint16_t src_resp_buf_index;
    uint32_t local_buf_index;
    uint8_t src_resp_q_id;
    uint8_t host_mem_txn_id;
    uint16_t padding;
    uint32_t src_addr_tag;  // upper 32-bits of request source address.
};

struct remote_update_ptr_t {
    uint32_t ptr;
    uint32_t pad[3];
};

const tt_SocDescriptor& Cluster::get_soc_descriptor(chip_id_t chip_id) const {
    return get_chip(chip_id)->get_soc_descriptor();
}

void Cluster::verify_sysmem_initialized() {
    for (const chip_id_t& chip_id : local_chip_ids_) {
        bool hugepages_initialized =
            (get_chip(chip_id)->get_sysmem_manager()->get_hugepage_mapping(0).mapping != nullptr);
        // Large writes to remote chips require hugepages to be initialized.
        // Conservative assert - end workload if remote chips present but hugepages not initialized (failures caused
        // if using remote only for small transactions)
        if (remote_chip_ids_.size()) {
            TT_ASSERT(
                hugepages_initialized, "Hugepages must be successfully initialized if workload contains remote chips!");
        }
        if (!hugepages_initialized) {
            log_warning(LogSiliconDriver, "No hugepage mapping at device {}.", chip_id);
        }
    }
}

void Cluster::log_pci_device_summary() {
    if (local_chip_ids_.empty()) {
        return;
    }

    auto first_pci_device = chips_.at(*local_chip_ids_.begin())->get_tt_device()->get_pci_device();
    if (!first_pci_device) {
        return;
    }

    bool expected_iommu_state = first_pci_device->is_iommu_enabled();
    std::string kmd_version = PCIDevice::read_kmd_version().to_string();

    // Check IOMMU status consistency across all devices.
    bool all_devices_same_iommu_state = true;
    auto iommu_state_str = [](bool enabled) { return enabled ? "enabled" : "disabled"; };

    for (chip_id_t chip_id : local_chip_ids_) {
        auto pci_device = chips_.at(chip_id)->get_tt_device()->get_pci_device();
        if (!pci_device) {
            continue;
        }
        bool current_iommu_state = pci_device->is_iommu_enabled();
        if (current_iommu_state != expected_iommu_state) {
            log_warning(
                LogSiliconDriver,
                "IOMMU state mismatch for chip {}: expected {}, got {}",
                chip_id,
                iommu_state_str(expected_iommu_state),
                iommu_state_str(current_iommu_state));
            all_devices_same_iommu_state = false;
        }

        if (!all_devices_same_iommu_state) {
            break;
        }
    }

    if (all_devices_same_iommu_state) {
        log_info(LogSiliconDriver, "IOMMU: {}", iommu_state_str(expected_iommu_state));
    }

    log_info(LogSiliconDriver, "KMD version: {}", kmd_version);
}

void Cluster::verify_fw_bundle_version() {
    if (chips_.empty()) {
        return;
    }
    semver_t fw_bundle_version = chips_.begin()->second->get_tt_device()->get_chip_info().firmware_version;
    bool all_device_same_fw_bundle_version = true;
    for (const auto& [chip_id, chip] : chips_) {
        if (chip->get_tt_device()->get_chip_info().firmware_version != fw_bundle_version) {
            log_warning(
                LogSiliconDriver,
                fmt::format(
                    "Firmware bundle version mismatch for chip {}: expected {}, got {}",
                    chip_id,
                    fw_bundle_version.to_string(),
                    chip->get_tt_device()->get_chip_info().firmware_version.to_string()));
            all_device_same_fw_bundle_version = false;
        }
    }
    if (all_device_same_fw_bundle_version) {
        log_info(
            LogSiliconDriver, "All devices in cluster running firmware version: {}", fw_bundle_version.to_string());
    }
}

void Cluster::construct_cluster(const uint32_t& num_host_mem_ch_per_mmio_device, const ChipType& chip_type) {
    // TODO: work on removing this member altogether. Currently assumes all have the same arch.
    arch_name = chips_.empty() ? tt::ARCH::Invalid : chips_.begin()->second->get_soc_descriptor().arch;

    if (chip_type == ChipType::SILICON) {
        std::vector<int> pci_ids;
        auto mmio_id_map = cluster_desc->get_chips_with_mmio();
        for (chip_id_t local_chip_id : local_chip_ids_) {
            pci_ids.push_back(mmio_id_map.at(local_chip_id));
        }
        log_info(
            LogSiliconDriver,
            "Opening local chip ids/pci ids: {}/{} and remote chip ids {}",
            local_chip_ids_,
            pci_ids,
            remote_chip_ids_);
        verify_fw_bundle_version();
        log_pci_device_summary();
        if (arch_name == tt::ARCH::WORMHOLE_B0) {
            verify_eth_fw();
        }
        verify_sysmem_initialized();
    }

    // Disable dependency to ethernet firmware for all BH devices and WH devices with all chips having MMIO (e.g. UBB
    // Galaxy, or P300).
    if (remote_chip_ids_.empty()) {
        use_ethernet_broadcast = false;
    }
}

std::unique_ptr<Chip> Cluster::construct_chip_from_cluster(
    chip_id_t chip_id,
    const ChipType& chip_type,
    tt_ClusterDescriptor* cluster_desc,
    tt_SocDescriptor& soc_desc,
    int num_host_mem_channels,
    const std::filesystem::path& simulator_directory) {
    if (chip_type == ChipType::MOCK) {
        return std::make_unique<MockChip>(soc_desc);
    }
    if (chip_type == ChipType::SIMULATION) {
#ifdef TT_UMD_BUILD_SIMULATION
        // Note that passed soc descriptor is ignored in favor of soc descriptor from simulator_directory.
        return std::make_unique<tt_SimulationDevice>(simulator_directory);
#else
        throw std::runtime_error(
            "Simulation device is not supported in this build. Set '-DTT_UMD_BUILD_SIMULATION=ON' during cmake "
            "configuration to enable simulation device.");
#endif
    }

    if (cluster_desc->is_chip_mmio_capable(chip_id)) {
        auto chip = LocalChip::create(cluster_desc->get_chips_with_mmio().at(chip_id), soc_desc, num_host_mem_channels);
        if (cluster_desc->get_arch(chip_id) == tt::ARCH::WORMHOLE_B0) {
            // Remote transfer currently supported only for wormhole.
            chip->set_remote_transfer_ethernet_cores(cluster_desc->get_active_eth_channels(chip_id));
        }
        return chip;
    } else {
        if (cluster_desc->get_arch(chip_id) != tt::ARCH::WORMHOLE_B0) {
            throw std::runtime_error("Remote chips are supported only for wormhole.");
        }
<<<<<<< HEAD
        chip_id_t gateway_id = cluster_desc->get_closest_mmio_capable_chip(chip_id);
        LocalChip* local_chip = get_local_chip(gateway_id);
        std::unique_ptr<RemoteCommunication> remote_communication = std::make_unique<RemoteCommunication>(local_chip);
        remote_communication->set_remote_transfer_ethernet_cores(cluster_desc->get_active_eth_channels(gateway_id));
        std::unique_ptr<RemoteWormholeTTDevice> remote_tt_device = std::make_unique<RemoteWormholeTTDevice>(
            local_chip, std::move(remote_communication), cluster_desc->get_chip_locations().at(chip_id));
        return std::make_unique<RemoteChip>(soc_desc, std::move(remote_tt_device));
=======
        auto local_chip = get_local_chip(cluster_desc->get_closest_mmio_capable_chip(chip_id));
        return RemoteChip::create(local_chip, cluster_desc->get_chip_locations().at(chip_id), soc_desc);
>>>>>>> 68a9e88d
    }
}

tt_SocDescriptor Cluster::construct_soc_descriptor(
    const std::string& soc_desc_path,
    chip_id_t chip_id,
    ChipType chip_type,
    tt_ClusterDescriptor* cluster_desc,
    bool perform_harvesting,
    HarvestingMasks& simulated_harvesting_masks) {
    bool chip_in_cluster_descriptor =
        cluster_desc->get_all_chips().find(chip_id) != cluster_desc->get_all_chips().end();

    // In case of SILICON chip type, this chip has to exist in the cluster descriptor. But it doesn't have to exist in
    // case of Mock or Simulation chip type.
    if (chip_type == ChipType::SILICON && !chip_in_cluster_descriptor) {
        throw std::runtime_error(
            fmt::format("Chip {} not found in cluster descriptor. Cannot create device.", chip_id));
    }

    bool noc_translation_table_en =
        chip_in_cluster_descriptor ? cluster_desc->get_noc_translation_table_en().at(chip_id) : false;
    HarvestingMasks harvesting_masks =
        chip_in_cluster_descriptor
            ? get_harvesting_masks(chip_id, cluster_desc, perform_harvesting, simulated_harvesting_masks)
            : HarvestingMasks{};
    BoardType chip_board_type = chip_in_cluster_descriptor ? cluster_desc->get_board_type(chip_id) : BoardType::UNKNOWN;
    uint8_t asic_location =
        chip_in_cluster_descriptor ? cluster_desc->get_chip_uid(chip_id).value_or(ChipUID{}).asic_location : 0;

    if (soc_desc_path.empty()) {
        tt::ARCH arch = chip_in_cluster_descriptor ? cluster_desc->get_arch(chip_id) : tt::ARCH::WORMHOLE_B0;

        return tt_SocDescriptor(arch, noc_translation_table_en, harvesting_masks, chip_board_type, asic_location);

    } else {
        tt_SocDescriptor soc_desc =
            tt_SocDescriptor(soc_desc_path, noc_translation_table_en, harvesting_masks, chip_board_type, asic_location);

        // In this case, check that the passed soc descriptor architecture doesn't conflate with the one in the cluster
        // descriptor.
        if (chip_in_cluster_descriptor && soc_desc.arch != cluster_desc->get_arch(chip_id)) {
            throw std::runtime_error(fmt::format(
                "Passed soc descriptor has {} arch, but for chip id {} has arch {}",
                arch_to_str(soc_desc.arch),
                chip_id,
                arch_to_str(cluster_desc->get_arch(chip_id))));
        }

        return soc_desc;
    }
}

void Cluster::add_chip(const chip_id_t& chip_id, const ChipType& chip_type, std::unique_ptr<Chip> chip) {
    TT_ASSERT(
        chips_.find(chip_id) == chips_.end(),
        "Chip with id {} already exists in cluster. Cannot add another chip with the same id.",
        chip_id);
    all_chip_ids_.insert(chip_id);
    // All non silicon chip types are considered local chips.
    if (chip_type != ChipType::SILICON || cluster_desc->is_chip_mmio_capable(chip_id)) {
        local_chip_ids_.insert(chip_id);
    } else {
        remote_chip_ids_.insert(chip_id);
    }
    chips_.emplace(chip_id, std::move(chip));
}

HarvestingMasks Cluster::get_harvesting_masks(
    chip_id_t chip_id,
    tt_ClusterDescriptor* cluster_desc,
    bool perform_harvesting,
    HarvestingMasks& simulated_harvesting_masks) {
    if (!perform_harvesting) {
        log_info(LogSiliconDriver, "Skipping harvesting for chip {}.", chip_id);
        return HarvestingMasks{};
    }

    HarvestingMasks cluster_harvesting_masks = cluster_desc->get_harvesting_masks(chip_id);
    log_info(
        LogSiliconDriver,
        "Harvesting mask for chip {} is {:#x} (NOC0: {:#x}, simulated harvesting mask: "
        "{:#x}).",
        chip_id,
        cluster_harvesting_masks.tensix_harvesting_mask | simulated_harvesting_masks.tensix_harvesting_mask,
        cluster_harvesting_masks.tensix_harvesting_mask,
        simulated_harvesting_masks.tensix_harvesting_mask);

    return cluster_harvesting_masks | simulated_harvesting_masks;
}

void Cluster::verify_cluster_options(const ClusterOptions& options) {
    if (!options.pci_target_devices.empty() && !options.target_devices.empty()) {
        throw std::runtime_error("Cannot pass both target_devices and pci_target_devices to Cluster constructor.");
    }

    if (!options.pci_target_devices.empty() && options.cluster_descriptor != nullptr) {
        throw std::runtime_error(
            "Cannot pass pci_target_devices and custom cluster descriptor to Cluster constructor. "
            "Custom cluster descriptor should be used together with target_devices (logical IDs).");
    }
}

Cluster::Cluster(ClusterOptions options) {
    Cluster::verify_cluster_options(options);
    // If the cluster descriptor is not provided, create a new one.
    tt_ClusterDescriptor* temp_full_cluster_desc = options.cluster_descriptor;
    std::unique_ptr<tt_ClusterDescriptor> temp_full_cluster_desc_ptr;
    if (temp_full_cluster_desc == nullptr) {
        temp_full_cluster_desc_ptr = Cluster::create_cluster_descriptor(options.sdesc_path, options.pci_target_devices);
        temp_full_cluster_desc = temp_full_cluster_desc_ptr.get();
    }

    std::unordered_set<chip_id_t> chips_to_construct = options.target_devices;
    // If no target devices are passed, obtain them from the cluster descriptor.
    if (chips_to_construct.empty()) {
        chips_to_construct = temp_full_cluster_desc->get_all_chips();
        // If no target devices are passed and the cluster descriptor is not constrained, we can use the full cluster.
        // Note that the pointer is being dereferenced below, that means that the default copy constructor will be
        // called for tt_ClusterDescriptor to construct the object which will end up in the unique_ptr, note that the
        // line below doesn't take ownership of already existing object pointed to by temp_full_cluster_desc.
        cluster_desc = std::make_unique<tt_ClusterDescriptor>(*temp_full_cluster_desc);
    } else {
        // Create constrained cluster descriptor which only contains the chips to be in this Cluster.
        cluster_desc =
            tt_ClusterDescriptor::create_constrained_cluster_descriptor(temp_full_cluster_desc, chips_to_construct);
    }
    std::vector<chip_id_t> chips_to_construct_vec(chips_to_construct.begin(), chips_to_construct.end());
    // Check target_devices against the cluster descriptor in case of silicon chips.
    // We also have to sort them so that local chips are constructed first.
    // For MOCK and SIMULATION chip types, passing target_devices which are not in cluster descriptor is allowed.
    if (options.chip_type == ChipType::SILICON) {
        chips_to_construct_vec = cluster_desc->get_chips_local_first(chips_to_construct);
    } else {
        // If we're running on a system where system chips don't match what was requested through target_chips for non
        // silicon chip, then just create a mock cluster descriptor so we still have info for those chips. This includes
        // systems with no silicon chips.
        bool construct_mock_cluster_descriptor = false;
        for (auto const& chip_id : chips_to_construct_vec) {
            if (temp_full_cluster_desc->get_all_chips().find(chip_id) ==
                temp_full_cluster_desc->get_all_chips().end()) {
                log_warning(
                    LogSiliconDriver,
                    "Chip {} not found in cluster descriptor, creating mock cluster descriptor.",
                    chip_id);
                construct_mock_cluster_descriptor = true;
                break;
            }
        }
        if (construct_mock_cluster_descriptor) {
            cluster_desc = tt_ClusterDescriptor::create_mock_cluster(chips_to_construct_vec, tt::ARCH::WORMHOLE_B0);
        }
    }
    for (auto& chip_id : chips_to_construct_vec) {
        // Combine passed simulated_harvesting_masks
        HarvestingMasks simulated_harvesting_masks =
            options.simulated_harvesting_masks | ((options.simulated_harvesting_masks_per_chip.find(chip_id) !=
                                                   options.simulated_harvesting_masks_per_chip.end())
                                                      ? options.simulated_harvesting_masks_per_chip.at(chip_id)
                                                      : HarvestingMasks{});
        tt_SocDescriptor soc_desc = construct_soc_descriptor(
            options.sdesc_path,
            chip_id,
            options.chip_type,
            cluster_desc.get(),
            options.perform_harvesting,
            simulated_harvesting_masks);

        add_chip(
            chip_id,
            options.chip_type,
            construct_chip_from_cluster(
                chip_id,
                options.chip_type,
                cluster_desc.get(),
                soc_desc,
                options.num_host_mem_ch_per_mmio_device,
                options.simulator_directory));
    }

    construct_cluster(options.num_host_mem_ch_per_mmio_device, options.chip_type);
}

void Cluster::configure_active_ethernet_cores_for_mmio_device(
    chip_id_t mmio_chip, const std::unordered_set<CoreCoord>& active_eth_cores_per_chip) {
    // The ethernet cores that should be used for remote transfer are set in the RemoteCommunication structure.
    // This structure is used by remote chips. So we need to find all remote chips that use the passed in mmio_chip,
    // and set the active ethernet cores for them.
    for (const auto& remote_chip_id : remote_chip_ids_) {
        if (cluster_desc->get_closest_mmio_capable_chip(remote_chip_id) == mmio_chip) {
            get_remote_chip(remote_chip_id)->set_remote_transfer_ethernet_cores(active_eth_cores_per_chip);
        }
    }
    // Local chips hold communication primitives for broadcasting, so we have to set this up for them as well.
    get_local_chip(mmio_chip)->set_remote_transfer_ethernet_cores(active_eth_cores_per_chip);
}

std::set<chip_id_t> Cluster::get_target_device_ids() { return all_chip_ids_; }

std::set<chip_id_t> Cluster::get_target_mmio_device_ids() { return local_chip_ids_; }

std::set<chip_id_t> Cluster::get_target_remote_device_ids() { return remote_chip_ids_; }

void Cluster::assert_risc_reset() { broadcast_tensix_risc_reset_to_cluster(TENSIX_ASSERT_SOFT_RESET); }

void Cluster::deassert_risc_reset() { broadcast_tensix_risc_reset_to_cluster(TENSIX_DEASSERT_SOFT_RESET); }

void Cluster::deassert_risc_reset_at_core(
    const chip_id_t chip, const CoreCoord core, const TensixSoftResetOptions& soft_resets) {
    // Get Target Device to query soc descriptor and determine location in cluster
    TT_ASSERT(
        core.core_type == CoreType::TENSIX || core.core_type == CoreType::ETH,
        "Cannot deassert reset on a non-tensix or harvested core");
    get_chip(chip)->send_tensix_risc_reset(core, soft_resets);
}

void Cluster::assert_risc_reset_at_core(
    const chip_id_t chip, const CoreCoord core, const TensixSoftResetOptions& soft_resets) {
    // Get Target Device to query soc descriptor and determine location in cluster
    TT_ASSERT(
        core.core_type == CoreType::TENSIX || core.core_type == CoreType::ETH,
        "Cannot assert reset on a non-tensix or harvested core");
    get_chip(chip)->send_tensix_risc_reset(core, soft_resets);
}

tt_ClusterDescriptor* Cluster::get_cluster_description() { return cluster_desc.get(); }

std::function<void(uint32_t, uint32_t, const uint8_t*)> Cluster::get_fast_pcie_static_tlb_write_callable(
    int device_id) {
    return chips_.at(device_id)->get_fast_pcie_static_tlb_write_callable();
}

Writer Cluster::get_static_tlb_writer(const chip_id_t chip, const CoreCoord target) {
    tt_xy_pair virtual_core = get_soc_descriptor(chip).translate_coord_to(target, CoordSystem::VIRTUAL);
    return get_tlb_manager(chip)->get_static_tlb_writer(virtual_core);
}

std::map<int, int> Cluster::get_clocks() {
    std::map<int, int> clock_freq_map;
    for (auto& chip_id : local_chip_ids_) {
        clock_freq_map.insert({chip_id, chips_.at(chip_id)->get_clock()});
    }
    return clock_freq_map;
}

Cluster::~Cluster() {
    log_debug(LogSiliconDriver, "Cluster::~Cluster");

    cluster_desc.reset();
}

tlb_configuration Cluster::get_tlb_configuration(const chip_id_t chip, CoreCoord core) {
    tt_xy_pair virtual_core = get_soc_descriptor(chip).translate_coord_to(core, CoordSystem::VIRTUAL);
    return get_tlb_manager(chip)->get_tlb_configuration(virtual_core);
}

// TODO: These configure_tlb APIs are soon going away.
void Cluster::configure_tlb(
    chip_id_t logical_device_id, tt_xy_pair core, int32_t tlb_index, uint64_t address, uint64_t ordering) {
    configure_tlb(
        logical_device_id,
        get_soc_descriptor(logical_device_id).get_coord_at(core, CoordSystem::VIRTUAL),
        tlb_index,
        address,
        ordering);
}

void Cluster::configure_tlb(
    chip_id_t logical_device_id, CoreCoord core, int32_t tlb_index, uint64_t address, uint64_t ordering) {
    tt_xy_pair virtual_core = get_soc_descriptor(logical_device_id).translate_coord_to(core, CoordSystem::VIRTUAL);
    tt_xy_pair translated_core = get_chip(logical_device_id)->translate_chip_coord_to_translated(core);
    get_tlb_manager(logical_device_id)->configure_tlb(virtual_core, translated_core, tlb_index, address, ordering);
}

void* Cluster::host_dma_address(std::uint64_t offset, chip_id_t src_device_id, uint16_t channel) const {
    hugepage_mapping hugepage_map = get_chip(src_device_id)->get_sysmem_manager()->get_hugepage_mapping(channel);
    if (hugepage_map.mapping != nullptr) {
        return static_cast<std::byte*>(hugepage_map.mapping) + offset;
    } else {
        return nullptr;
    }
}

TTDevice* Cluster::get_tt_device(chip_id_t device_id) const {
    auto tt_device = get_chip(device_id)->get_tt_device();
    TT_ASSERT(tt_device != nullptr, "TTDevice not found for device: {}", device_id);
    return tt_device;
}

TLBManager* Cluster::get_tlb_manager(chip_id_t device_id) const { return get_chip(device_id)->get_tlb_manager(); }

Chip* Cluster::get_chip(chip_id_t device_id) const {
    auto chip_it = chips_.find(device_id);
    TT_ASSERT(chip_it != chips_.end(), "Device id {} not found in cluster.", device_id);
    return chip_it->second.get();
}

LocalChip* Cluster::get_local_chip(chip_id_t device_id) const {
    TT_ASSERT(local_chip_ids_.find(device_id) != local_chip_ids_.end(), "Device id {} is not a local chip.", device_id);
    return dynamic_cast<LocalChip*>(get_chip(device_id));
}

RemoteChip* Cluster::get_remote_chip(chip_id_t device_id) const {
    TT_ASSERT(
        remote_chip_ids_.find(device_id) != remote_chip_ids_.end(), "Device id {} is not a remote chip.", device_id);
    return dynamic_cast<RemoteChip*>(get_chip(device_id));
}

void Cluster::wait_for_non_mmio_flush(const chip_id_t chip_id) { get_chip(chip_id)->wait_for_non_mmio_flush(); }

void Cluster::wait_for_non_mmio_flush() {
    for (auto& [chip_id, chip] : chips_) {
        chip->wait_for_non_mmio_flush();
    }
}

std::unordered_map<chip_id_t, std::vector<std::vector<int>>>& Cluster::get_ethernet_broadcast_headers(
    const std::set<chip_id_t>& chips_to_exclude) {
    // Generate headers for Ethernet Broadcast (WH) only. Each header corresponds to a unique broadcast "grid".
    if (bcast_header_cache.find(chips_to_exclude) == bcast_header_cache.end()) {
        bcast_header_cache[chips_to_exclude] = {};
        std::unordered_map<chip_id_t, std::unordered_map<chip_id_t, std::vector<int>>>
            broadcast_mask_for_target_chips_per_group = {};
        std::map<std::vector<int>, std::tuple<chip_id_t, std::vector<int>>> broadcast_header_union_per_group = {};
        chip_id_t first_mmio_chip = *(get_target_mmio_device_ids().begin());
        for (const auto& chip : all_chip_ids_) {
            if (chips_to_exclude.find(chip) == chips_to_exclude.end()) {
                // Get shelf local physical chip id included in broadcast
                chip_id_t physical_chip_id = cluster_desc->get_shelf_local_physical_chip_coords(chip);
                eth_coord_t eth_coords = cluster_desc->get_chip_locations().at(chip);
                // Rack word to be set in header
                uint32_t rack_word = eth_coords.rack >> 2;
                // Rack byte to be set in header
                uint32_t rack_byte = eth_coords.rack % 4;
                // 1st level grouping: Group broadcasts based on the MMIO chip they must go through
                // Nebula + Galaxy Topology assumption: Disjoint sets can only be present in the first shelf, with each
                // set connected to host through its closest MMIO chip For the first shelf, pass broadcasts to specific
                // chips through their closest MMIO chip All other shelves are fully connected galaxy grids. These are
                // connected to all MMIO devices. Use any (or the first) MMIO device in the list.
                chip_id_t closest_mmio_chip = 0;
                if (eth_coords.rack == 0 && eth_coords.shelf == 0) {
                    // Shelf 0 + Rack 0: Either an MMIO chip or a remote chip potentially connected to host through its
                    // own MMIO counterpart.
                    closest_mmio_chip = cluster_desc->get_closest_mmio_capable_chip(chip);
                } else {
                    // All other shelves: Group these under the same/first MMIO chip, since all MMIO chips are
                    // connected.
                    closest_mmio_chip = first_mmio_chip;
                }
                if (broadcast_mask_for_target_chips_per_group.find(closest_mmio_chip) ==
                    broadcast_mask_for_target_chips_per_group.end()) {
                    broadcast_mask_for_target_chips_per_group.insert({closest_mmio_chip, {}});
                }
                // For each target physical chip id (local to a shelf), generate headers based on all racks and shelves
                // that contain this physical id.
                if (broadcast_mask_for_target_chips_per_group.at(closest_mmio_chip).find(physical_chip_id) ==
                    broadcast_mask_for_target_chips_per_group.at(closest_mmio_chip).end()) {
                    // Target seen for the first time.
                    std::vector<int> broadcast_mask(8, 0);
                    broadcast_mask.at(rack_word) |= (1 << eth_coords.shelf) << rack_byte;
                    broadcast_mask.at(3) |= 1 << physical_chip_id;
                    broadcast_mask_for_target_chips_per_group.at(closest_mmio_chip)
                        .insert({physical_chip_id, broadcast_mask});

                } else {
                    // Target was seen before -> include curr rack and shelf in header
                    broadcast_mask_for_target_chips_per_group.at(closest_mmio_chip)
                        .at(physical_chip_id)
                        .at(rack_word) |= static_cast<uint32_t>(1 << eth_coords.shelf) << rack_byte;
                }
            }
        }
        // 2nd level grouping: For each MMIO group, further group the chips based on their rack and shelf headers. The
        // number of groups after this step represent the final set of broadcast grids.
        for (auto& mmio_group : broadcast_mask_for_target_chips_per_group) {
            for (auto& chip : mmio_group.second) {
                // Generate a hash for this MMIO Chip + Rack + Shelf group
                std::vector<int> header_hash = {
                    mmio_group.first, chip.second.at(0), chip.second.at(1), chip.second.at(2)};
                if (broadcast_header_union_per_group.find(header_hash) == broadcast_header_union_per_group.end()) {
                    broadcast_header_union_per_group.insert(
                        {header_hash, std::make_tuple(mmio_group.first, chip.second)});
                } else {
                    // If group found, update chip header entry
                    std::get<1>(broadcast_header_union_per_group.at(header_hash)).at(3) |= chip.second.at(3);
                }
            }
        }
        // Get all broadcast headers per MMIO group
        for (const auto& header : broadcast_header_union_per_group) {
            chip_id_t mmio_chip = std::get<0>(header.second);
            if (bcast_header_cache[chips_to_exclude].find(mmio_chip) == bcast_header_cache[chips_to_exclude].end()) {
                bcast_header_cache[chips_to_exclude].insert({mmio_chip, {}});
            }
            bcast_header_cache[chips_to_exclude].at(mmio_chip).push_back(std::get<1>(header.second));
        }
        // Invert headers (FW convention)
        for (auto& bcast_group : bcast_header_cache[chips_to_exclude]) {
            for (auto& header : bcast_group.second) {
                int header_idx = 0;
                for (auto& header_entry : header) {
                    if (header_idx == 4) {
                        break;
                    }
                    header_entry = ~header_entry;
                    header_idx++;
                }
            }
        }
    }
    return bcast_header_cache[chips_to_exclude];
}

inline bool tensix_or_eth_in_broadcast(
    const std::set<uint32_t>& cols_to_exclude, const architecture_implementation* architecture_implementation) {
    bool found_tensix_or_eth = false;
    for (const auto& col : architecture_implementation->get_t6_x_locations()) {
        found_tensix_or_eth |= (cols_to_exclude.find(col) == cols_to_exclude.end());
    }
    return found_tensix_or_eth;
}

inline bool valid_tensix_broadcast_grid(
    const std::set<uint32_t>& rows_to_exclude,
    const std::set<uint32_t>& cols_to_exclude,
    const architecture_implementation* architecture_implementation) {
    bool t6_bcast_rows_complete = true;
    bool t6_bcast_rows_empty = true;

    for (const auto& row : architecture_implementation->get_t6_y_locations()) {
        t6_bcast_rows_complete &= (rows_to_exclude.find(row) == rows_to_exclude.end());
        t6_bcast_rows_empty &= (rows_to_exclude.find(row) != rows_to_exclude.end());
    }
    return t6_bcast_rows_complete || t6_bcast_rows_empty;
}

void Cluster::ethernet_broadcast_write(
    const void* mem_ptr,
    uint32_t size_in_bytes,
    uint64_t address,
    const std::set<chip_id_t>& chips_to_exclude,
    const std::set<uint32_t>& rows_to_exclude,
    std::set<uint32_t>& cols_to_exclude,
    bool use_virtual_coords) {
    if (use_ethernet_broadcast) {
        // Broadcast through ERISC core supported
        std::unordered_map<chip_id_t, std::vector<std::vector<int>>>& broadcast_headers =
            get_ethernet_broadcast_headers(chips_to_exclude);
        // Apply row and column exclusion mask explictly. Placing this here if we want to cache the higher level
        // broadcast headers on future/
        std::uint32_t row_exclusion_mask = 0;
        std::uint32_t col_exclusion_mask = 0;
        for (const auto& row : rows_to_exclude) {
            row_exclusion_mask |= 1 << row;
        }

        for (const auto& col : cols_to_exclude) {
            col_exclusion_mask |= 1 << (16 + col);
        }
        // Write broadcast block to device.
        for (auto& mmio_group : broadcast_headers) {
            for (auto& header : mmio_group.second) {
                header.at(4) = use_virtual_coords * 0x8000;  // Reset row/col exclusion masks
                header.at(4) |= row_exclusion_mask;
                header.at(4) |= col_exclusion_mask;
                get_local_chip(mmio_group.first)->ethernet_broadcast_write(mem_ptr, address, size_in_bytes, header);
            }
        }
    } else {
        // Broadcast not supported. Implement this at the software level as a for loop
        std::vector<tt_cxy_pair> cores_to_write = {};
        for (const auto& chip : all_chip_ids_) {
            if (chips_to_exclude.find(chip) != chips_to_exclude.end()) {
                continue;
            }
            for (const CoreCoord core : get_soc_descriptor(chip).get_all_cores(CoordSystem::VIRTUAL)) {
                if (cols_to_exclude.find(core.x) == cols_to_exclude.end() &&
                    rows_to_exclude.find(core.y) == rows_to_exclude.end()) {
                    write_to_device(mem_ptr, size_in_bytes, chip, core, address);
                }
            }
        }
    }
}

void Cluster::broadcast_write_to_cluster(
    const void* mem_ptr,
    uint32_t size_in_bytes,
    uint64_t address,
    const std::set<chip_id_t>& chips_to_exclude,
    std::set<uint32_t>& rows_to_exclude,
    std::set<uint32_t>& cols_to_exclude) {
    if (arch_name == tt::ARCH::BLACKHOLE) {
        auto architecture_implementation = architecture_implementation::create(arch_name);
        if (cols_to_exclude.find(0) == cols_to_exclude.end() or cols_to_exclude.find(9) == cols_to_exclude.end()) {
            TT_ASSERT(
                !tensix_or_eth_in_broadcast(cols_to_exclude, architecture_implementation.get()),
                "Cannot broadcast to tensix/ethernet and DRAM simultaneously on Blackhole.");
            if (cols_to_exclude.find(0) == cols_to_exclude.end()) {
                // When broadcast includes column zero do not exclude anything
                std::set<uint32_t> unsafe_rows = {};
                std::set<uint32_t> cols_to_exclude_for_col_0_bcast = cols_to_exclude;
                std::set<uint32_t> rows_to_exclude_for_col_0_bcast = rows_to_exclude;
                cols_to_exclude_for_col_0_bcast.insert(9);
                rows_to_exclude_for_col_0_bcast.insert(unsafe_rows.begin(), unsafe_rows.end());
                ethernet_broadcast_write(
                    mem_ptr,
                    size_in_bytes,
                    address,
                    chips_to_exclude,
                    rows_to_exclude_for_col_0_bcast,
                    cols_to_exclude_for_col_0_bcast,
                    false);
            }
            if (cols_to_exclude.find(9) == cols_to_exclude.end()) {
                std::set<uint32_t> cols_to_exclude_for_col_9_bcast = cols_to_exclude;
                cols_to_exclude_for_col_9_bcast.insert(0);
                ethernet_broadcast_write(
                    mem_ptr,
                    size_in_bytes,
                    address,
                    chips_to_exclude,
                    rows_to_exclude,
                    cols_to_exclude_for_col_9_bcast,
                    false);
            }
        } else {
            TT_ASSERT(
                use_virtual_coords_for_eth_broadcast or
                    valid_tensix_broadcast_grid(rows_to_exclude, cols_to_exclude, architecture_implementation.get()),
                "Must broadcast to all tensix rows when ERISC FW is < 6.8.0.");
            ethernet_broadcast_write(
                mem_ptr,
                size_in_bytes,
                address,
                chips_to_exclude,
                rows_to_exclude,
                cols_to_exclude,
                use_virtual_coords_for_eth_broadcast);
        }
    } else {
        auto architecture_implementation = architecture_implementation::create(arch_name);
        if (cols_to_exclude.find(0) == cols_to_exclude.end() or cols_to_exclude.find(5) == cols_to_exclude.end()) {
            TT_ASSERT(
                !tensix_or_eth_in_broadcast(cols_to_exclude, architecture_implementation.get()),
                "Cannot broadcast to tensix/ethernet and DRAM simultaneously on Wormhole.");
            if (cols_to_exclude.find(0) == cols_to_exclude.end()) {
                // When broadcast includes column zero Exclude PCIe, ARC and router cores from broadcast explictly,
                // since writing to these is unsafe ERISC FW does not exclude these.
                std::set<uint32_t> unsafe_rows = {2, 3, 4, 8, 9, 10};
                std::set<uint32_t> cols_to_exclude_for_col_0_bcast = cols_to_exclude;
                std::set<uint32_t> rows_to_exclude_for_col_0_bcast = rows_to_exclude;
                cols_to_exclude_for_col_0_bcast.insert(5);
                rows_to_exclude_for_col_0_bcast.insert(unsafe_rows.begin(), unsafe_rows.end());
                ethernet_broadcast_write(
                    mem_ptr,
                    size_in_bytes,
                    address,
                    chips_to_exclude,
                    rows_to_exclude_for_col_0_bcast,
                    cols_to_exclude_for_col_0_bcast,
                    false);
            }
            if (cols_to_exclude.find(5) == cols_to_exclude.end()) {
                std::set<uint32_t> cols_to_exclude_for_col_5_bcast = cols_to_exclude;
                cols_to_exclude_for_col_5_bcast.insert(0);
                ethernet_broadcast_write(
                    mem_ptr,
                    size_in_bytes,
                    address,
                    chips_to_exclude,
                    rows_to_exclude,
                    cols_to_exclude_for_col_5_bcast,
                    false);
            }
        } else {
            TT_ASSERT(
                use_virtual_coords_for_eth_broadcast or
                    valid_tensix_broadcast_grid(rows_to_exclude, cols_to_exclude, architecture_implementation.get()),
                "Must broadcast to all tensix rows when ERISC FW is < 6.8.0.");
            ethernet_broadcast_write(
                mem_ptr,
                size_in_bytes,
                address,
                chips_to_exclude,
                rows_to_exclude,
                cols_to_exclude,
                use_virtual_coords_for_eth_broadcast);
        }
    }
}

void Cluster::write_to_sysmem(
    const void* mem_ptr, std::uint32_t size, uint64_t addr, uint16_t channel, chip_id_t src_device_id) {
    get_chip(src_device_id)->write_to_sysmem(channel, mem_ptr, addr, size);
}

void Cluster::read_from_sysmem(void* mem_ptr, uint64_t addr, uint16_t channel, uint32_t size, chip_id_t src_device_id) {
    get_chip(src_device_id)->read_from_sysmem(channel, mem_ptr, addr, size);
}

void Cluster::l1_membar(const chip_id_t chip, const std::unordered_set<CoreCoord>& cores) {
    get_chip(chip)->l1_membar(cores);
}

void Cluster::dram_membar(const chip_id_t chip, const std::unordered_set<CoreCoord>& cores) {
    get_chip(chip)->dram_membar(cores);
}

void Cluster::dram_membar(const chip_id_t chip, const std::unordered_set<uint32_t>& channels) {
    get_chip(chip)->dram_membar(channels);
}

void Cluster::write_to_device(
    const void* mem_ptr, uint32_t size_in_bytes, chip_id_t chip, CoreCoord core, uint64_t addr) {
    get_chip(chip)->write_to_device(core, mem_ptr, addr, size_in_bytes);
}

void Cluster::write_to_device_reg(
    const void* mem_ptr, uint32_t size_in_bytes, chip_id_t chip, CoreCoord core, uint64_t addr) {
    get_chip(chip)->write_to_device_reg(core, mem_ptr, addr, size_in_bytes);
}

void Cluster::dma_write_to_device(const void* src, size_t size, chip_id_t chip, CoreCoord core, uint64_t addr) {
    get_chip(chip)->dma_write_to_device(src, size, core, addr);
}

void Cluster::dma_read_from_device(void* dst, size_t size, chip_id_t chip, CoreCoord core, uint64_t addr) {
    get_chip(chip)->dma_read_from_device(dst, size, core, addr);
}

void Cluster::read_from_device(void* mem_ptr, chip_id_t chip, CoreCoord core, uint64_t addr, uint32_t size) {
    get_chip(chip)->read_from_device(core, mem_ptr, addr, size);
}

void Cluster::read_from_device_reg(void* mem_ptr, chip_id_t chip, CoreCoord core, uint64_t addr, uint32_t size) {
    get_chip(chip)->read_from_device_reg(core, mem_ptr, addr, size);
}

int Cluster::arc_msg(
    int logical_device_id,
    uint32_t msg_code,
    bool wait_for_done,
    uint32_t arg0,
    uint32_t arg1,
    uint32_t timeout_ms,
    uint32_t* return_3,
    uint32_t* return_4) {
    return get_chip(logical_device_id)->arc_msg(msg_code, wait_for_done, arg0, arg1, timeout_ms, return_3, return_4);
}

void Cluster::broadcast_tensix_risc_reset_to_cluster(const TensixSoftResetOptions& soft_resets) {
    if (chips_.empty()) {
        // Nowhere to broadcast to.
        return;
    }
    // If ethernet broadcast is not supported, do it one by one.
    if (!use_ethernet_broadcast) {
        for (auto& chip_id : all_chip_ids_) {
            get_chip(chip_id)->send_tensix_risc_reset(soft_resets);
        }
        return;
    }

    auto valid = soft_resets & ALL_TENSIX_SOFT_RESET;
    uint32_t valid_val = (std::underlying_type<TensixSoftResetOptions>::type)valid;
    std::set<chip_id_t> chips_to_exclude = {};
    std::set<uint32_t> rows_to_exclude;
    std::set<uint32_t> columns_to_exclude;
    if (arch_name == tt::ARCH::BLACKHOLE) {
        rows_to_exclude = {0, 1};
        columns_to_exclude = {0, 8, 9};
    } else {
        rows_to_exclude = {0, 6};
        columns_to_exclude = {0, 5};
    }
    broadcast_write_to_cluster(
        &valid_val, sizeof(uint32_t), 0xFFB121B0, chips_to_exclude, rows_to_exclude, columns_to_exclude);
    // Ensure that reset signal is globally visible
    wait_for_non_mmio_flush();
}

void Cluster::set_power_state(tt_DevicePowerState device_state) {
    for (auto& [_, chip] : chips_) {
        chip->set_power_state(device_state);
    }
}

void Cluster::deassert_resets_and_set_power_state() {
    // Assert tensix resets on all chips in cluster
    broadcast_tensix_risc_reset_to_cluster(TENSIX_ASSERT_SOFT_RESET);

    for (auto& [_, chip] : chips_) {
        chip->deassert_risc_resets();
    }

    // MT Initial BH - ARC messages not supported in Blackhole
    if (arch_name != tt::ARCH::BLACKHOLE) {
        for (const chip_id_t& chip : all_chip_ids_) {
            get_chip(chip)->enable_ethernet_queue(30);
        }
    }

    // Set power state to busy
    set_power_state(tt_DevicePowerState::BUSY);
}

void Cluster::verify_eth_fw() {
    for (const auto& chip : all_chip_ids_) {
        uint32_t fw_version;
        std::vector<uint32_t> fw_versions;
        for (const CoreCoord eth_core : get_soc_descriptor(chip).get_cores(CoreType::ETH)) {
            read_from_device(
                &fw_version, chip, eth_core, get_chip(chip)->l1_address_params.fw_version_addr, sizeof(uint32_t));
            fw_versions.push_back(fw_version);
        }
        verify_sw_fw_versions(chip, SW_VERSION, fw_versions);
        eth_fw_version = fw_versions.empty() ? tt_version() : tt_version(fw_versions.at(0));
    }
}

void Cluster::verify_sw_fw_versions(int device_id, std::uint32_t sw_version, std::vector<std::uint32_t>& fw_versions) {
    if (fw_versions.empty()) {
        log_debug(
            LogSiliconDriver,
            "No ethernet cores found on device {}, skipped verification of software and firmware versions.",
            device_id);
        return;
    }
    tt_version sw(sw_version), fw_first_eth_core(fw_versions.at(0));
    log_info(
        LogSiliconDriver,
        "Software version {}, Ethernet FW version {} (Device {})",
        sw.str(),
        fw_first_eth_core.str(),
        device_id);
    for (std::uint32_t& fw_version : fw_versions) {
        tt_version fw(fw_version);
        TT_ASSERT(fw == fw_first_eth_core, "FW versions are not the same across different ethernet cores");
        TT_ASSERT(sw.major <= fw.major, "SW/FW major version number out of sync");
        TT_ASSERT(sw.minor <= fw.minor, "SW version is newer than FW version");
    }

    // Min ERISC FW version required to support ethernet broadcast is 6.5.0.
    use_ethernet_broadcast &= fw_first_eth_core >= tt_version(6, 5, 0);
    // Virtual coordinates can be used for broadcast headers if ERISC FW >= 6.8.0 and NOC translation is enabled
    // Temporarily enable this feature for 6.7.241 as well for testing.
    use_virtual_coords_for_eth_broadcast &=
        (fw_first_eth_core >= tt_version(6, 8, 0) || fw_first_eth_core == tt_version(6, 7, 241)) &&
        get_soc_descriptor(device_id).noc_translation_enabled;
}

void Cluster::start_device(const tt_device_params& device_params) {
    if (device_params.init_device) {
        for (auto chip_id : all_chip_ids_) {
            get_chip(chip_id)->start_device();
        }

        deassert_resets_and_set_power_state();
    }
}

void Cluster::close_device() {
    // Close remote device first because sending risc reset requires corresponding pcie device to be active
    for (auto remote_chip_id : remote_chip_ids_) {
        get_chip(remote_chip_id)->close_device();
    }

    for (auto chip_id : local_chip_ids_) {
        get_chip(chip_id)->close_device();
    }
}

std::uint32_t Cluster::get_num_host_channels(std::uint32_t device_id) {
    return chips_.at(device_id)->get_num_host_channels();
}

std::uint32_t Cluster::get_host_channel_size(std::uint32_t device_id, std::uint32_t channel) {
    return chips_.at(device_id)->get_host_channel_size(channel);
}

std::uint32_t Cluster::get_numa_node_for_pcie_device(std::uint32_t device_id) {
    return chips_.at(device_id)->get_numa_node();
}

std::uint64_t Cluster::get_pcie_base_addr_from_device(const chip_id_t chip_id) const {
    // TODO: Should probably be lowered to TTDevice.
    tt::ARCH arch = get_soc_descriptor(chip_id).arch;
    if (arch == tt::ARCH::WORMHOLE_B0) {
        return 0x800000000;
    } else if (arch == tt::ARCH::BLACKHOLE) {
        // Enable 4th ATU window.
        return 1ULL << 60;
    } else {
        return 0;
    }
}

tt_version Cluster::get_ethernet_fw_version() const {
    TT_ASSERT(arch_name == tt::ARCH::WORMHOLE_B0, "Can only get Ethernet FW version for Wormhole architectures.");
    TT_ASSERT(
        eth_fw_version.major != 0xffff and eth_fw_version.minor != 0xff and eth_fw_version.patch != 0xff,
        "Device must be started before querying Ethernet FW version.");
    return eth_fw_version;
}

void Cluster::set_barrier_address_params(const barrier_address_params& barrier_address_params_) {
    for (auto& [_, chip] : chips_) {
        chip->set_barrier_address_params(barrier_address_params_);
    }
}

std::unique_ptr<tt_ClusterDescriptor> Cluster::create_cluster_descriptor(
    std::string sdesc_path, std::unordered_set<chip_id_t> pci_target_devices) {
    std::map<int, PciDeviceInfo> pci_device_info = PCIDevice::enumerate_devices_info(pci_target_devices);
    if (pci_device_info.begin()->second.get_arch() == tt::ARCH::BLACKHOLE) {
        std::vector<int> pci_device_ids = PCIDevice::enumerate_devices(pci_target_devices);

        std::unordered_map<chip_id_t, std::unique_ptr<Chip>> chips;
        chip_id_t chip_id = 0;
        for (auto& device_id : pci_device_ids) {
            std::unique_ptr<LocalChip> chip = LocalChip::create(device_id, sdesc_path);
            chips.emplace(chip_id, std::move(chip));
            chip_id++;
        }

        return Cluster::create_cluster_descriptor(chips);
    } else {
        return TopologyDiscovery(pci_target_devices, sdesc_path).create_ethernet_map();
    }
}

std::unique_ptr<tt_ClusterDescriptor> Cluster::create_cluster_descriptor(
    const std::unordered_map<chip_id_t, std::unique_ptr<Chip>>& chips) {
    std::unique_ptr<tt_ClusterDescriptor> desc = std::unique_ptr<tt_ClusterDescriptor>(new tt_ClusterDescriptor());

    if (chips.empty()) {
        return desc;
    }

    for (auto& it : chips) {
        const chip_id_t chip_id = it.first;
        const std::unique_ptr<Chip>& chip = it.second;

        // TODO: Use the line below when we can read asic location from the Blackhole telemetry.
        // Until then we have to read it from ETH core.
        // desc->add_chip_uid(chip_id, chip->get_chip_info().chip_uid);

        // TODO: Remove this when we can read asic location from the Blackhole telemetry.
        // Until then we have to read it from ETH core.
        const std::vector<CoreCoord> eth_cores = chip->get_soc_descriptor().get_cores(
            CoreType::ETH, umd_use_noc1 ? CoordSystem::NOC1 : CoordSystem::TRANSLATED);
        for (size_t eth_channel = 0; eth_channel < eth_cores.size(); eth_channel++) {
            const CoreCoord& eth_core = eth_cores[eth_channel];
            TTDevice* tt_device = chip->get_tt_device();
            blackhole::boot_results_t boot_results;

            tt_device->read_from_device(
                (uint8_t*)&boot_results,
                tt_xy_pair(eth_core.x, eth_core.y),
                blackhole::BOOT_RESULTS_ADDR,
                sizeof(boot_results));

            // We can read the asic location only from active ETH cores.
            if (boot_results.eth_status.port_status == blackhole::port_status_e::PORT_UP) {
                const blackhole::chip_info_t& local_info = boot_results.local_info;
                desc->add_chip_uid(chip_id, ChipUID{chip->get_chip_info().chip_uid.board_id, local_info.asic_location});
            }
        }
    }

    for (auto& it : chips) {
        const chip_id_t chip_id = it.first;
        const std::unique_ptr<Chip>& chip = it.second;

        desc->all_chips.insert(chip_id);
        desc->chip_arch.insert({chip_id, chip->get_tt_device()->get_arch()});

        desc->chips_with_mmio.insert({chip_id, chip->get_tt_device()->get_pci_device()->get_device_num()});

        desc->chip_board_type.insert({chip_id, chip->get_chip_info().board_type});

        desc->noc_translation_enabled.insert({chip_id, chip->get_chip_info().noc_translation_enabled});
        desc->harvesting_masks_map.insert({chip_id, chip->get_chip_info().harvesting_masks});

        desc->add_chip_to_board(chip_id, chip->get_chip_info().chip_uid.board_id);
    }

    for (auto& it : chips) {
        const chip_id_t chip_id = it.first;
        const std::unique_ptr<Chip>& chip = it.second;

        const std::vector<CoreCoord> eth_cores = chip->get_soc_descriptor().get_cores(
            CoreType::ETH, umd_use_noc1 ? CoordSystem::NOC1 : CoordSystem::TRANSLATED);

        for (size_t eth_channel = 0; eth_channel < eth_cores.size(); eth_channel++) {
            const CoreCoord& eth_core = eth_cores[eth_channel];
            TTDevice* tt_device = chip->get_tt_device();
            blackhole::boot_results_t boot_results;

            tt_device->read_from_device(
                (uint8_t*)&boot_results,
                tt_xy_pair(eth_core.x, eth_core.y),
                blackhole::BOOT_RESULTS_ADDR,
                sizeof(boot_results));

            if (boot_results.eth_status.port_status == blackhole::port_status_e::PORT_UP) {
                // active eth core
                desc->active_eth_channels[chip_id].insert(eth_channel);
                log_debug(LogSiliconDriver, "Eth core ({}, {}) on chip {} is active", eth_core.x, eth_core.y, chip_id);
                const blackhole::chip_info_t& local_info = boot_results.local_info;
                const blackhole::chip_info_t& remote_info = boot_results.remote_info;

                chip_id_t local_chip_id = desc->get_chip_id(local_info.get_chip_uid()).value();
                std::optional<chip_id_t> remote_chip_id = desc->get_chip_id(remote_info.get_chip_uid());
                if (!remote_chip_id.has_value()) {
                    log_debug(
                        LogSiliconDriver,
                        "Eth core ({}, {}) on chip {} is connected to an chip with board_id {} not present in the "
                        "target devices opened by this driver.",
                        eth_core.x,
                        eth_core.y,
                        chip_id,
                        remote_info.get_chip_uid().board_id);
                } else {
                    const CoreCoord logical_remote_coord =
                        chips.at(remote_chip_id.value())
                            ->get_soc_descriptor()
                            .translate_coord_to(
                                blackhole::ETH_CORES_NOC0[remote_info.eth_id], CoordSystem::NOC0, CoordSystem::LOGICAL);
                    // Adding a connection only one way, the other chip should add it another way.
                    desc->ethernet_connections[local_chip_id][eth_channel] = {
                        remote_chip_id.value(), logical_remote_coord.y};
                }
            } else if (boot_results.eth_status.port_status == blackhole::port_status_e::PORT_DOWN) {
                // active eth core, just with link being down.
                desc->active_eth_channels[chip_id].insert(eth_channel);
                log_debug(
                    LogSiliconDriver, "Port on eth core ({}, {}) on chip {} is down", eth_core.x, eth_core.y, chip_id);
            } else if (boot_results.eth_status.port_status == blackhole::port_status_e::PORT_UNUSED) {
                // idle core
                desc->idle_eth_channels[chip_id].insert(eth_channel);
                log_debug(LogSiliconDriver, "Eth core ({}, {}) on chip {} is idle", eth_core.x, eth_core.y, chip_id);
            } else if (boot_results.eth_status.port_status == blackhole::port_status_e::PORT_UNKNOWN) {
                log_debug(
                    LogSiliconDriver,
                    "Port on eth core ({}, {}) on chip {} is in unknown state",
                    eth_core.x,
                    eth_core.y,
                    chip_id);
            }
        }
    }

    desc->fill_chips_grouped_by_closest_mmio();

    desc->verify_cluster_descriptor_info();

    return desc;
}

}  // namespace tt::umd<|MERGE_RESOLUTION|>--- conflicted
+++ resolved
@@ -247,18 +247,9 @@
         if (cluster_desc->get_arch(chip_id) != tt::ARCH::WORMHOLE_B0) {
             throw std::runtime_error("Remote chips are supported only for wormhole.");
         }
-<<<<<<< HEAD
         chip_id_t gateway_id = cluster_desc->get_closest_mmio_capable_chip(chip_id);
         LocalChip* local_chip = get_local_chip(gateway_id);
-        std::unique_ptr<RemoteCommunication> remote_communication = std::make_unique<RemoteCommunication>(local_chip);
-        remote_communication->set_remote_transfer_ethernet_cores(cluster_desc->get_active_eth_channels(gateway_id));
-        std::unique_ptr<RemoteWormholeTTDevice> remote_tt_device = std::make_unique<RemoteWormholeTTDevice>(
-            local_chip, std::move(remote_communication), cluster_desc->get_chip_locations().at(chip_id));
-        return std::make_unique<RemoteChip>(soc_desc, std::move(remote_tt_device));
-=======
-        auto local_chip = get_local_chip(cluster_desc->get_closest_mmio_capable_chip(chip_id));
         return RemoteChip::create(local_chip, cluster_desc->get_chip_locations().at(chip_id), soc_desc);
->>>>>>> 68a9e88d
     }
 }
 
