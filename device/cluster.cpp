// SPDX-FileCopyrightText: (c) 2023 Tenstorrent Inc.
//
// SPDX-License-Identifier: Apache-2.0
#include "umd/device/cluster.h"

#include <assert.h>
#include <dirent.h>
#include <errno.h>
#include <stdarg.h>
#include <stdio.h>
#include <stdlib.h>
#include <string.h>
#include <sys/mman.h>

#include <algorithm>
#include <cerrno>
#include <chrono>
#include <cstddef>
#include <cstdint>
#include <cstdlib>
#include <filesystem>
#include <fstream>
#include <iterator>
#include <limits>
#include <map>
#include <memory>
#include <mutex>
#include <optional>
#include <ratio>
#include <regex>
#include <stdexcept>
#include <string>
#include <utility>
#include <vector>

#include "api/umd/device/cluster.h"
#include "api/umd/device/tt_core_coordinates.h"
#include "logger.hpp"
#include "umd/device/architecture_implementation.h"
#include "umd/device/blackhole_implementation.h"
#include "umd/device/chip/local_chip.h"
#include "umd/device/chip/mock_chip.h"
#include "umd/device/chip/remote_chip.h"
#include "umd/device/chip_helpers/tlb_manager.h"
#include "umd/device/driver_atomics.h"
#include "umd/device/hugepage.h"
#include "umd/device/topology_utils.h"
#include "umd/device/tt_cluster_descriptor.h"
#include "umd/device/tt_core_coordinates.h"
#include "umd/device/tt_soc_descriptor.h"
#include "umd/device/types/arch.h"
#include "umd/device/types/blackhole_arc.h"
#include "umd/device/types/blackhole_eth.h"
#include "umd/device/types/tlb.h"
#include "umd/device/umd_utils.h"
#include "yaml-cpp/yaml.h"

using namespace boost::interprocess;
using namespace tt;
using namespace tt::umd;

extern bool umd_use_noc1;

static const uint32_t MSG_ERROR_REPLY = 0xFFFFFFFF;

// TLB size for DRAM on blackhole - 4GB
const uint64_t BH_4GB_TLB_SIZE = 4ULL * 1024 * 1024 * 1024;

// Remove 256MB from full 1GB for channel 3 (iATU limitation)
static constexpr uint32_t HUGEPAGE_CHANNEL_3_SIZE_LIMIT = 805306368;

// --------------------------------------------------------------------------------------------------------------
// --------------------------------------------------------------------------------------------------------------
// --------------------------------------------------------------------------------------------------------------

#include <fstream>
#include <iomanip>
#include <thread>

#include "umd/device/tt_silicon_driver_common.hpp"
#include "umd/device/tt_xy_pair.h"

struct routing_cmd_t {
    uint64_t sys_addr;
    uint32_t data;
    uint32_t flags;
    uint16_t rack;
    uint16_t src_resp_buf_index;
    uint32_t local_buf_index;
    uint8_t src_resp_q_id;
    uint8_t host_mem_txn_id;
    uint16_t padding;
    uint32_t src_addr_tag;  // upper 32-bits of request source address.
};

struct remote_update_ptr_t {
    uint32_t ptr;
    uint32_t pad[3];
};

namespace {
struct tt_4_byte_aligned_buffer {
    // Stores a 4 byte aligned buffer
    // If the input buffer is already 4 byte aligned, this is a nop
    std::uint32_t* local_storage = nullptr;
    std::uint32_t input_size = 0;
    std::uint32_t block_size = 0;

    tt_4_byte_aligned_buffer(const void* mem_ptr, uint32_t size_in_bytes) {
        input_size = size_in_bytes;
        local_storage = (uint32_t*)mem_ptr;
        uint32_t alignment_mask = sizeof(uint32_t) - 1;
        uint32_t aligned_size = (size_in_bytes + alignment_mask) & ~alignment_mask;

        if (size_in_bytes < aligned_size) {
            local_storage = new uint32_t[aligned_size / sizeof(uint32_t)];
        }
        block_size = aligned_size;
    }

    ~tt_4_byte_aligned_buffer() {
        if (block_size > input_size) {
            delete[] local_storage;
        }
    }
};
}  // namespace

namespace tt::umd {

const tt_SocDescriptor& Cluster::get_soc_descriptor(chip_id_t chip_id) const {
    return get_chip(chip_id)->get_soc_descriptor();
}

void Cluster::create_device(
    const std::set<chip_id_t>& target_mmio_device_ids,
    const uint32_t& num_host_mem_ch_per_mmio_device,
    const bool create_mock_chips) {
    log_debug(LogSiliconDriver, "Cluster::Cluster");

    // Don't buffer stdout.
    setbuf(stdout, NULL);

    log_assert(
        target_mmio_device_ids.size() > 0, "Must provide set of target_mmio_device_ids to Cluster constructor now.");

    for (const chip_id_t& logical_device_id : target_mmio_device_ids) {
        if (!create_mock_chips) {
<<<<<<< HEAD
            auto pci_device = get_tt_device(logical_device_id)->get_pci_device();

            int num_host_mem_channels = num_host_mem_ch_per_mmio_device;

            // TODO: get rid of this when the following Metal CI issue is resolved.
            // https://github.com/tenstorrent/tt-metal/issues/15675
            // The notion that we should clamp the number of host mem channels to
            // what we have available and emit a warning is wrong, since the
            // application might try to use the channels it asked for.  We should
            // just fail early since the error message will be actionable instead of
            // a segfault or memory corruption.
            if (!pci_device->is_iommu_enabled()) {
                uint16_t pcie_device_id = pci_device->get_pci_device_id();
                uint32_t pcie_revision = pci_device->get_pci_revision();
                num_host_mem_channels =
                    get_available_num_host_mem_channels(num_host_mem_ch_per_mmio_device, pcie_device_id, pcie_revision);
            }

            log_debug(
                LogSiliconDriver,
                "Using {} Hugepages/NumHostMemChannels for PCIDevice (logical_device_id: {} pci_interface_id: {} "
                "device_id: 0x{:x})",
                num_host_mem_channels,
                logical_device_id,
                pci_device->get_device_num(),
                pci_device->get_device_num());

            bool hugepages_initialized = pci_device->init_hugepage(num_host_mem_channels);
=======
            // TODO: This will be moved to a dedicated Locking class.
            initialize_interprocess_mutexes(logical_device_id, clean_system_resources);

            bool hugepages_initialized =
                (get_local_chip(logical_device_id)->get_sysmem_manager()->get_hugepage_mapping(0).mapping != nullptr);
>>>>>>> bf257e55
            // Large writes to remote chips require hugepages to be initialized.
            // Conservative assert - end workload if remote chips present but hugepages not initialized (failures caused
            // if using remote only for small transactions)
            if (remote_chip_ids_.size()) {
                log_assert(
                    hugepages_initialized,
                    "Hugepages must be successfully initialized if workload contains remote chips!");
            }
            if (!hugepages_initialized) {
                log_warning(LogSiliconDriver, "No hugepage mapping at device {}.", logical_device_id);
            }
        }
    }

    for (const chip_id_t& chip : all_chip_ids_) {
        if (!cluster_desc->is_chip_mmio_capable(chip)) {
            flush_non_mmio_per_chip[chip] = false;
        }
    }
}

void Cluster::construct_cluster(const uint32_t& num_host_mem_ch_per_mmio_device, const bool create_mock_chips) {
    if (!create_mock_chips) {
        auto available_device_ids = detect_available_device_ids();
        log_info(LogSiliconDriver, "Detected PCI devices: {}", available_device_ids);
        log_info(
            LogSiliconDriver, "Using local chip ids: {} and remote chip ids {}", local_chip_ids_, remote_chip_ids_);
    }

    create_device(local_chip_ids_, num_host_mem_ch_per_mmio_device, create_mock_chips);

    // Disable dependency to ethernet firmware for all BH devices and WH devices with all chips having MMIO (e.g. UBB
    // Galaxy), do not disable for N150, was seeing some issues in CI
    if (remote_chip_ids_.empty() and cluster_desc->get_board_type(*local_chip_ids_.begin()) != BoardType::N150) {
        use_ethernet_ordered_writes = false;
        use_ethernet_broadcast = false;
        use_virtual_coords_for_eth_broadcast = false;
    }

    populate_cores();

    // MT: Initial BH - skip this for BH
    if (arch_name == tt::ARCH::WORMHOLE_B0) {
        remote_transfer_ethernet_cores.resize(local_chip_ids_.size());
        for (const auto& logical_mmio_chip_id : local_chip_ids_) {
            const tt_SocDescriptor& soc_desc = get_soc_descriptor(logical_mmio_chip_id);
            // 4-5 is for send_epoch_commands, 0-3 are for everything else
            for (std::uint32_t i = 0; i < NUM_ETH_CORES_FOR_NON_MMIO_TRANSFERS; i++) {
                if (remote_transfer_ethernet_cores.size() <= logical_mmio_chip_id) {
                    remote_transfer_ethernet_cores.resize(logical_mmio_chip_id + 1);
                }
                CoreCoord ethernet_core = soc_desc.get_eth_core_for_channel(i, CoordSystem::VIRTUAL);
                remote_transfer_ethernet_cores.at(logical_mmio_chip_id)
                    .push_back(tt_cxy_pair(logical_mmio_chip_id, ethernet_core));
            }
        }
    }
}

std::unique_ptr<Chip> Cluster::construct_chip_from_cluster(
    chip_id_t chip_id,
    tt_ClusterDescriptor* cluster_desc,
    tt_SocDescriptor& soc_desc,
<<<<<<< HEAD
    const bool clean_system_resources,
=======
    int num_host_mem_channels,
>>>>>>> bf257e55
    const bool create_mock_chip) {
    if (create_mock_chip) {
        return std::make_unique<MockChip>(soc_desc);
    }

    if (cluster_desc->is_chip_mmio_capable(chip_id)) {
        return std::make_unique<LocalChip>(
<<<<<<< HEAD
            soc_desc, cluster_desc->get_chips_with_mmio().at(chip_id), clean_system_resources);
=======
            soc_desc, cluster_desc->get_chips_with_mmio().at(chip_id), num_host_mem_channels);
>>>>>>> bf257e55
    } else {
        return std::make_unique<RemoteChip>(soc_desc);
    }
}

std::unique_ptr<Chip> Cluster::construct_chip_from_cluster(
    const std::string& soc_desc_path,
    chip_id_t chip_id,
    tt_ClusterDescriptor* cluster_desc,
    bool perform_harvesting,
    std::unordered_map<chip_id_t, HarvestingMasks>& simulated_harvesting_masks,
<<<<<<< HEAD
    const bool clean_system_resources,
=======
    int num_host_mem_channels,
>>>>>>> bf257e55
    const bool create_mock_chip) {
    HarvestingMasks harvesting_masks =
        get_harvesting_masks(chip_id, cluster_desc, perform_harvesting, simulated_harvesting_masks);
    const BoardType chip_board_type = cluster_desc->get_board_type(chip_id);
    std::optional<ChipUID> chip_uid = cluster_desc->get_chip_uid(chip_id);
    uint8_t asic_location = chip_uid.has_value() ? chip_uid.value().asic_location : 0;
    tt_SocDescriptor soc_desc = tt_SocDescriptor(
        soc_desc_path,
        cluster_desc->get_noc_translation_table_en().at(chip_id),
        harvesting_masks,
        chip_board_type,
        asic_location);
<<<<<<< HEAD
    return construct_chip_from_cluster(chip_id, cluster_desc, soc_desc, clean_system_resources, create_mock_chip);
=======
    return construct_chip_from_cluster(chip_id, cluster_desc, soc_desc, num_host_mem_channels, create_mock_chip);
>>>>>>> bf257e55
}

std::unique_ptr<Chip> Cluster::construct_chip_from_cluster(
    chip_id_t chip_id,
    tt_ClusterDescriptor* cluster_desc,
    bool perform_harvesting,
    std::unordered_map<chip_id_t, HarvestingMasks>& simulated_harvesting_masks,
<<<<<<< HEAD
    const bool clean_system_resources,
=======
    int num_host_mem_channels,
>>>>>>> bf257e55
    const bool create_mock_chip) {
    tt::ARCH arch = cluster_desc->get_arch(chip_id);
    HarvestingMasks harvesting_masks =
        get_harvesting_masks(chip_id, cluster_desc, perform_harvesting, simulated_harvesting_masks);
    const BoardType chip_board_type = cluster_desc->get_board_type(chip_id);
    std::optional<ChipUID> chip_uid = cluster_desc->get_chip_uid(chip_id);
    uint8_t asic_location = chip_uid.has_value() ? chip_uid.value().asic_location : 0;
    tt_SocDescriptor soc_desc = tt_SocDescriptor(
        arch,
        cluster_desc->get_noc_translation_table_en().at(chip_id),
        harvesting_masks,
        chip_board_type,
        asic_location);
<<<<<<< HEAD
    return construct_chip_from_cluster(chip_id, cluster_desc, soc_desc, clean_system_resources, create_mock_chip);
=======
    return construct_chip_from_cluster(chip_id, cluster_desc, soc_desc, num_host_mem_channels, create_mock_chip);
>>>>>>> bf257e55
}

void Cluster::add_chip(chip_id_t chip_id, std::unique_ptr<Chip> chip) {
    log_assert(
        chips_.find(chip_id) == chips_.end(),
        "Chip with id {} already exists in cluster. Cannot add another chip with the same id.",
        chip_id);
    all_chip_ids_.insert(chip_id);
    if (cluster_desc->is_chip_mmio_capable(chip_id)) {
        local_chip_ids_.insert(chip_id);
    } else {
        remote_chip_ids_.insert(chip_id);
    }
    chips_.emplace(chip_id, std::move(chip));
}

uint32_t Cluster::get_tensix_harvesting_mask(
    chip_id_t chip_id,
    tt_ClusterDescriptor* cluster_desc,
    bool perform_harvesting,
    std::unordered_map<chip_id_t, HarvestingMasks>& simulated_harvesting_masks) {
    if (!perform_harvesting) {
        log_info(LogSiliconDriver, "Skipping harvesting for chip {}.", chip_id);
        return 0;
    }
    uint32_t tensix_harvesting_mask_physical_layout = cluster_desc->get_harvesting_info().at(chip_id);
    uint32_t tensix_harvesting_mask = CoordinateManager::shuffle_tensix_harvesting_mask(
        cluster_desc->get_arch(chip_id), tensix_harvesting_mask_physical_layout);
    uint32_t simulated_harvesting_mask = (simulated_harvesting_masks.find(chip_id) != simulated_harvesting_masks.end())
                                             ? simulated_harvesting_masks.at(chip_id).tensix_harvesting_mask
                                             : 0;
    log_info(
        LogSiliconDriver,
        "Harvesting mask for chip {} is 0x{:x} (physical layout: 0x{:x}, logical: 0x{:x}, simulated harvesting mask: "
        "0x{:x}).",
        chip_id,
        tensix_harvesting_mask | simulated_harvesting_mask,
        tensix_harvesting_mask_physical_layout,
        tensix_harvesting_mask,
        simulated_harvesting_mask);
    return tensix_harvesting_mask | simulated_harvesting_mask;
}

uint32_t Cluster::get_dram_harvesting_mask(
    chip_id_t chip_id,
    tt_ClusterDescriptor* cluster_desc,
    bool perform_harvesting,
    std::unordered_map<chip_id_t, HarvestingMasks>& simulated_harvesting_masks) {
    if (!perform_harvesting) {
        log_info(LogSiliconDriver, "Skipping DRAM harvesting for chip {}.", chip_id);
        return 0;
    }

    return simulated_harvesting_masks.find(chip_id) != simulated_harvesting_masks.end()
               ? cluster_desc->get_dram_harvesting_mask(chip_id) |
                     simulated_harvesting_masks.at(chip_id).dram_harvesting_mask
               : cluster_desc->get_dram_harvesting_mask(chip_id);
}

uint32_t Cluster::get_eth_harvesting_mask(
    chip_id_t chip_id,
    tt_ClusterDescriptor* cluster_desc,
    bool perform_harvesting,
    std::unordered_map<chip_id_t, HarvestingMasks>& simulated_harvesting_masks) {
    if (!perform_harvesting) {
        log_info(LogSiliconDriver, "Skipping ETH harvesting for chip {}.", chip_id);
        return 0;
    }

    return simulated_harvesting_masks.find(chip_id) != simulated_harvesting_masks.end()
               ? cluster_desc->get_eth_harvesting_mask(chip_id) |
                     simulated_harvesting_masks.at(chip_id).eth_harvesting_mask
               : cluster_desc->get_eth_harvesting_mask(chip_id);
}

HarvestingMasks Cluster::get_harvesting_masks(
    chip_id_t chip_id,
    tt_ClusterDescriptor* cluster_desc,
    bool perfrom_harvesting,
    std::unordered_map<chip_id_t, HarvestingMasks>& simulated_harvesting_masks) {
    return HarvestingMasks{
        .tensix_harvesting_mask =
            get_tensix_harvesting_mask(chip_id, cluster_desc, perfrom_harvesting, simulated_harvesting_masks),
        .dram_harvesting_mask =
            get_dram_harvesting_mask(chip_id, cluster_desc, perfrom_harvesting, simulated_harvesting_masks),
        .eth_harvesting_mask =
            get_eth_harvesting_mask(chip_id, cluster_desc, perfrom_harvesting, simulated_harvesting_masks)};
}

void Cluster::ubb_eth_connections(
    const std::unordered_map<chip_id_t, std::unique_ptr<tt::umd::Chip>>& chips,
    std::unique_ptr<tt_ClusterDescriptor>& cluster_desc) {
    const uint64_t conn_info = 0x1200;
    const uint64_t node_info = 0x1100;
    const uint32_t eth_unknown = 0;
    const uint32_t eth_unconnected = 1;
    const uint32_t shelf_offset = 9;
    const uint32_t rack_offset = 10;
    const uint32_t base_addr = 0x1ec0;

    std::unordered_map<uint64_t, chip_id_t> chip_uid_to_local_chip_id = {};

    for (const auto& [chip_id, chip] : chips) {
        std::vector<CoreCoord> eth_cores = chip->get_soc_descriptor().get_cores(CoreType::ETH);
        TTDevice* tt_device = chip->get_tt_device();

        uint32_t channel = 0;
        for (const CoreCoord& eth_core : eth_cores) {
            uint32_t port_status;

            tt_device->read_from_device(
                &port_status, tt_xy_pair(eth_core.x, eth_core.y), conn_info + (channel * 4), sizeof(uint32_t));

            if (port_status == eth_unknown || port_status == eth_unconnected) {
                channel++;
                continue;
            }

            uint64_t local_chip_id;
            tt_device->read_from_device(
                &local_chip_id, tt_xy_pair(eth_core.x, eth_core.y), base_addr + (64 * 4), sizeof(uint64_t));

            uint64_t remote_chip_id;
            tt_device->read_from_device(
                &remote_chip_id, tt_cxy_pair(chip_id, eth_core.x, eth_core.y), base_addr + (72 * 4), sizeof(uint64_t));

            chip_uid_to_local_chip_id.insert({local_chip_id, chip_id});

            channel++;
        }
    }

    for (const auto& [chip_id, chip] : chips) {
        std::vector<CoreCoord> eth_cores = chip->get_soc_descriptor().get_cores(CoreType::ETH);
        TTDevice* tt_device = chip->get_tt_device();

        uint32_t channel = 0;
        for (const CoreCoord& eth_core : eth_cores) {
            uint32_t port_status;
            tt_device->read_from_device(
                &port_status,
                tt_cxy_pair(chip_id, eth_core.x, eth_core.y),
                conn_info + (channel * 4),
                sizeof(uint32_t));

            if (port_status == eth_unknown || port_status == eth_unconnected) {
                channel++;
                continue;
            }

            uint64_t remote_chip_id;
            tt_device->read_from_device(
                &remote_chip_id, tt_cxy_pair(chip_id, eth_core.x, eth_core.y), base_addr + (72 * 4), sizeof(uint64_t));

            uint64_t local_chip_id;
            tt_device->read_from_device(
                &local_chip_id, tt_cxy_pair(chip_id, eth_core.x, eth_core.y), base_addr + (64 * 4), sizeof(uint64_t));

            uint32_t remote_eth_id;
            tt_device->read_from_device(
                &remote_eth_id, tt_cxy_pair(chip_id, eth_core.x, eth_core.y), base_addr + 76 * 4, sizeof(uint32_t));

            chip_id_t remote_logical_chip_id = chip_uid_to_local_chip_id.at(remote_chip_id);

            cluster_desc->ethernet_connections[chip_id][channel] = {remote_logical_chip_id, remote_eth_id};

            channel++;
        }
    }
}

Cluster::Cluster(
    const uint32_t& num_host_mem_ch_per_mmio_device,
    const bool create_mock_chips,
    const bool clean_system_resources,
    bool perform_harvesting,
    std::unordered_map<chip_id_t, HarvestingMasks> simulated_harvesting_masks) {
    cluster_desc = Cluster::create_cluster_descriptor();

    for (auto& chip_id : cluster_desc->get_all_chips()) {
        add_chip(
            chip_id,
            construct_chip_from_cluster(
                chip_id,
                cluster_desc.get(),
                perform_harvesting,
                simulated_harvesting_masks,
<<<<<<< HEAD
                clean_system_resources,
=======
                num_host_mem_ch_per_mmio_device,
>>>>>>> bf257e55
                create_mock_chips));
    }

    // TODO: work on removing this member altogether. Currently assumes all have the same arch.
    arch_name = chips_.begin()->second->get_soc_descriptor().arch;

    construct_cluster(num_host_mem_ch_per_mmio_device, create_mock_chips);
}

Cluster::Cluster(
    const std::set<chip_id_t>& target_devices,
    const uint32_t& num_host_mem_ch_per_mmio_device,
    const bool create_mock_chips,
    const bool clean_system_resources,
    bool perform_harvesting,
    std::unordered_map<chip_id_t, HarvestingMasks> simulated_harvesting_masks) {
    cluster_desc = Cluster::create_cluster_descriptor();

    for (auto& chip_id : target_devices) {
        log_assert(
            cluster_desc->get_all_chips().find(chip_id) != cluster_desc->get_all_chips().end(),
            "Target device {} not present in current cluster!",
            chip_id);
        add_chip(
            chip_id,
            construct_chip_from_cluster(
                chip_id,
                cluster_desc.get(),
                perform_harvesting,
                simulated_harvesting_masks,
<<<<<<< HEAD
                clean_system_resources,
=======
                num_host_mem_ch_per_mmio_device,
>>>>>>> bf257e55
                create_mock_chips));
    }

    // TODO: work on removing this member altogether. Currently assumes all have the same arch.
    arch_name = chips_.begin()->second->get_soc_descriptor().arch;

    construct_cluster(num_host_mem_ch_per_mmio_device, create_mock_chips);
}

Cluster::Cluster(
    const std::string& sdesc_path,
    const std::set<chip_id_t>& target_devices,
    const uint32_t& num_host_mem_ch_per_mmio_device,
    const bool create_mock_chips,
    const bool clean_system_resources,
    bool perform_harvesting,
    std::unordered_map<chip_id_t, HarvestingMasks> simulated_harvesting_masks) {
    cluster_desc = Cluster::create_cluster_descriptor(sdesc_path);

    for (auto& chip_id : target_devices) {
        log_assert(
            cluster_desc->get_all_chips().find(chip_id) != cluster_desc->get_all_chips().end(),
            "Target device {} not present in current cluster!",
            chip_id);
        add_chip(
            chip_id,
            construct_chip_from_cluster(
                sdesc_path,
                chip_id,
                cluster_desc.get(),
                perform_harvesting,
                simulated_harvesting_masks,
<<<<<<< HEAD
                clean_system_resources,
=======
                num_host_mem_ch_per_mmio_device,
>>>>>>> bf257e55
                create_mock_chips));
        log_assert(
            cluster_desc->get_arch(chip_id) == get_chip(chip_id)->get_soc_descriptor().arch,
            "Passed soc descriptor has {} arch, but for chip id {} has arch {}",
            arch_to_str(get_chip(chip_id)->get_soc_descriptor().arch),
            chip_id,
            arch_to_str(cluster_desc->get_arch(chip_id)));
    }

    // TODO: work on removing this member altogether. Currently assumes all have the same arch.
    arch_name = chips_.begin()->second->get_soc_descriptor().arch;

    construct_cluster(num_host_mem_ch_per_mmio_device, create_mock_chips);
}

Cluster::Cluster(
    std::unique_ptr<tt_ClusterDescriptor> cluster_descriptor,
    const uint32_t& num_host_mem_ch_per_mmio_device,
    const bool create_mock_chips,
    const bool clean_system_resources,
    bool perform_harvesting,
    std::unordered_map<chip_id_t, HarvestingMasks> simulated_harvesting_masks) {
    cluster_desc = std::move(cluster_descriptor);

    for (auto& chip_id : cluster_desc->get_all_chips()) {
        add_chip(
            chip_id,
            construct_chip_from_cluster(
                chip_id,
                cluster_desc.get(),
                perform_harvesting,
                simulated_harvesting_masks,
<<<<<<< HEAD
                clean_system_resources,
=======
                num_host_mem_ch_per_mmio_device,
>>>>>>> bf257e55
                create_mock_chips));
    }

    // TODO: work on removing this member altogether. Currently assumes all have the same arch.
    arch_name = chips_.begin()->second->get_soc_descriptor().arch;

    construct_cluster(num_host_mem_ch_per_mmio_device, create_mock_chips);
}

void Cluster::configure_active_ethernet_cores_for_mmio_device(
    chip_id_t mmio_chip, const std::unordered_set<tt_xy_pair>& active_eth_cores_per_chip) {
    // Makes UMD aware of which ethernet cores have active links.
    // Based on this information, UMD determines which ethernet cores can be used for host->cluster non-MMIO transfers.
    // This overrides the default ethernet cores tagged for host to cluster routing in the constructor and must be
    // called for all MMIO devices, if default behaviour is not desired.
    auto& soc_desc = get_soc_descriptor(mmio_chip);
    log_assert(soc_desc.arch == tt::ARCH::WORMHOLE_B0, "{} can only be called for Wormhole arch", __FUNCTION__);
    // Cores 0, 1, 6, 7 are only available if in the active set
    static std::unordered_set<tt_xy_pair> eth_cores_available_if_active = {
        soc_desc.get_eth_core_for_channel(0, CoordSystem::VIRTUAL),
        soc_desc.get_eth_core_for_channel(1, CoordSystem::VIRTUAL),
        soc_desc.get_eth_core_for_channel(6, CoordSystem::VIRTUAL),
        soc_desc.get_eth_core_for_channel(7, CoordSystem::VIRTUAL)};
    // Eth cores 8 and 9 are always available
    std::vector<tt_cxy_pair> non_mmio_access_cores_for_chip = {
        {(size_t)mmio_chip, soc_desc.get_eth_core_for_channel(8, CoordSystem::VIRTUAL)},
        {(size_t)mmio_chip, soc_desc.get_eth_core_for_channel(9, CoordSystem::VIRTUAL)}};
    for (const auto& active_eth_core : active_eth_cores_per_chip) {
        if (eth_cores_available_if_active.find(active_eth_core) != eth_cores_available_if_active.end()) {
            non_mmio_access_cores_for_chip.push_back(tt_cxy_pair(mmio_chip, active_eth_core));
        }
    }

    remote_transfer_ethernet_cores[mmio_chip] = non_mmio_access_cores_for_chip;
    active_eth_core_idx_per_chip.insert({mmio_chip, 0});
    non_mmio_transfer_cores_customized = true;
}

void Cluster::configure_active_ethernet_cores_for_mmio_device(
    const std::unordered_set<CoreCoord>& active_eth_cores_per_chip, chip_id_t mmio_chip) {
    std::unordered_set<tt_xy_pair> active_eth_cores_xy;
    for (const auto& core : active_eth_cores_per_chip) {
        active_eth_cores_xy.insert(translate_to_api_coords(mmio_chip, core));
    }

    configure_active_ethernet_cores_for_mmio_device(mmio_chip, active_eth_cores_xy);
}

void Cluster::populate_cores() {
    std::uint32_t count = 0;
    for (const auto& [chip_id, chip] : chips_) {
        auto& soc_desc = chip->get_soc_descriptor();
        auto workers = soc_desc.get_cores(CoreType::TENSIX, CoordSystem::VIRTUAL);
        workers_per_chip.insert({chip_id, std::unordered_set<tt_xy_pair>(workers.begin(), workers.end())});
        if (count == 0) {
            auto ethernet_cores = soc_desc.get_cores(CoreType::ETH, CoordSystem::VIRTUAL);
            eth_cores = std::unordered_set<tt_xy_pair>(ethernet_cores.begin(), ethernet_cores.end());
            for (std::uint32_t dram_idx = 0; dram_idx < soc_desc.get_num_dram_channels(); dram_idx++) {
                dram_cores.insert(soc_desc.get_dram_core_for_channel(dram_idx, 0, CoordSystem::VIRTUAL));
            }
        }
        count++;
    }
}

void Cluster::check_pcie_device_initialized(int device_id) {
    TTDevice* tt_device = get_tt_device(device_id);
    tt::ARCH device_arch = tt_device->get_pci_device()->get_arch();
    if (arch_name == tt::ARCH::WORMHOLE_B0) {
        if (device_arch != tt::ARCH::WORMHOLE_B0) {
            throw std::runtime_error(
                fmt::format("Attempted to run wormhole configured tt_device on {}", arch_to_str(device_arch)));
        }
    } else if (arch_name == tt::ARCH::BLACKHOLE) {
        if (device_arch != tt::ARCH::BLACKHOLE) {
            throw std::runtime_error(
                fmt::format("Attempted to run blackhole configured tt_device on {}", arch_to_str(device_arch)));
        }
    } else {
        throw std::runtime_error(fmt::format("Unsupported architecture: {}", arch_to_str(arch_name)));
    }
    auto architecture_implementation = tt_device->get_architecture_implementation();

    // MT Initial BH - Add check for blackhole once access to ARC registers is setup through TLBs
    if (arch_name != tt::ARCH::BLACKHOLE) {
        log_debug(LogSiliconDriver, "== Check if device_id: {} is initialized", device_id);
        uint32_t bar_read_initial =
            bar_read32(device_id, architecture_implementation->get_arc_reset_scratch_offset() + 3 * 4);
        uint32_t arg = bar_read_initial == 500 ? 325 : 500;
        uint32_t bar_read_again;
        uint32_t arc_msg_return = arc_msg(
            device_id, 0xaa00 | architecture_implementation->get_arc_message_test(), true, arg, 0, 1, &bar_read_again);
        if (arc_msg_return != 0 || bar_read_again != arg + 1) {
            auto postcode = bar_read32(device_id, architecture_implementation->get_arc_reset_scratch_offset());
            throw std::runtime_error(fmt::format(
                "Device is not initialized: arc_fw postcode: {} arc_msg_return: {} arg: {} bar_read_initial: {} "
                "bar_read_again: {}",
                postcode,
                arc_msg_return,
                arg,
                bar_read_initial,
                bar_read_again));
        }
    }

    if (test_setup_interface()) {
        throw std::runtime_error(
            "Device is incorrectly initialized. If this is a harvested Wormhole machine, it is likely that NOC "
            "Translation Tables are not enabled on device. These need to be enabled for the silicon driver to run.");
    }
}

void Cluster::initialize_pcie_devices() {
    log_debug(LogSiliconDriver, "Cluster::start");

    for (auto chip_id : local_chip_ids_) {
        check_pcie_device_initialized(chip_id);
    }

    init_pcie_iatus();

    init_membars();
}

std::set<chip_id_t> Cluster::get_target_device_ids() { return all_chip_ids_; }

std::set<chip_id_t> Cluster::get_target_mmio_device_ids() { return local_chip_ids_; }

std::set<chip_id_t> Cluster::get_target_remote_device_ids() { return remote_chip_ids_; }

void Cluster::assert_risc_reset() { broadcast_tensix_risc_reset_to_cluster(TENSIX_ASSERT_SOFT_RESET); }

void Cluster::deassert_risc_reset() { broadcast_tensix_risc_reset_to_cluster(TENSIX_DEASSERT_SOFT_RESET); }

void Cluster::deassert_risc_reset_at_core(tt_cxy_pair core, const TensixSoftResetOptions& soft_resets) {
    // Get Target Device to query soc descriptor and determine location in cluster
    std::uint32_t target_device = core.chip;
    CoreCoord core_coord = get_soc_descriptor(target_device).get_coord_at(core, CoordSystem::VIRTUAL);
    log_assert(
        core_coord.core_type == CoreType::TENSIX || core_coord.core_type == CoreType::ETH,
        "Cannot deassert reset on a non-tensix or harvested core");
    bool target_is_mmio_capable = cluster_desc->is_chip_mmio_capable(target_device);
    if (target_is_mmio_capable) {
        send_tensix_risc_reset_to_core(core, soft_resets);
    } else {
        log_assert(arch_name != tt::ARCH::BLACKHOLE, "Can't issue access to remote core in BH");
        send_remote_tensix_risc_reset_to_core(core, soft_resets);
    }
}

void Cluster::deassert_risc_reset_at_core(
    const chip_id_t chip, const CoreCoord core, const TensixSoftResetOptions& soft_resets) {
    deassert_risc_reset_at_core({(size_t)chip, translate_to_api_coords(chip, core)}, soft_resets);
}

void Cluster::assert_risc_reset_at_core(tt_cxy_pair core, const TensixSoftResetOptions& soft_resets) {
    // Get Target Device to query soc descriptor and determine location in cluster
    std::uint32_t target_device = core.chip;
    CoreCoord core_coord = get_soc_descriptor(target_device).get_coord_at(core, CoordSystem::VIRTUAL);
    log_assert(
        core_coord.core_type == CoreType::TENSIX || core_coord.core_type == CoreType::ETH,
        "Cannot assert reset on a non-tensix or harvested core");
    bool target_is_mmio_capable = cluster_desc->is_chip_mmio_capable(target_device);
    if (target_is_mmio_capable) {
        send_tensix_risc_reset_to_core(core, soft_resets);
    } else {
        send_remote_tensix_risc_reset_to_core(core, soft_resets);
    }
}

void Cluster::assert_risc_reset_at_core(
    const chip_id_t chip, const CoreCoord core, const TensixSoftResetOptions& soft_resets) {
    assert_risc_reset_at_core({(size_t)chip, translate_to_api_coords(chip, core)}, soft_resets);
}

tt_ClusterDescriptor* Cluster::get_cluster_description() { return cluster_desc.get(); }

// Can be used before instantiating a silicon device
int Cluster::detect_number_of_chips() {
    auto available_device_ids = detect_available_device_ids();
    return available_device_ids.size();
}

// Can be used before instantiating a silicon device
std::vector<chip_id_t> Cluster::detect_available_device_ids() {
    // TODO: The chip_id_t type is used for two types of device id:
    //  *   device id which is the N in /dev/tenstorrent/N
    //  *   "logical" id which is the id of the chip in the YAML produced by
    //      the create-ethernet-map tool
    // Maybe these should be disambiguated.  Here, what is being returned is the
    // former, the "device id" -- not to be confused with 16 bit PCI device id!
    return PCIDevice::enumerate_devices();
}

std::function<void(uint32_t, uint32_t, const uint8_t*)> Cluster::get_fast_pcie_static_tlb_write_callable(
    int device_id) {
    TTDevice* dev = get_tt_device(device_id);

    const auto callable = [dev](uint32_t byte_addr, uint32_t num_bytes, const uint8_t* buffer_addr) {
        dev->write_block(byte_addr, num_bytes, buffer_addr);
    };

    return callable;
}

tt::Writer Cluster::get_static_tlb_writer(tt_cxy_pair target) {
    return get_tlb_manager(target.chip)->get_static_tlb_writer({target.x, target.y});
}

tt::Writer Cluster::get_static_tlb_writer(const chip_id_t chip, const CoreCoord target) {
    return get_static_tlb_writer({(size_t)chip, translate_to_api_coords(chip, target)});
}

void Cluster::write_device_memory(
    const void* mem_ptr,
    uint32_t size_in_bytes,
    tt_cxy_pair target,
    uint64_t address,
    const std::string& fallback_tlb) {
    TTDevice* dev = get_tt_device(target.chip);
    const uint8_t* buffer_addr = static_cast<const uint8_t*>(mem_ptr);

    log_debug(
        LogSiliconDriver,
        "Cluster::write_device_memory to chip:{} {}-{} at 0x{:x} size_in_bytes: {}",
        target.chip,
        target.x,
        target.y,
        address,
        size_in_bytes);

    if (get_tlb_manager(target.chip)->is_tlb_mapped({target.x, target.y}, address, size_in_bytes)) {
        tlb_configuration tlb_description = get_tlb_manager(target.chip)->get_tlb_configuration({target.x, target.y});
        if (dev->get_pci_device()->bar4_wc != nullptr && tlb_description.size == BH_4GB_TLB_SIZE) {
            // This is only for Blackhole. If we want to  write to DRAM (BAR4 space), we add offset
            // to which we write so write_block knows it needs to target BAR4
            dev->write_block(
                (tlb_description.tlb_offset + address % tlb_description.size) + BAR0_BH_SIZE,
                size_in_bytes,
                buffer_addr);
        } else {
            dev->write_block(tlb_description.tlb_offset + address % tlb_description.size, size_in_bytes, buffer_addr);
        }
    } else {
        const auto tlb_index = get_tlb_manager(target.chip)->dynamic_tlb_config_.at(fallback_tlb);
        auto lock = LockManager::get_mutex(fallback_tlb, dev->get_pci_device()->get_device_num());

        while (size_in_bytes > 0) {
            auto [mapped_address, tlb_size] = dev->set_dynamic_tlb(
                tlb_index,
                translate_chip_coord_virtual_to_translated(target.chip, target),
                address,
                get_tlb_manager(target.chip)->dynamic_tlb_ordering_modes_.at(fallback_tlb));
            uint32_t transfer_size = std::min((uint64_t)size_in_bytes, tlb_size);
            dev->write_block(mapped_address, transfer_size, buffer_addr);

            size_in_bytes -= transfer_size;
            address += transfer_size;
            buffer_addr += transfer_size;
        }
        log_debug(LogSiliconDriver, "Write done Dynamic TLB with pid={}", (long)getpid());
    }
}

void Cluster::read_device_memory(
    void* mem_ptr, tt_cxy_pair target, uint64_t address, uint32_t size_in_bytes, const std::string& fallback_tlb) {
    log_debug(
        LogSiliconDriver,
        "Cluster::read_device_memory to chip:{} {}-{} at 0x{:x} size_in_bytes: {}",
        target.chip,
        target.x,
        target.y,
        address,
        size_in_bytes);
    TTDevice* dev = get_tt_device(target.chip);
    uint8_t* buffer_addr = static_cast<uint8_t*>(mem_ptr);

    if (get_tlb_manager(target.chip)->is_tlb_mapped({target.x, target.y}, address, size_in_bytes)) {
        tlb_configuration tlb_description = get_tlb_manager(target.chip)->get_tlb_configuration({target.x, target.y});
        if (dev->get_pci_device()->bar4_wc != nullptr && tlb_description.size == BH_4GB_TLB_SIZE) {
            // This is only for Blackhole. If we want to  read from DRAM (BAR4 space), we add offset
            // from which we read so read_block knows it needs to target BAR4
            dev->read_block(
                (tlb_description.tlb_offset + address % tlb_description.size) + BAR0_BH_SIZE,
                size_in_bytes,
                buffer_addr);
        } else {
            dev->read_block(tlb_description.tlb_offset + address % tlb_description.size, size_in_bytes, buffer_addr);
        }
        log_debug(
            LogSiliconDriver,
            "  read_block called with tlb_offset: {}, tlb_size: {}",
            tlb_description.tlb_offset,
            tlb_description.size);
    } else {
        const auto tlb_index = get_tlb_manager(target.chip)->dynamic_tlb_config_.at(fallback_tlb);
        auto lock = LockManager::get_mutex(fallback_tlb, dev->get_pci_device()->get_device_num());
        log_debug(LogSiliconDriver, "  dynamic tlb_index: {}", tlb_index);
        while (size_in_bytes > 0) {
            auto [mapped_address, tlb_size] = dev->set_dynamic_tlb(
                tlb_index,
                translate_chip_coord_virtual_to_translated(target.chip, target),
                address,
                get_tlb_manager(target.chip)->dynamic_tlb_ordering_modes_.at(fallback_tlb));
            uint32_t transfer_size = std::min((uint64_t)size_in_bytes, tlb_size);
            dev->read_block(mapped_address, transfer_size, buffer_addr);

            size_in_bytes -= transfer_size;
            address += transfer_size;
            buffer_addr += transfer_size;
        }
        log_debug(LogSiliconDriver, "Read done Dynamic TLB with pid={}", (long)getpid());
    }
}

uint32_t Cluster::get_power_state_arc_msg(chip_id_t chip_id, tt_DevicePowerState state) {
    TTDevice* tt_device = get_tt_device(chip_id);
    uint32_t msg = 0xaa00;
    switch (state) {
        case BUSY: {
            msg |= tt_device->get_architecture_implementation()->get_arc_message_arc_go_busy();
            break;
        }
        case LONG_IDLE: {
            msg |= tt_device->get_architecture_implementation()->get_arc_message_arc_go_long_idle();
            break;
        }
        case SHORT_IDLE: {
            msg |= tt_device->get_architecture_implementation()->get_arc_message_arc_go_short_idle();
            break;
        }
        default:
            throw std::runtime_error("Unrecognized power state.");
    }
    return msg;
}

void Cluster::set_pcie_power_state(tt_DevicePowerState state) {
    for (auto& chip_id : local_chip_ids_) {
        uint32_t msg = get_power_state_arc_msg(chip_id, state);
        std::stringstream ss;
        ss << state;
        auto exit_code = arc_msg(chip_id, 0xaa00 | msg, true, 0, 0);
        if (exit_code != 0) {
            throw std::runtime_error(
                fmt::format("Failed to set power state to {} with exit code {}", ss.str(), exit_code));
        }
    }
}

int Cluster::get_clock(int logical_device_id) {
    auto mmio_capable_chip_logical = cluster_desc->get_closest_mmio_capable_chip(logical_device_id);
    return get_tt_device(mmio_capable_chip_logical)->get_clock();
}

std::map<int, int> Cluster::get_clocks() {
    std::map<int, int> clock_freq_map;
    for (auto& chip_id : local_chip_ids_) {
        clock_freq_map.insert({chip_id, get_clock(chip_id)});
    }
    return clock_freq_map;
}

Cluster::~Cluster() {
    log_debug(LogSiliconDriver, "Cluster::~Cluster");

    cluster_desc.reset();
}

std::optional<std::tuple<uint32_t, uint32_t>> Cluster::get_tlb_data_from_target(const tt_cxy_pair& target) {
    tlb_configuration tlb_configuration = get_tlb_configuration(target);
    return std::tuple((uint32_t)tlb_configuration.tlb_offset, (uint32_t)tlb_configuration.size);
}

tlb_configuration Cluster::get_tlb_configuration(const tt_cxy_pair& target) {
    return get_tlb_manager(target.chip)->get_tlb_configuration({target.x, target.y});
}

std::optional<std::tuple<uint32_t, uint32_t>> Cluster::get_tlb_data_from_target(const chip_id_t chip, CoreCoord core) {
    return get_tlb_data_from_target({(size_t)chip, translate_to_api_coords(chip, core)});
}

tlb_configuration Cluster::get_tlb_configuration(const chip_id_t chip, CoreCoord core) {
    return get_tlb_configuration({(size_t)chip, translate_to_api_coords(chip, core)});
}

void Cluster::configure_tlb(
    chip_id_t logical_device_id, tt_xy_pair core, int32_t tlb_index, uint64_t address, uint64_t ordering) {
    get_tlb_manager(logical_device_id)
        ->configure_tlb(
            core, translate_chip_coord_virtual_to_translated(logical_device_id, core), tlb_index, address, ordering);
}

void Cluster::configure_tlb(
    chip_id_t logical_device_id, tt::umd::CoreCoord core, int32_t tlb_index, uint64_t address, uint64_t ordering) {
    configure_tlb(logical_device_id, translate_to_api_coords(logical_device_id, core), tlb_index, address, ordering);
}

void Cluster::set_fallback_tlb_ordering_mode(const std::string& fallback_tlb, uint64_t ordering) {
    for (auto& chip_id : local_chip_ids_) {
        get_tlb_manager(chip_id)->set_dynamic_tlb_config_ordering(fallback_tlb, ordering);
    }
}

// TODO: this is in the wrong place, it should be in the TTDevice.
// It should also happen at the same time the huge pages or sysmem buffers are
// allocated/pinned/mapped.
void Cluster::init_pcie_iatus() {
    int num_enabled_devices = local_chip_ids_.size();
    log_debug(LogSiliconDriver, "Cluster::init_pcie_iatus() num_enabled_devices: {}", num_enabled_devices);

    for (auto& chip_id : local_chip_ids_) {
        TTDevice* tt_device = get_tt_device(chip_id);

        // TODO: with the IOMMU case, I think we can get away with using just
        // one iATU region for WH.  (On BH, we don't need iATU).  We can only
        // cover slightly less than 4GB with WH, and the iATU can cover 4GB.
        // Splitting it into multiple regions is fine, but it's not necessary.
        //
        // Update: unfortunately this turned out to be unrealistic.  For the
        // IOMMU case, the easiest thing to do is fake that we have hugepages
        // so we can support the hugepage-inspired API that the user application
        // has come to rely on.  In that scenario, it's simpler to treat such
        // fake hugepages the same way we treat real ones -- even if underneath
        // there is only a single buffer.  Simple is good.
        //
        // With respect to BH: it turns out that Metal has hard-coded NOC
        // addressing assumptions for sysmem access.  First step to fix this is
        // have Metal ask us where sysmem is at runtime, and use that value in
        // on-device code.  Until then, we're stuck programming iATU.  A more
        // forward-looking solution is to abandon the sysmem API entirely, and
        // have the application assume a more active role in managing the memory
        // shared between host and device.  UMD would be relegated to assisting
        // the application set up and tear down the mappings.  This is probably
        // a unrealistic for GS/WH, but it's a good goal for BH.
        //
        // Until then...
        //
        // For every 1GB channel of memory mapped for DMA, program an iATU
        // region to map it to the underlying buffer's IOVA (IOMMU case) or PA
        // (non-IOMMU case).
        for (size_t channel = 0; channel < get_local_chip(chip_id)->get_sysmem_manager()->get_num_host_mem_channels();
             channel++) {
            hugepage_mapping hugepage_map =
                get_local_chip(chip_id)->get_sysmem_manager()->get_hugepage_mapping(channel);
            size_t region_size = hugepage_map.mapping_size;

            if (!hugepage_map.mapping) {
                throw std::runtime_error(
                    fmt::format("Hugepages are not allocated for logical device id: {} ch: {}", chip_id, channel));
            }

            if (arch_name == tt::ARCH::BLACKHOLE) {
                uint64_t base = channel * region_size;
                uint64_t target = hugepage_map.physical_address;
                tt_device->configure_iatu_region(channel, base, target, region_size);
            } else {
                // TODO: stop doing this.  The intent was good, but it's not
                // documented and nothing takes advantage of it.
                if (channel == 3) {
                    region_size = HUGEPAGE_CHANNEL_3_SIZE_LIMIT;
                }

                // TODO: remove this and the Blackhole special case after ARC
                // messaging is lowered to the TTDevice layer and we have a
                // configure_iatu_region that works for GS/WH.  Longer term it'd
                // be nice to have KMD deal with iATU for us...
                iatu_configure_peer_region(chip_id, channel, hugepage_map.physical_address, region_size);
            }
        }
    }
}

int Cluster::test_setup_interface() {
    int ret_val = 0;
    int chip_id = *local_chip_ids_.begin();
    TTDevice* tt_device = get_tt_device(chip_id);
    if (arch_name == tt::ARCH::WORMHOLE_B0) {
        uint32_t mapped_reg = tt_device
                                  ->set_dynamic_tlb(
                                      tt_device->get_architecture_implementation()->get_reg_tlb(),
                                      translate_chip_coord_virtual_to_translated(chip_id, tt_xy_pair(1, 0)),
                                      0xffb20108)
                                  .bar_offset;

        uint32_t regval = 0;
        tt_device->read_regs(mapped_reg, 1, &regval);
        ret_val = (regval != 0xffffffff && (regval == 33)) ? 0 : 1;
        return ret_val;
    } else if (arch_name == tt::ARCH::BLACKHOLE) {
        // MT Inital BH - Try to enable this, but double check "regval == 33"

        // uint32_t mapped_reg = tt_device
        //                           ->set_dynamic_tlb(
        //                               tt_device->get_architecture_implementation()->get_reg_tlb(),
        //                               translate_chip_coord_virtual_to_translated(chip_id, tt_xy_pair(1, 0)),
        //                               0xffb20108)
        //                           .bar_offset;

        // uint32_t regval = 0;
        // tt_device->read_regs(dev, mapped_reg, 1, &regval);
        // ret_val = (regval != 0xffffffff && (regval == 33)) ? 0 : 1;
        // return ret_val;
        return 0;
    } else {
        throw std::runtime_error(fmt::format("Unsupported architecture: {}", arch_to_str(arch_name)));
    }
}

void Cluster::bar_write32(int logical_device_id, uint32_t addr, uint32_t data) {
    TTDevice* dev = get_tt_device(logical_device_id);

    if (addr < dev->get_pci_device()->bar0_uc_offset) {
        dev->write_block(
            addr, sizeof(data), reinterpret_cast<const uint8_t*>(&data));  // do we have to reinterpret_cast?
    } else {
        dev->write_regs(addr, 1, &data);
    }
}

uint32_t Cluster::bar_read32(int logical_device_id, uint32_t addr) {
    TTDevice* dev = get_tt_device(logical_device_id);

    uint32_t data;
    if (addr < dev->get_pci_device()->bar0_uc_offset) {
        dev->read_block(addr, sizeof(data), reinterpret_cast<uint8_t*>(&data));
    } else {
        dev->read_regs(addr, 1, &data);
    }
    return data;
}

// Returns 0 if everything was OK
int Cluster::pcie_arc_msg(
    int logical_device_id,
    uint32_t msg_code,
    bool wait_for_done,
    uint32_t arg0,
    uint32_t arg1,
    int timeout,
    uint32_t* return_3,
    uint32_t* return_4) {
    std::vector<uint32_t> arc_msg_return_values;
    if (return_3 != nullptr) {
        arc_msg_return_values.push_back(0);
    }

    if (return_4 != nullptr) {
        arc_msg_return_values.push_back(0);
    }

    uint32_t exit_code = get_tt_device(logical_device_id)
                             ->get_arc_messenger()
                             ->send_message(msg_code, arc_msg_return_values, arg0, arg1, timeout);

    if (return_3 != nullptr) {
        *return_3 = arc_msg_return_values[0];
    }

    if (return_4 != nullptr) {
        *return_4 = arc_msg_return_values[1];
    }

    return exit_code;
}

// TODO: this method should be lowered into TTDevice, where a common
// implementation can be shared between GS/WH.  The major obstacle to doing it
// (and the reason I'm leaving it alone for now) is the lack of ARC messaging
// support at that layer of abstraction.
int Cluster::iatu_configure_peer_region(
    int logical_device_id, uint32_t peer_region_id, uint64_t bar_addr_64, uint32_t region_size) {
    if (arch_name == tt::ARCH::BLACKHOLE) {
        throw std::runtime_error("Don't call this for Blackhole");
    }

    uint32_t dest_bar_lo = bar_addr_64 & 0xffffffff;
    uint32_t dest_bar_hi = (bar_addr_64 >> 32) & 0xffffffff;
    std::uint32_t region_id_to_use = peer_region_id;

    // TODO: stop doing this.  It's related to HUGEPAGE_CHANNEL_3_SIZE_LIMIT.
    if (peer_region_id == 3) {
        region_id_to_use = 4;  // Hack use region 4 for channel 3..this ensures that we have a smaller chan 3 address
                               // space with the correct start offset
    }

    TTDevice* tt_device = get_tt_device(logical_device_id);
    PCIDevice* pci_device = tt_device->get_pci_device();
    auto architecture_implementation = tt_device->get_architecture_implementation();

    bar_write32(logical_device_id, architecture_implementation->get_arc_csm_mailbox_offset() + 0 * 4, region_id_to_use);
    bar_write32(logical_device_id, architecture_implementation->get_arc_csm_mailbox_offset() + 1 * 4, dest_bar_lo);
    bar_write32(logical_device_id, architecture_implementation->get_arc_csm_mailbox_offset() + 2 * 4, dest_bar_hi);
    bar_write32(logical_device_id, architecture_implementation->get_arc_csm_mailbox_offset() + 3 * 4, region_size);
    arc_msg(
        logical_device_id,
        0xaa00 | architecture_implementation->get_arc_message_setup_iatu_for_peer_to_peer(),
        true,
        0,
        0);

    // Print what just happened
    uint32_t peer_region_start = region_id_to_use * region_size;
    uint32_t peer_region_end = (region_id_to_use + 1) * region_size - 1;
    log_debug(
        LogSiliconDriver,
        "    [region id {}] NOC to PCI address range 0x{:x}-0x{:x} mapped to addr 0x{:x}",
        peer_region_id,
        peer_region_start,
        peer_region_end,
        bar_addr_64);
    return 0;
}

// Returns broken rows as bits set to 1 in 'memory' and 'logic'
uint32_t Cluster::get_harvested_noc_rows(uint32_t harvesting_mask) {
    auto architecture_implementation = tt::umd::architecture_implementation::create(arch_name);
    const std::vector<uint32_t>& harv_to_noc_loc = architecture_implementation->get_harvesting_noc_locations();
    uint32_t harv_noc_rows = 0;
    std::string harv_noc_rows_str = "";

    for (int pos = 0; pos < harv_to_noc_loc.size(); ++pos) {
        bool is_row_harvested = harvesting_mask & 0x1;
        if (is_row_harvested) {
            harv_noc_rows |= (1 << harv_to_noc_loc[pos]);
            if (harv_noc_rows_str != "") {
                harv_noc_rows_str += ", ";
            }
            harv_noc_rows_str += std::to_string(harv_to_noc_loc[pos]);
        }
        harvesting_mask = harvesting_mask >> 1;
    }
    if (harv_noc_rows > 0) {
        log_debug(LogSiliconDriver, "HARVESTING NOC Y-LOC 0x{:x} = {{}}", harv_noc_rows, harv_noc_rows_str.c_str());
    }
    return harv_noc_rows;
}

uint32_t Cluster::get_harvested_rows(int logical_device_id) {
    const char* harv_override = std::getenv("T6PY_HARVESTING_OVERRIDE");
    uint32_t harv = 0xffffffff;
    if (harv_override) {
        harv = std::stoul(harv_override, nullptr, 16);
    } else {
        auto mmio_capable_chip_logical = cluster_desc->get_closest_mmio_capable_chip(logical_device_id);
        TTDevice* tt_device = get_tt_device(mmio_capable_chip_logical);
        int harvesting_msg_code = arc_msg(
            logical_device_id,
            0xaa00 | tt_device->get_architecture_implementation()->get_arc_message_arc_get_harvesting(),
            true,
            0,
            0,
            1,
            &harv);
        log_assert(
            harvesting_msg_code != MSG_ERROR_REPLY, "Failed to read harvested rows from device {}", logical_device_id);
    }
    log_assert(harv != 0xffffffff, "Readback 0xffffffff for harvesting info. Chip is fused incorrectly!");
    log_debug(LogSiliconDriver, "HARVESTING {}, 0x{:x}", (harv == 0) ? "DISABLED" : "ENABLED", harv);

    uint32_t memory = harv & 0x3ff;
    uint32_t logic = (harv >> 10) & 0x3ff;
    return (memory | logic);
}

uint32_t Cluster::get_harvested_noc_rows_for_chip(int logical_device_id) {
    return get_harvested_noc_rows(get_harvested_rows(logical_device_id));
}

void Cluster::enable_local_ethernet_queue(const chip_id_t& device_id, int timeout) {
    uint32_t msg_success = 0x0;
    auto timeout_seconds = std::chrono::seconds(timeout);
    auto start = std::chrono::system_clock::now();
    while (msg_success != 1) {
        if (std::chrono::system_clock::now() - start > timeout_seconds) {
            throw std::runtime_error(
                fmt::format("Timed out after waiting {} seconds for for DRAM to finish training", timeout));
        }

        if (arc_msg(device_id, 0xaa58, true, 0xFFFF, 0xFFFF, 1, &msg_success) == MSG_ERROR_REPLY) {
            break;
        }
    }
}

void* Cluster::host_dma_address(std::uint64_t offset, chip_id_t src_device_id, uint16_t channel) const {
    hugepage_mapping hugepage_map = get_local_chip(src_device_id)->get_sysmem_manager()->get_hugepage_mapping(channel);
    if (hugepage_map.mapping != nullptr) {
        return static_cast<std::byte*>(hugepage_map.mapping) + offset;
    } else {
        return nullptr;
    }
}

inline TTDevice* Cluster::get_tt_device(chip_id_t device_id) const {
    auto tt_device = get_local_chip(device_id)->get_tt_device();
    log_assert(tt_device != nullptr, "TTDevice not found for device: {}", device_id);
    return tt_device;
}

inline TLBManager* Cluster::get_tlb_manager(chip_id_t device_id) const {
    return get_local_chip(device_id)->get_tlb_manager();
}

inline Chip* Cluster::get_chip(chip_id_t device_id) const {
    auto chip_it = chips_.find(device_id);
    log_assert(chip_it != chips_.end(), "Device id {} not found in cluster.", device_id);
    return chip_it->second.get();
}

inline Chip* Cluster::get_local_chip(chip_id_t device_id) const {
    log_assert(
        local_chip_ids_.find(device_id) != local_chip_ids_.end(), "Device id {} is not a local chip.", device_id);
    return get_chip(device_id);
}

/*
 *
 *                                       NON_MMIO_MUTEX Usage
 *
 * Relevant functions:
 *  - write_to_non_mmio_device
 *  - read_from_non_mmio_device
 *
 * The non-MMIO read/write functions (excluding the `*_epoch_cmd` variants) are responsible for the
 * writes/reads to/from those wormhole chips that aren't memory mapped or directly host connected.
 * To get the data to or from those other chips, there is a memory transfer protocol - initiated on
 * the host side but carried out by any number of the ethernet cores (the ethernet core pool is dictated
 * by `this->NUM_ETH_CORES_FOR_NON_MMIO_TRANSFERS`) on the MMIO chips (e.g. typically just the one chip in a galaxy).
 *
 * There is a command queue structure in ethernet core FW to accept these read/write commands. However, there is no
 * atomic increment (from host side) for the write pointers of these queues, nor is there any sort of other hardware
 * mutual exclusion (as of WH) from host side when populating commands into the queue (as in when the host pushes a
 * write command into the ethernet core's queue).
 *
 * Therefore, any of these non_mmio commands from host side need to be synchronized so they don't accidentally corrupt
 * each other. The finest granularity possible to synchronize on would be the command slot and wrptr (per core),
 * but wrptr updates also need to be coordinated:
 *  - you can't increment wrptr unless you are writing to the next index and your write is complete
 *  - if two threads could guarantee separate command slots, they'd need to order their wrptr updates from lowest to
 *    highest and based on completion of command writes.
 *
 * Stepping back a little bit, a sort of interprocess synchronization is required because the driver may be invoked
 * from several processes. Indeed from pybuda (python), we'd typically needs to spin up multiple processes:
 *   - 1 for pushing inputs
 *   - 1 for popping outputs
 *   - 1 for managing execution state
 *  (or some variation along those lines).
 *
 * The interprocess mutex from measurements takes a while. While not seconds, it's non-trivial such that locking and
 * unlocking at fine granularity would be more detrimental to performance than acquiring it for a large block.
 *
 * Considering the above, the current chosen approach is to make each of these calls acquired a shared mutex:
 * `NON_MMIO_MUTEX_NAME`
 *  - They acquire at a relatively large granularity -> for the entire duration of the function where we interact
 *    with the ethernet core (read/write) and where we use `active_core` to choose a core.
 *    - Simplifies synchronization while we reach stability
 *  - We need to include any usage (read/modify) of `active_core` in the mutex acquisition scope.
 *
 * Other schemes may be more performant.
 */

/*
 * Note that this function is required to acquire the `NON_MMIO_MUTEX_NAME` mutex for interacting with the
 * ethernet core (host) command queue DO NOT issue any pcie reads/writes to the ethernet core prior to acquiring the
 * mutex. For extra information, see the "NON_MMIO_MUTEX Usage" above
 */

void Cluster::write_to_non_mmio_device(
    const void* mem_ptr,
    uint32_t size_in_bytes,
    tt_cxy_pair core,
    uint64_t address,
    bool broadcast,
    std::vector<int> broadcast_header) {
    chip_id_t mmio_capable_chip_logical;

    if (broadcast) {
        mmio_capable_chip_logical = core.chip;
    } else {
        mmio_capable_chip_logical = cluster_desc->get_closest_mmio_capable_chip(core.chip);
    }
    flush_non_mmio_per_chip[cluster_desc->get_closest_mmio_capable_chip(core.chip)] = true;

    if (non_mmio_transfer_cores_customized) {
        log_assert(
            active_eth_core_idx_per_chip.find(mmio_capable_chip_logical) != active_eth_core_idx_per_chip.end(),
            "Ethernet Cores for Host to Cluster communication were not initialized for all MMIO devices.");
    }

    using data_word_t = uint32_t;
    constexpr int DATA_WORD_SIZE = sizeof(data_word_t);
    constexpr int BROADCAST_HEADER_SIZE = sizeof(data_word_t) * 8;  // Broadcast header is 8 words
    const auto target_chip = cluster_desc->get_chip_locations().at(core.chip);

    // TODO: To be removed when this is moved to Chip classes.
    auto host_address_params = get_local_chip(mmio_capable_chip_logical)->host_address_params;
    auto eth_interface_params = get_local_chip(mmio_capable_chip_logical)->eth_interface_params;
    auto noc_params = get_local_chip(mmio_capable_chip_logical)->noc_params;

    std::string write_tlb = "LARGE_WRITE_TLB";
    std::string read_tlb = "LARGE_READ_TLB";
    std::string empty_tlb = "";

    tt_xy_pair translated_core = translate_chip_coord_virtual_to_translated(core.chip, core);
    core.x = translated_core.x;
    core.y = translated_core.y;

    std::vector<std::uint32_t> erisc_command;
    std::vector<std::uint32_t> erisc_q_rptr = std::vector<uint32_t>(1);
    std::vector<std::uint32_t> erisc_q_ptrs =
        std::vector<uint32_t>(eth_interface_params.remote_update_ptr_size_bytes * 2 / sizeof(uint32_t));

    std::vector<std::uint32_t> data_block;

    routing_cmd_t* new_cmd;

    uint32_t buffer_id = 0;
    uint32_t timestamp = 0;  // CMD_TIMESTAMP;
    bool use_dram;
    uint32_t max_block_size;

    // Broadcast requires block writes to host dram
    use_dram = broadcast || (size_in_bytes > 256 * DATA_WORD_SIZE);
    max_block_size = use_dram ? host_address_params.eth_routing_block_size : eth_interface_params.max_block_size;

    //
    //                    MUTEX ACQUIRE (NON-MMIO)
    //  do not locate any ethernet core reads/writes before this acquire
    //
    auto lock = LockManager::get_mutex(
        MutexType::NON_MMIO, get_tt_device(mmio_capable_chip_logical)->get_pci_device()->get_device_num());

    int& active_core_for_txn =
        non_mmio_transfer_cores_customized ? active_eth_core_idx_per_chip.at(mmio_capable_chip_logical) : active_core;
    tt_cxy_pair remote_transfer_ethernet_core =
        remote_transfer_ethernet_cores.at(mmio_capable_chip_logical)[active_core_for_txn];

    erisc_command.resize(sizeof(routing_cmd_t) / DATA_WORD_SIZE);
    new_cmd = (routing_cmd_t*)&erisc_command[0];
    read_device_memory(
        erisc_q_ptrs.data(),
        remote_transfer_ethernet_core,
        eth_interface_params.request_cmd_queue_base + eth_interface_params.cmd_counters_size_bytes,
        eth_interface_params.remote_update_ptr_size_bytes * 2,
        read_tlb);
    uint32_t full_count = 0;
    uint32_t offset = 0;
    uint32_t block_size;

    bool full = is_non_mmio_cmd_q_full(
        chips_.at(mmio_capable_chip_logical)->eth_interface_params, erisc_q_ptrs[0], erisc_q_ptrs[4]);
    erisc_q_rptr.resize(1);
    erisc_q_rptr[0] = erisc_q_ptrs[4];
    while (offset < size_in_bytes) {
        while (full) {
            read_device_memory(
                erisc_q_rptr.data(),
                remote_transfer_ethernet_core,
                eth_interface_params.request_cmd_queue_base + eth_interface_params.cmd_counters_size_bytes +
                    eth_interface_params.remote_update_ptr_size_bytes,
                DATA_WORD_SIZE,
                read_tlb);
            full = is_non_mmio_cmd_q_full(
                chips_.at(mmio_capable_chip_logical)->eth_interface_params, erisc_q_ptrs[0], erisc_q_rptr[0]);
            full_count++;
        }
        // full = true;
        //  set full only if this command will make the q full.
        //  otherwise full stays false so that we do not poll the rd pointer in next iteration.
        //  As long as current command push does not fill up the queue completely, we do not want
        //  to poll rd pointer in every iteration.
        // full = is_non_mmio_cmd_q_full((erisc_q_ptrs[0] + 1) & CMD_BUF_PTR_MASK, erisc_q_rptr[0]);

        uint32_t req_wr_ptr = erisc_q_ptrs[0] & eth_interface_params.cmd_buf_size_mask;
        if ((address + offset) & 0x1F) {  // address not 32-byte aligned
            block_size = DATA_WORD_SIZE;  // 4 byte aligned
        } else {
            // For broadcast we prepend a 32byte header. Decrease block size (size of payload) by this amount.
            block_size = offset + max_block_size > size_in_bytes + 32 * broadcast ? size_in_bytes - offset
                                                                                  : max_block_size - 32 * broadcast;
            // Explictly align block_size to 4 bytes, in case the input buffer is not uint32_t aligned
            uint32_t alignment_mask = sizeof(uint32_t) - 1;
            block_size = (block_size + alignment_mask) & ~alignment_mask;
        }
        // For 4 byte aligned data, transfer_size always == block_size. For unaligned data, transfer_size < block_size
        // in the last block
        uint64_t transfer_size =
            std::min(block_size, size_in_bytes - offset);  // Host side data size that needs to be copied
        // Use block mode for broadcast
        uint32_t req_flags = (broadcast || (block_size > DATA_WORD_SIZE))
                                 ? (eth_interface_params.cmd_data_block | eth_interface_params.cmd_wr_req | timestamp)
                                 : eth_interface_params.cmd_wr_req;
        uint32_t resp_flags = block_size > DATA_WORD_SIZE
                                  ? (eth_interface_params.cmd_data_block | eth_interface_params.cmd_wr_ack)
                                  : eth_interface_params.cmd_wr_ack;
        timestamp = 0;

        if (broadcast) {
            req_flags |= eth_interface_params.cmd_broadcast;
        }

        uint32_t host_dram_block_addr =
            host_address_params.eth_routing_buffers_start +
            (active_core_for_txn * eth_interface_params.cmd_buf_size + req_wr_ptr) * max_block_size;
        uint16_t host_dram_channel = 0;  // This needs to be 0, since WH can only map ETH buffers to chan 0.

        if (req_flags & eth_interface_params.cmd_data_block) {
            // Copy data to sysmem or device DRAM for Block mode
            if (use_dram) {
                req_flags |= eth_interface_params.cmd_data_block_dram;
                resp_flags |= eth_interface_params.cmd_data_block_dram;
                size_buffer_to_capacity(data_block, block_size);
                memcpy(&data_block[0], (uint8_t*)mem_ptr + offset, transfer_size);
                if (broadcast) {
                    // Write broadcast header to sysmem
                    write_to_sysmem(
                        broadcast_header.data(),
                        broadcast_header.size() * sizeof(uint32_t),
                        host_dram_block_addr,
                        host_dram_channel,
                        mmio_capable_chip_logical);
                }
                // Write payload to sysmem
                write_to_sysmem(
                    data_block.data(),
                    data_block.size() * DATA_WORD_SIZE,
                    host_dram_block_addr + BROADCAST_HEADER_SIZE * broadcast,
                    host_dram_channel,
                    mmio_capable_chip_logical);

            } else {
                uint32_t buf_address = eth_interface_params.eth_routing_data_buffer_addr + req_wr_ptr * max_block_size;
                size_buffer_to_capacity(data_block, block_size);
                memcpy(&data_block[0], (uint8_t*)mem_ptr + offset, transfer_size);
                write_device_memory(
                    data_block.data(),
                    data_block.size() * DATA_WORD_SIZE,
                    remote_transfer_ethernet_core,
                    buf_address,
                    write_tlb);
            }
            tt_driver_atomics::sfence();
        }

        // Send the read request
        log_assert(
            broadcast || (req_flags == eth_interface_params.cmd_wr_req) || (((address + offset) % 32) == 0),
            "Block mode address must be 32-byte aligned.");  // Block mode address must be 32-byte aligned.

        if (broadcast) {
            // Only specify endpoint local address for broadcast
            new_cmd->sys_addr = address + offset;
        } else {
            new_cmd->sys_addr =
                get_sys_addr(noc_params, target_chip.x, target_chip.y, core.x, core.y, address + offset);
            new_cmd->rack = get_sys_rack(eth_interface_params, target_chip.rack, target_chip.shelf);
        }

        if (req_flags & eth_interface_params.cmd_data_block) {
            // Block mode
            new_cmd->data = block_size + BROADCAST_HEADER_SIZE * broadcast;
        } else {
            if (size_in_bytes - offset < sizeof(uint32_t)) {
                // Handle misalignment at the end of the buffer:
                // Assemble a padded uint32_t from single bytes, in case we have less than 4 bytes remaining
                memcpy(&new_cmd->data, static_cast<const uint8_t*>(mem_ptr) + offset, size_in_bytes - offset);
            } else {
                new_cmd->data = *((uint32_t*)mem_ptr + offset / DATA_WORD_SIZE);
            }
        }

        new_cmd->flags = req_flags;
        if (use_dram) {
            new_cmd->src_addr_tag = host_dram_block_addr;
        }
        write_device_memory(
            erisc_command.data(),
            erisc_command.size() * DATA_WORD_SIZE,
            remote_transfer_ethernet_core,
            eth_interface_params.request_routing_cmd_queue_base + (sizeof(routing_cmd_t) * req_wr_ptr),
            write_tlb);
        tt_driver_atomics::sfence();

        erisc_q_ptrs[0] = (erisc_q_ptrs[0] + 1) & eth_interface_params.cmd_buf_ptr_mask;
        std::vector<std::uint32_t> erisc_q_wptr;
        erisc_q_wptr.resize(1);
        erisc_q_wptr[0] = erisc_q_ptrs[0];
        write_device_memory(
            erisc_q_wptr.data(),
            erisc_q_wptr.size() * DATA_WORD_SIZE,
            remote_transfer_ethernet_core,
            eth_interface_params.request_cmd_queue_base + eth_interface_params.cmd_counters_size_bytes,
            write_tlb);
        tt_driver_atomics::sfence();

        offset += transfer_size;

        // If there is more data to send and this command will make the q full, switch to next Q.
        // otherwise full stays false so that we do not poll the rd pointer in next iteration.
        // As long as current command push does not fill up the queue completely, we do not want
        // to poll rd pointer in every iteration.

        if (is_non_mmio_cmd_q_full(
                chips_.at(mmio_capable_chip_logical)->eth_interface_params,
                (erisc_q_ptrs[0]) & eth_interface_params.cmd_buf_ptr_mask,
                erisc_q_rptr[0])) {
            active_core_for_txn++;
            uint32_t update_mask_for_chip = remote_transfer_ethernet_cores[mmio_capable_chip_logical].size() - 1;
            active_core_for_txn =
                non_mmio_transfer_cores_customized
                    ? (active_core_for_txn & update_mask_for_chip)
                    : ((active_core_for_txn & NON_EPOCH_ETH_CORES_MASK) + NON_EPOCH_ETH_CORES_START_ID);
            // active_core = (active_core & NON_EPOCH_ETH_CORES_MASK) + NON_EPOCH_ETH_CORES_START_ID;
            remote_transfer_ethernet_core =
                remote_transfer_ethernet_cores.at(mmio_capable_chip_logical)[active_core_for_txn];
            read_device_memory(
                erisc_q_ptrs.data(),
                remote_transfer_ethernet_core,
                eth_interface_params.request_cmd_queue_base + eth_interface_params.cmd_counters_size_bytes,
                eth_interface_params.remote_update_ptr_size_bytes * 2,
                read_tlb);
            full = is_non_mmio_cmd_q_full(
                chips_.at(mmio_capable_chip_logical)->eth_interface_params, erisc_q_ptrs[0], erisc_q_ptrs[4]);
            erisc_q_rptr[0] = erisc_q_ptrs[4];
        }
    }
}

/*
 * Note that this function is required to acquire the `NON_MMIO_MUTEX_NAME` mutex for interacting with the ethernet core
 * (host) command queue DO NOT use `active_core` or issue any pcie reads/writes to the ethernet core prior to acquiring
 * the mutex. For extra information, see the "NON_MMIO_MUTEX Usage" above
 */
void Cluster::read_from_non_mmio_device(void* mem_ptr, tt_cxy_pair core, uint64_t address, uint32_t size_in_bytes) {
    using data_word_t = uint32_t;
    constexpr int DATA_WORD_SIZE = sizeof(data_word_t);
    std::string write_tlb = "LARGE_WRITE_TLB";
    std::string read_tlb = "LARGE_READ_TLB";
    std::string empty_tlb = "";

    tt_xy_pair translated_core = translate_chip_coord_virtual_to_translated(core.chip, core);
    core.x = translated_core.x;
    core.y = translated_core.y;

    const auto& mmio_capable_chip_logical = cluster_desc->get_closest_mmio_capable_chip(core.chip);
    const eth_coord_t target_chip = cluster_desc->get_chip_locations().at(core.chip);

    // TODO: To be removed when this is moved to Chip classes.
    auto host_address_params = get_local_chip(mmio_capable_chip_logical)->host_address_params;
    auto eth_interface_params = get_local_chip(mmio_capable_chip_logical)->eth_interface_params;
    auto noc_params = get_local_chip(mmio_capable_chip_logical)->noc_params;

    std::vector<std::uint32_t> erisc_command;
    std::vector<std::uint32_t> erisc_q_rptr;
    std::vector<std::uint32_t> erisc_q_ptrs =
        std::vector<uint32_t>(eth_interface_params.remote_update_ptr_size_bytes * 2 / DATA_WORD_SIZE);
    std::vector<std::uint32_t> erisc_resp_q_wptr = std::vector<uint32_t>(1);
    std::vector<std::uint32_t> erisc_resp_q_rptr = std::vector<uint32_t>(1);

    std::vector<std::uint32_t> data_block;

    routing_cmd_t* new_cmd;

    erisc_command.resize(sizeof(routing_cmd_t) / DATA_WORD_SIZE);
    new_cmd = (routing_cmd_t*)&erisc_command[0];

    //
    //                    MUTEX ACQUIRE (NON-MMIO)
    //  do not locate any ethernet core reads/writes before this acquire
    //
    auto lock = LockManager::get_mutex(
        MutexType::NON_MMIO, get_tt_device(mmio_capable_chip_logical)->get_pci_device()->get_device_num());
    const tt_cxy_pair remote_transfer_ethernet_core = remote_transfer_ethernet_cores[mmio_capable_chip_logical].at(0);

    read_device_memory(
        erisc_q_ptrs.data(),
        remote_transfer_ethernet_core,
        eth_interface_params.request_cmd_queue_base + eth_interface_params.cmd_counters_size_bytes,
        eth_interface_params.remote_update_ptr_size_bytes * 2,
        read_tlb);
    read_device_memory(
        erisc_resp_q_wptr.data(),
        remote_transfer_ethernet_core,
        eth_interface_params.response_cmd_queue_base + eth_interface_params.cmd_counters_size_bytes,
        DATA_WORD_SIZE,
        read_tlb);
    read_device_memory(
        erisc_resp_q_rptr.data(),
        remote_transfer_ethernet_core,
        eth_interface_params.response_cmd_queue_base + eth_interface_params.cmd_counters_size_bytes +
            eth_interface_params.remote_update_ptr_size_bytes,
        DATA_WORD_SIZE,
        read_tlb);

    bool full = is_non_mmio_cmd_q_full(
        chips_.at(mmio_capable_chip_logical)->eth_interface_params, erisc_q_ptrs[0], erisc_q_ptrs[4]);
    erisc_q_rptr.resize(1);
    erisc_q_rptr[0] = erisc_q_ptrs[4];

    bool use_dram;
    uint32_t max_block_size;

    use_dram = size_in_bytes > 1024;
    max_block_size = use_dram ? host_address_params.eth_routing_block_size : eth_interface_params.max_block_size;

    uint32_t offset = 0;
    uint32_t block_size;
    uint32_t buffer_id = 0;

    while (offset < size_in_bytes) {
        while (full) {
            read_device_memory(
                erisc_q_rptr.data(),
                remote_transfer_ethernet_core,
                eth_interface_params.request_cmd_queue_base + eth_interface_params.cmd_counters_size_bytes +
                    eth_interface_params.remote_update_ptr_size_bytes,
                DATA_WORD_SIZE,
                read_tlb);
            full = is_non_mmio_cmd_q_full(
                chips_.at(mmio_capable_chip_logical)->eth_interface_params, erisc_q_ptrs[0], erisc_q_rptr[0]);
        }

        uint32_t req_wr_ptr = erisc_q_ptrs[0] & eth_interface_params.cmd_buf_size_mask;
        if ((address + offset) & 0x1F) {  // address not 32-byte aligned
            block_size = DATA_WORD_SIZE;  // 4 byte aligned block
        } else {
            block_size = offset + max_block_size > size_in_bytes ? size_in_bytes - offset : max_block_size;
            // Align up to 4 bytes.
            uint32_t alignment_mask = sizeof(uint32_t) - 1;
            block_size = (block_size + alignment_mask) & ~alignment_mask;
        }
        uint32_t req_flags = block_size > DATA_WORD_SIZE
                                 ? (eth_interface_params.cmd_data_block | eth_interface_params.cmd_rd_req)
                                 : eth_interface_params.cmd_rd_req;
        uint32_t resp_flags = block_size > DATA_WORD_SIZE
                                  ? (eth_interface_params.cmd_data_block | eth_interface_params.cmd_rd_data)
                                  : eth_interface_params.cmd_rd_data;
        uint32_t resp_rd_ptr = erisc_resp_q_rptr[0] & eth_interface_params.cmd_buf_size_mask;
        uint32_t host_dram_block_addr = host_address_params.eth_routing_buffers_start + resp_rd_ptr * max_block_size;
        uint16_t host_dram_channel = 0;  // This needs to be 0, since WH can only map ETH buffers to chan 0.

        if (use_dram && block_size > DATA_WORD_SIZE) {
            req_flags |= eth_interface_params.cmd_data_block_dram;
            resp_flags |= eth_interface_params.cmd_data_block_dram;
        }

        // Send the read request
        log_assert(
            (req_flags == eth_interface_params.cmd_rd_req) || (((address + offset) & 0x1F) == 0),
            "Block mode offset must be 32-byte aligned.");  // Block mode offset must be 32-byte aligned.
        new_cmd->sys_addr = get_sys_addr(noc_params, target_chip.x, target_chip.y, core.x, core.y, address + offset);
        new_cmd->rack = get_sys_rack(eth_interface_params, target_chip.rack, target_chip.shelf);
        new_cmd->data = block_size;
        new_cmd->flags = req_flags;
        if (use_dram) {
            new_cmd->src_addr_tag = host_dram_block_addr;
        }
        write_device_memory(
            erisc_command.data(),
            erisc_command.size() * DATA_WORD_SIZE,
            remote_transfer_ethernet_core,
            eth_interface_params.request_routing_cmd_queue_base + (sizeof(routing_cmd_t) * req_wr_ptr),
            write_tlb);
        ;
        tt_driver_atomics::sfence();

        erisc_q_ptrs[0] = (erisc_q_ptrs[0] + 1) & eth_interface_params.cmd_buf_ptr_mask;
        std::vector<std::uint32_t> erisc_q_wptr;
        erisc_q_wptr.resize(1);
        erisc_q_wptr[0] = erisc_q_ptrs[0];
        write_device_memory(
            erisc_q_wptr.data(),
            erisc_q_wptr.size() * DATA_WORD_SIZE,
            remote_transfer_ethernet_core,
            eth_interface_params.request_cmd_queue_base + eth_interface_params.cmd_counters_size_bytes,
            write_tlb);
        tt_driver_atomics::sfence();
        // If there is more data to read and this command will make the q full, set full to 1.
        // otherwise full stays false so that we do not poll the rd pointer in next iteration.
        // As long as current command push does not fill up the queue completely, we do not want
        // to poll rd pointer in every iteration.

        if (is_non_mmio_cmd_q_full(
                chips_.at(mmio_capable_chip_logical)->eth_interface_params, (erisc_q_ptrs[0]), erisc_q_rptr[0])) {
            read_device_memory(
                erisc_q_ptrs.data(),
                remote_transfer_ethernet_core,
                eth_interface_params.request_cmd_queue_base + eth_interface_params.cmd_counters_size_bytes,
                eth_interface_params.remote_update_ptr_size_bytes * 2,
                read_tlb);
            full = is_non_mmio_cmd_q_full(
                chips_.at(mmio_capable_chip_logical)->eth_interface_params, erisc_q_ptrs[0], erisc_q_ptrs[4]);
            erisc_q_rptr[0] = erisc_q_ptrs[4];
        }

        // Wait for read request completion and extract the data into the `mem_ptr`

        // erisc firmware will:
        // 1. clear response flags
        // 2. start operation
        // 3. advance response wrptr
        // 4. complete operation and write data into response or buffer
        // 5. set response flags
        // So we have to wait for wrptr to advance, then wait for flags to be nonzero, then read data.

        do {
            read_device_memory(
                erisc_resp_q_wptr.data(),
                remote_transfer_ethernet_core,
                eth_interface_params.response_cmd_queue_base + eth_interface_params.cmd_counters_size_bytes,
                DATA_WORD_SIZE,
                read_tlb);
        } while (erisc_resp_q_rptr[0] == erisc_resp_q_wptr[0]);
        tt_driver_atomics::lfence();
        uint32_t flags_offset = 12 + sizeof(routing_cmd_t) * resp_rd_ptr;
        std::vector<std::uint32_t> erisc_resp_flags = std::vector<uint32_t>(1);
        do {
            read_device_memory(
                erisc_resp_flags.data(),
                remote_transfer_ethernet_core,
                eth_interface_params.response_routing_cmd_queue_base + flags_offset,
                DATA_WORD_SIZE,
                read_tlb);
        } while (erisc_resp_flags[0] == 0);

        if (erisc_resp_flags[0] == resp_flags) {
            tt_driver_atomics::lfence();
            uint32_t data_offset = 8 + sizeof(routing_cmd_t) * resp_rd_ptr;
            if (block_size == DATA_WORD_SIZE) {
                std::vector<std::uint32_t> erisc_resp_data = std::vector<uint32_t>(1);
                read_device_memory(
                    erisc_resp_data.data(),
                    remote_transfer_ethernet_core,
                    eth_interface_params.response_routing_cmd_queue_base + data_offset,
                    DATA_WORD_SIZE,
                    read_tlb);
                if (size_in_bytes - offset < 4) {
                    // Handle misaligned (4 bytes) data at the end of the block.
                    // Only read remaining bytes into the host buffer, instead of reading the full uint32_t
                    std::memcpy((uint8_t*)mem_ptr + offset, erisc_resp_data.data(), size_in_bytes - offset);
                } else {
                    *((uint32_t*)mem_ptr + offset / DATA_WORD_SIZE) = erisc_resp_data[0];
                }
            } else {
                // Read 4 byte aligned block from device/sysmem
                if (use_dram) {
                    size_buffer_to_capacity(data_block, block_size);
                    read_from_sysmem(
                        data_block.data(),
                        host_dram_block_addr,
                        host_dram_channel,
                        block_size,
                        mmio_capable_chip_logical);
                } else {
                    uint32_t buf_address =
                        eth_interface_params.eth_routing_data_buffer_addr + resp_rd_ptr * max_block_size;
                    size_buffer_to_capacity(data_block, block_size);
                    read_device_memory(
                        data_block.data(), remote_transfer_ethernet_core, buf_address, block_size, read_tlb);
                }
                // assert(mem_ptr.size() - (offset/DATA_WORD_SIZE) >= (block_size * DATA_WORD_SIZE));
                log_assert(
                    (data_block.size() * DATA_WORD_SIZE) >= block_size,
                    "Incorrect data size read back from sysmem/device");
                // Account for misalignment by skipping any padding bytes in the copied data_block
                memcpy((uint8_t*)mem_ptr + offset, data_block.data(), std::min(block_size, size_in_bytes - offset));
            }
        }

        // Finally increment the rdptr for the response command q
        erisc_resp_q_rptr[0] = (erisc_resp_q_rptr[0] + 1) & eth_interface_params.cmd_buf_ptr_mask;
        write_device_memory(
            erisc_resp_q_rptr.data(),
            erisc_resp_q_rptr.size() * DATA_WORD_SIZE,
            remote_transfer_ethernet_core,
            eth_interface_params.response_cmd_queue_base + sizeof(remote_update_ptr_t) +
                eth_interface_params.cmd_counters_size_bytes,
            write_tlb);
        tt_driver_atomics::sfence();
        log_assert(erisc_resp_flags[0] == resp_flags, "Unexpected ERISC Response Flags.");

        offset += block_size;
    }
}

void Cluster::wait_for_connected_non_mmio_flush(const chip_id_t chip_id) {
    if (flush_non_mmio_per_chip[chip_id]) {
        log_assert(arch_name != tt::ARCH::BLACKHOLE, "Non-MMIO flush not supported in Blackhole");
        std::string read_tlb = "LARGE_READ_TLB";
        auto chips_with_mmio = this->get_target_mmio_device_ids();

        if (chips_with_mmio.find(chip_id) == chips_with_mmio.end()) {
            log_debug(
                LogSiliconDriver, "Chip {} is not an MMIO chip, skipping wait_for_connected_non_mmio_flush", chip_id);
            return;
        }

        if (arch_name == tt::ARCH::WORMHOLE_B0) {
            // TODO: To be removed when this is moved to Chip classes.
            auto eth_interface_params = get_chip(chip_id)->eth_interface_params;

            std::vector<std::uint32_t> erisc_txn_counters = std::vector<uint32_t>(2);
            std::vector<std::uint32_t> erisc_q_ptrs =
                std::vector<uint32_t>(eth_interface_params.remote_update_ptr_size_bytes * 2 / sizeof(uint32_t));

            // wait for all queues to be empty.
            for (tt_cxy_pair& cxy : remote_transfer_ethernet_cores.at(chip_id)) {
                do {
                    read_device_memory(
                        erisc_q_ptrs.data(),
                        cxy,
                        eth_interface_params.request_cmd_queue_base + eth_interface_params.cmd_counters_size_bytes,
                        eth_interface_params.remote_update_ptr_size_bytes * 2,
                        read_tlb);
                } while (erisc_q_ptrs[0] != erisc_q_ptrs[4]);
            }
            // wait for all write responses to come back.
            for (tt_cxy_pair& cxy : remote_transfer_ethernet_cores.at(chip_id)) {
                do {
                    read_device_memory(
                        erisc_txn_counters.data(), cxy, eth_interface_params.request_cmd_queue_base, 8, read_tlb);
                } while (erisc_txn_counters[0] != erisc_txn_counters[1]);
            }
        }
        flush_non_mmio_per_chip[chip_id] = false;
    }
}

void Cluster::wait_for_non_mmio_flush(const chip_id_t chip_id) {
    if (!this->cluster_desc->is_chip_remote(chip_id)) {
        log_debug(LogSiliconDriver, "Chip {} is not a remote chip, skipping wait_for_non_mmio_flush", chip_id);
        return;
    }

    std::string read_tlb = "LARGE_READ_TLB";
    log_assert(arch_name != tt::ARCH::BLACKHOLE, "Non-MMIO flush not supported in Blackhole");

    chip_id_t mmio_connected_chip = cluster_desc->get_closest_mmio_capable_chip(chip_id);
    wait_for_connected_non_mmio_flush(mmio_connected_chip);
}

void Cluster::wait_for_non_mmio_flush() {
    for (auto& chip_id : get_target_mmio_device_ids()) {
        wait_for_connected_non_mmio_flush(chip_id);
    }
}

// Broadcast Functions
void Cluster::generate_tensix_broadcast_grids_for_grayskull(
    std::set<std::pair<tt_xy_pair, tt_xy_pair>>& broadcast_grids,
    std::set<uint32_t>& rows_to_exclude,
    std::set<uint32_t>& cols_to_exclude) {
    // If row 0 is not explicitly excluded, exclude it here since its non-tensix
    rows_to_exclude.insert(0);
    // If row 11 is excluded, we can close the SOC grid. If not, exclude row 12 to close grid.
    if (rows_to_exclude.find(11) == rows_to_exclude.end()) {
        rows_to_exclude.insert(12);
    }
    // If col 0 is not explicitly excluded, exclude it here since its non-tensix
    cols_to_exclude.insert(0);
    // If col 12 is excluded, we can close the SOC grid. If not, exclude col 13 to close grid.
    if (cols_to_exclude.find(12) == cols_to_exclude.end()) {
        cols_to_exclude.insert(13);
    }
    std::vector<std::pair<int, int>> bb_x_coords = {};
    std::vector<std::pair<int, int>> bb_y_coords = {};

    // Generate starting and ending x coordinates of each bounding box/grid
    for (auto x_it = cols_to_exclude.begin(); x_it != cols_to_exclude.end(); x_it++) {
        if (x_it == std::prev(cols_to_exclude.end(), 1)) {
            continue;
        }
        if (cols_to_exclude.find(*(x_it) + 1) == cols_to_exclude.end() and
            cols_to_exclude.find(*(std::next(x_it, 1)) - 1) == cols_to_exclude.end()) {
            bb_x_coords.push_back({*(x_it) + 1, *(std::next(x_it, 1)) - 1});
        }
    }

    for (auto y_it = rows_to_exclude.begin(); y_it != rows_to_exclude.end(); y_it++) {
        if (y_it == std::prev(rows_to_exclude.end(), 1)) {
            continue;
        }
        if (rows_to_exclude.find((*y_it) + 1) == rows_to_exclude.end() and
            rows_to_exclude.find(*std::next(y_it, 1) - 1) == rows_to_exclude.end()) {
            bb_y_coords.push_back({*(y_it) + 1, *(std::next(y_it, 1)) - 1});
        }
    }
    // Assemble x and y coordinates into bounding box vertices
    for (const auto& x_pair : bb_x_coords) {
        for (const auto& y_pair : bb_y_coords) {
            tt_xy_pair top_left = tt_xy_pair(x_pair.first, y_pair.first);
            tt_xy_pair bot_right = tt_xy_pair(x_pair.second, y_pair.second);
            broadcast_grids.insert({top_left, bot_right});
        }
    }
}

std::unordered_map<chip_id_t, std::vector<std::vector<int>>>& Cluster::get_ethernet_broadcast_headers(
    const std::set<chip_id_t>& chips_to_exclude) {
    // Generate headers for Ethernet Broadcast (WH) only. Each header corresponds to a unique broadcast "grid".
    if (bcast_header_cache.find(chips_to_exclude) == bcast_header_cache.end()) {
        bcast_header_cache[chips_to_exclude] = {};
        std::unordered_map<chip_id_t, std::unordered_map<chip_id_t, std::vector<int>>>
            broadcast_mask_for_target_chips_per_group = {};
        std::map<std::vector<int>, std::tuple<chip_id_t, std::vector<int>>> broadcast_header_union_per_group = {};
        chip_id_t first_mmio_chip = *(get_target_mmio_device_ids().begin());
        for (const auto& chip : all_chip_ids_) {
            if (chips_to_exclude.find(chip) == chips_to_exclude.end()) {
                // Get shelf local physical chip id included in broadcast
                chip_id_t physical_chip_id = cluster_desc->get_shelf_local_physical_chip_coords(chip);
                eth_coord_t eth_coords = cluster_desc->get_chip_locations().at(chip);
                // Rack word to be set in header
                uint32_t rack_word = eth_coords.rack >> 2;
                // Rack byte to be set in header
                uint32_t rack_byte = eth_coords.rack % 4;
                // 1st level grouping: Group broadcasts based on the MMIO chip they must go through
                // Nebula + Galaxy Topology assumption: Disjoint sets can only be present in the first shelf, with each
                // set connected to host through its closest MMIO chip For the first shelf, pass broadcasts to specific
                // chips through their closest MMIO chip All other shelves are fully connected galaxy grids. These are
                // connected to all MMIO devices. Use any (or the first) MMIO device in the list.
                chip_id_t closest_mmio_chip = 0;
                if (eth_coords.rack == 0 && eth_coords.shelf == 0) {
                    // Shelf 0 + Rack 0: Either an MMIO chip or a remote chip potentially connected to host through its
                    // own MMIO counterpart.
                    closest_mmio_chip = cluster_desc->get_closest_mmio_capable_chip(chip);
                } else {
                    // All other shelves: Group these under the same/first MMIO chip, since all MMIO chips are
                    // connected.
                    closest_mmio_chip = first_mmio_chip;
                }
                if (broadcast_mask_for_target_chips_per_group.find(closest_mmio_chip) ==
                    broadcast_mask_for_target_chips_per_group.end()) {
                    broadcast_mask_for_target_chips_per_group.insert({closest_mmio_chip, {}});
                }
                // For each target physical chip id (local to a shelf), generate headers based on all racks and shelves
                // that contain this physical id.
                if (broadcast_mask_for_target_chips_per_group.at(closest_mmio_chip).find(physical_chip_id) ==
                    broadcast_mask_for_target_chips_per_group.at(closest_mmio_chip).end()) {
                    // Target seen for the first time.
                    std::vector<int> broadcast_mask(8, 0);
                    broadcast_mask.at(rack_word) |= (1 << eth_coords.shelf) << rack_byte;
                    broadcast_mask.at(3) |= 1 << physical_chip_id;
                    broadcast_mask_for_target_chips_per_group.at(closest_mmio_chip)
                        .insert({physical_chip_id, broadcast_mask});

                } else {
                    // Target was seen before -> include curr rack and shelf in header
                    broadcast_mask_for_target_chips_per_group.at(closest_mmio_chip)
                        .at(physical_chip_id)
                        .at(rack_word) |= static_cast<uint32_t>(1 << eth_coords.shelf) << rack_byte;
                }
            }
        }
        // 2nd level grouping: For each MMIO group, further group the chips based on their rack and shelf headers. The
        // number of groups after this step represent the final set of broadcast grids.
        for (auto& mmio_group : broadcast_mask_for_target_chips_per_group) {
            for (auto& chip : mmio_group.second) {
                // Generate a hash for this MMIO Chip + Rack + Shelf group
                std::vector<int> header_hash = {
                    mmio_group.first, chip.second.at(0), chip.second.at(1), chip.second.at(2)};
                if (broadcast_header_union_per_group.find(header_hash) == broadcast_header_union_per_group.end()) {
                    broadcast_header_union_per_group.insert(
                        {header_hash, std::make_tuple(mmio_group.first, chip.second)});
                } else {
                    // If group found, update chip header entry
                    std::get<1>(broadcast_header_union_per_group.at(header_hash)).at(3) |= chip.second.at(3);
                }
            }
        }
        // Get all broadcast headers per MMIO group
        for (const auto& header : broadcast_header_union_per_group) {
            chip_id_t mmio_chip = std::get<0>(header.second);
            if (bcast_header_cache[chips_to_exclude].find(mmio_chip) == bcast_header_cache[chips_to_exclude].end()) {
                bcast_header_cache[chips_to_exclude].insert({mmio_chip, {}});
            }
            bcast_header_cache[chips_to_exclude].at(mmio_chip).push_back(std::get<1>(header.second));
        }
        // Invert headers (FW convention)
        for (auto& bcast_group : bcast_header_cache[chips_to_exclude]) {
            for (auto& header : bcast_group.second) {
                int header_idx = 0;
                for (auto& header_entry : header) {
                    if (header_idx == 4) {
                        break;
                    }
                    header_entry = ~header_entry;
                    header_idx++;
                }
            }
        }
    }
    return bcast_header_cache[chips_to_exclude];
}

void Cluster::pcie_broadcast_write(
    chip_id_t chip,
    const void* mem_ptr,
    uint32_t size_in_bytes,
    std::uint32_t addr,
    const tt_xy_pair& start,
    const tt_xy_pair& end,
    const std::string& fallback_tlb) {
    // Use the specified TLB to broadcast data to all cores included in the [start, end] grid -> GS Only. Use Ethernet
    // Broadcast for WH.
    TTDevice* tt_device = get_tt_device(chip);
    const auto tlb_index = get_tlb_manager(chip)->dynamic_tlb_config_.at(fallback_tlb);
    const uint8_t* buffer_addr = static_cast<const uint8_t*>(mem_ptr);
    auto lock = LockManager::get_mutex(fallback_tlb, tt_device->get_pci_device()->get_device_num());
    while (size_in_bytes > 0) {
        auto [mapped_address, tlb_size] = tt_device->set_dynamic_tlb_broadcast(
            tlb_index,
            addr,
            translate_chip_coord_virtual_to_translated(chip, start),
            translate_chip_coord_virtual_to_translated(chip, end),
            get_tlb_manager(chip)->dynamic_tlb_ordering_modes_.at(fallback_tlb));
        uint64_t transfer_size = std::min((uint64_t)size_in_bytes, tlb_size);
        tt_device->write_block(mapped_address, transfer_size, buffer_addr);

        size_in_bytes -= transfer_size;
        addr += transfer_size;
        buffer_addr += transfer_size;
    }
}

inline bool tensix_or_eth_in_broadcast(
    const std::set<uint32_t>& cols_to_exclude,
    const tt::umd::architecture_implementation* architecture_implementation) {
    bool found_tensix_or_eth = false;
    for (const auto& col : architecture_implementation->get_t6_x_locations()) {
        found_tensix_or_eth |= (cols_to_exclude.find(col) == cols_to_exclude.end());
    }
    return found_tensix_or_eth;
}

inline bool valid_tensix_broadcast_grid(
    const std::set<uint32_t>& rows_to_exclude,
    const std::set<uint32_t>& cols_to_exclude,
    const tt::umd::architecture_implementation* architecture_implementation) {
    bool t6_bcast_rows_complete = true;
    bool t6_bcast_rows_empty = true;

    for (const auto& row : architecture_implementation->get_t6_y_locations()) {
        t6_bcast_rows_complete &= (rows_to_exclude.find(row) == rows_to_exclude.end());
        t6_bcast_rows_empty &= (rows_to_exclude.find(row) != rows_to_exclude.end());
    }
    return t6_bcast_rows_complete || t6_bcast_rows_empty;
}

void Cluster::ethernet_broadcast_write(
    const void* mem_ptr,
    uint32_t size_in_bytes,
    uint64_t address,
    const std::set<chip_id_t>& chips_to_exclude,
    const std::set<uint32_t>& rows_to_exclude,
    std::set<uint32_t>& cols_to_exclude,
    const std::string& fallback_tlb,
    bool use_virtual_coords) {
    if (use_ethernet_broadcast) {
        // Broadcast through ERISC core supported
        std::unordered_map<chip_id_t, std::vector<std::vector<int>>>& broadcast_headers =
            get_ethernet_broadcast_headers(chips_to_exclude);
        // Apply row and column exclusion mask explictly. Placing this here if we want to cache the higher level
        // broadcast headers on future/
        std::uint32_t row_exclusion_mask = 0;
        std::uint32_t col_exclusion_mask = 0;
        for (const auto& row : rows_to_exclude) {
            row_exclusion_mask |= 1 << row;
        }

        for (const auto& col : cols_to_exclude) {
            col_exclusion_mask |= 1 << (16 + col);
        }
        // Write broadcast block to device.
        for (auto& mmio_group : broadcast_headers) {
            for (auto& header : mmio_group.second) {
                header.at(4) = use_virtual_coords * 0x8000;  // Reset row/col exclusion masks
                header.at(4) |= row_exclusion_mask;
                header.at(4) |= col_exclusion_mask;
                // Write Target: x-y endpoint is a don't care. Initialize to tt_xy_pair(1, 1)
                write_to_non_mmio_device(
                    mem_ptr, size_in_bytes, tt_cxy_pair(mmio_group.first, tt_xy_pair(1, 1)), address, true, header);
            }
        }
    } else {
        // Broadcast not supported. Implement this at the software level as a for loop
        std::vector<tt_cxy_pair> cores_to_write = {};
        for (const auto& chip : all_chip_ids_) {
            if (chips_to_exclude.find(chip) != chips_to_exclude.end()) {
                continue;
            }
            for (const CoreCoord core : get_soc_descriptor(chip).get_all_cores(CoordSystem::VIRTUAL)) {
                if (cols_to_exclude.find(core.x) == cols_to_exclude.end() &&
                    rows_to_exclude.find(core.y) == rows_to_exclude.end()) {
                    write_to_device(mem_ptr, size_in_bytes, chip, core, address, fallback_tlb);
                }
            }
        }
    }
}

void Cluster::broadcast_write_to_cluster(
    const void* mem_ptr,
    uint32_t size_in_bytes,
    uint64_t address,
    const std::set<chip_id_t>& chips_to_exclude,
    std::set<uint32_t>& rows_to_exclude,
    std::set<uint32_t>& cols_to_exclude,
    const std::string& fallback_tlb) {
    if (arch_name == tt::ARCH::BLACKHOLE) {
        auto architecture_implementation = tt::umd::architecture_implementation::create(arch_name);
        if (cols_to_exclude.find(0) == cols_to_exclude.end() or cols_to_exclude.find(9) == cols_to_exclude.end()) {
            log_assert(
                !tensix_or_eth_in_broadcast(cols_to_exclude, architecture_implementation.get()),
                "Cannot broadcast to tensix/ethernet and DRAM simultaneously on Blackhole.");
            if (cols_to_exclude.find(0) == cols_to_exclude.end()) {
                // When broadcast includes column zero do not exclude anything
                std::set<uint32_t> unsafe_rows = {};
                std::set<uint32_t> cols_to_exclude_for_col_0_bcast = cols_to_exclude;
                std::set<uint32_t> rows_to_exclude_for_col_0_bcast = rows_to_exclude;
                cols_to_exclude_for_col_0_bcast.insert(9);
                rows_to_exclude_for_col_0_bcast.insert(unsafe_rows.begin(), unsafe_rows.end());
                ethernet_broadcast_write(
                    mem_ptr,
                    size_in_bytes,
                    address,
                    chips_to_exclude,
                    rows_to_exclude_for_col_0_bcast,
                    cols_to_exclude_for_col_0_bcast,
                    fallback_tlb,
                    false);
            }
            if (cols_to_exclude.find(9) == cols_to_exclude.end()) {
                std::set<uint32_t> cols_to_exclude_for_col_9_bcast = cols_to_exclude;
                cols_to_exclude_for_col_9_bcast.insert(0);
                ethernet_broadcast_write(
                    mem_ptr,
                    size_in_bytes,
                    address,
                    chips_to_exclude,
                    rows_to_exclude,
                    cols_to_exclude_for_col_9_bcast,
                    fallback_tlb,
                    false);
            }
        } else {
            log_assert(
                use_virtual_coords_for_eth_broadcast or
                    valid_tensix_broadcast_grid(rows_to_exclude, cols_to_exclude, architecture_implementation.get()),
                "Must broadcast to all tensix rows when ERISC FW is < 6.8.0.");
            ethernet_broadcast_write(
                mem_ptr,
                size_in_bytes,
                address,
                chips_to_exclude,
                rows_to_exclude,
                cols_to_exclude,
                fallback_tlb,
                use_virtual_coords_for_eth_broadcast);
        }
    } else {
        auto architecture_implementation = tt::umd::architecture_implementation::create(arch_name);
        if (cols_to_exclude.find(0) == cols_to_exclude.end() or cols_to_exclude.find(5) == cols_to_exclude.end()) {
            log_assert(
                !tensix_or_eth_in_broadcast(cols_to_exclude, architecture_implementation.get()),
                "Cannot broadcast to tensix/ethernet and DRAM simultaneously on Wormhole.");
            if (cols_to_exclude.find(0) == cols_to_exclude.end()) {
                // When broadcast includes column zero Exclude PCIe, ARC and router cores from broadcast explictly,
                // since writing to these is unsafe ERISC FW does not exclude these.
                std::set<uint32_t> unsafe_rows = {2, 3, 4, 8, 9, 10};
                std::set<uint32_t> cols_to_exclude_for_col_0_bcast = cols_to_exclude;
                std::set<uint32_t> rows_to_exclude_for_col_0_bcast = rows_to_exclude;
                cols_to_exclude_for_col_0_bcast.insert(5);
                rows_to_exclude_for_col_0_bcast.insert(unsafe_rows.begin(), unsafe_rows.end());
                ethernet_broadcast_write(
                    mem_ptr,
                    size_in_bytes,
                    address,
                    chips_to_exclude,
                    rows_to_exclude_for_col_0_bcast,
                    cols_to_exclude_for_col_0_bcast,
                    fallback_tlb,
                    false);
            }
            if (cols_to_exclude.find(5) == cols_to_exclude.end()) {
                std::set<uint32_t> cols_to_exclude_for_col_5_bcast = cols_to_exclude;
                cols_to_exclude_for_col_5_bcast.insert(0);
                ethernet_broadcast_write(
                    mem_ptr,
                    size_in_bytes,
                    address,
                    chips_to_exclude,
                    rows_to_exclude,
                    cols_to_exclude_for_col_5_bcast,
                    fallback_tlb,
                    false);
            }
        } else {
            log_assert(
                use_virtual_coords_for_eth_broadcast or
                    valid_tensix_broadcast_grid(rows_to_exclude, cols_to_exclude, architecture_implementation.get()),
                "Must broadcast to all tensix rows when ERISC FW is < 6.8.0.");
            ethernet_broadcast_write(
                mem_ptr,
                size_in_bytes,
                address,
                chips_to_exclude,
                rows_to_exclude,
                cols_to_exclude,
                fallback_tlb,
                use_virtual_coords_for_eth_broadcast);
        }
    }
}

int Cluster::remote_arc_msg(
    int chip,
    uint32_t msg_code,
    bool wait_for_done,
    uint32_t arg0,
    uint32_t arg1,
    int timeout,
    uint32_t* return_3,
    uint32_t* return_4) {
    constexpr uint64_t ARC_RESET_SCRATCH_ADDR = 0x880030060;
    constexpr uint64_t ARC_RESET_MISC_CNTL_ADDR = 0x880030100;

    auto core = tt_cxy_pair(chip, get_soc_descriptor(chip).get_cores(CoreType::ARC).at(0));

    if ((msg_code & 0xff00) != 0xaa00) {
        log_error("Malformed message. msg_code is 0x{:x} but should be 0xaa..", msg_code);
    }
    log_assert(arg0 <= 0xffff and arg1 <= 0xffff, "Only 16 bits allowed in arc_msg args");  // Only 16 bits are allowed

    uint32_t fw_arg = arg0 | (arg1 << 16);
    int exit_code = 0;

    { write_to_non_mmio_device(&fw_arg, sizeof(fw_arg), core, ARC_RESET_SCRATCH_ADDR + 3 * 4); }

    { write_to_non_mmio_device(&msg_code, sizeof(fw_arg), core, ARC_RESET_SCRATCH_ADDR + 5 * 4); }

    wait_for_non_mmio_flush();
    uint32_t misc = 0;
    read_from_non_mmio_device(&misc, core, ARC_RESET_MISC_CNTL_ADDR, 4);

    if (misc & (1 << 16)) {
        log_error("trigger_fw_int failed on device {}", chip);
        return 1;
    } else {
        misc |= (1 << 16);
        write_to_non_mmio_device(&misc, sizeof(misc), core, ARC_RESET_MISC_CNTL_ADDR);
    }

    if (wait_for_done) {
        uint32_t status = 0xbadbad;
        auto timeout_seconds = std::chrono::seconds(timeout);
        auto start = std::chrono::system_clock::now();
        while (true) {
            if (std::chrono::system_clock::now() - start > timeout_seconds) {
                std::stringstream ss;
                ss << std::hex << msg_code;
                throw std::runtime_error(fmt::format(
                    "Timed out after waiting {} seconds for device {} ARC to respond to message 0x{}",
                    timeout,
                    chip,
                    ss.str()));
            }

            uint32_t status = 0;
            read_from_non_mmio_device(&status, core, ARC_RESET_SCRATCH_ADDR + 5 * 4, sizeof(status));
            if ((status & 0xffff) == (msg_code & 0xff)) {
                if (return_3 != nullptr) {
                    read_from_non_mmio_device(return_3, core, ARC_RESET_SCRATCH_ADDR + 3 * 4, sizeof(uint32_t));
                }

                if (return_4 != nullptr) {
                    read_from_non_mmio_device(return_4, core, ARC_RESET_SCRATCH_ADDR + 4 * 4, sizeof(uint32_t));
                }

                exit_code = (status & 0xffff0000) >> 16;
                break;
            } else if (status == MSG_ERROR_REPLY) {
                log_warning(LogSiliconDriver, "On device {}, message code 0x{:x} not recognized by FW", chip, msg_code);
                exit_code = MSG_ERROR_REPLY;
                break;
            }
        }
    }
    return exit_code;
}

void Cluster::write_to_sysmem(
    const void* mem_ptr, std::uint32_t size, uint64_t addr, uint16_t channel, chip_id_t src_device_id) {
    get_local_chip(src_device_id)->write_to_sysmem(channel, mem_ptr, addr, size);
}

void Cluster::read_from_sysmem(void* mem_ptr, uint64_t addr, uint16_t channel, uint32_t size, chip_id_t src_device_id) {
    get_local_chip(src_device_id)->read_from_sysmem(channel, mem_ptr, addr, size);
}

void Cluster::set_membar_flag(
    const chip_id_t chip,
    const std::unordered_set<tt_xy_pair>& cores,
    const uint32_t barrier_value,
    const uint32_t barrier_addr,
    const std::string& fallback_tlb) {
    tt_driver_atomics::sfence();  // Ensure that writes before this do not get reordered
    std::unordered_set<tt_xy_pair> cores_synced = {};
    std::vector<uint32_t> barrier_val_vec = {barrier_value};
    for (const auto& core : cores) {
        write_to_device(
            barrier_val_vec.data(),
            barrier_val_vec.size() * sizeof(uint32_t),
            tt_cxy_pair(chip, core),
            barrier_addr,
            fallback_tlb);
    }
    tt_driver_atomics::sfence();  // Ensure that all writes in the Host WC buffer are flushed
    while (cores_synced.size() != cores.size()) {
        for (const auto& core : cores) {
            if (cores_synced.find(core) == cores_synced.end()) {
                uint32_t readback_val;
                read_from_device(
                    &readback_val, tt_cxy_pair(chip, core), barrier_addr, sizeof(std::uint32_t), fallback_tlb);
                if (readback_val == barrier_value) {
                    cores_synced.insert(core);
                } else {
                    log_trace(
                        LogSiliconDriver,
                        "Waiting for core {} to recieve mem bar flag {} in function",
                        core.str(),
                        barrier_value);
                }
            }
        }
    }
    // Ensure that reads or writes after this do not get reordered.
    // Reordering can cause races where data gets transferred before the barrier has returned
    tt_driver_atomics::mfence();
}

void Cluster::insert_host_to_device_barrier(
    const chip_id_t chip,
    const std::unordered_set<tt_xy_pair>& cores,
    const uint32_t barrier_addr,
    const std::string& fallback_tlb) {
    // Ensure that this memory barrier is atomic across processes/threads
    auto lock = LockManager::get_mutex(MutexType::MEM_BARRIER, get_tt_device(chip)->get_pci_device()->get_device_num());
    set_membar_flag(chip, cores, tt_MemBarFlag::SET, barrier_addr, fallback_tlb);
    set_membar_flag(chip, cores, tt_MemBarFlag::RESET, barrier_addr, fallback_tlb);
}

void Cluster::init_membars() {
    for (const auto& chip : all_chip_ids_) {
        if (cluster_desc->is_chip_mmio_capable(chip)) {
            // TODO: To be removed when this is moved to Chip classes.
            const auto& l1_address_params = get_local_chip(chip)->l1_address_params;
            const auto& dram_address_params = get_local_chip(chip)->dram_address_params;

            set_membar_flag(
                chip,
                workers_per_chip.at(chip),
                tt_MemBarFlag::RESET,
                l1_address_params.tensix_l1_barrier_base,
                "LARGE_WRITE_TLB");
            set_membar_flag(
                chip, eth_cores, tt_MemBarFlag::RESET, l1_address_params.eth_l1_barrier_base, "LARGE_WRITE_TLB");
            set_membar_flag(
                chip, dram_cores, tt_MemBarFlag::RESET, dram_address_params.DRAM_BARRIER_BASE, "LARGE_WRITE_TLB");
        }
    }
}

void Cluster::l1_membar(
    const chip_id_t chip, const std::string& fallback_tlb, const std::unordered_set<tt_xy_pair>& cores) {
    if (cluster_desc->is_chip_mmio_capable(chip)) {
        const auto& all_workers = workers_per_chip.at(chip);
        const auto& all_eth = eth_cores;

        // TODO: To be removed when this is moved to Chip classes.
        const auto& l1_address_params = get_local_chip(chip)->l1_address_params;

        if (cores.size()) {
            // Insert barrier on specific cores with L1
            std::unordered_set<tt_xy_pair> workers_to_sync = {};
            std::unordered_set<tt_xy_pair> eth_to_sync = {};

            for (const auto& core : cores) {
                if (all_workers.find(core) != all_workers.end()) {
                    workers_to_sync.insert(core);
                } else if (all_eth.find(core) != all_eth.end()) {
                    eth_to_sync.insert(core);
                } else {
                    log_fatal("Can only insert an L1 Memory barrier on Tensix or Ethernet cores.");
                }
            }
            insert_host_to_device_barrier(
                chip, workers_to_sync, l1_address_params.tensix_l1_barrier_base, fallback_tlb);
            insert_host_to_device_barrier(chip, eth_to_sync, l1_address_params.eth_l1_barrier_base, fallback_tlb);
        } else {
            // Insert barrier on all cores with L1
            insert_host_to_device_barrier(chip, all_workers, l1_address_params.tensix_l1_barrier_base, fallback_tlb);
            insert_host_to_device_barrier(chip, all_eth, l1_address_params.eth_l1_barrier_base, fallback_tlb);
        }
    } else {
        wait_for_non_mmio_flush();
    }
}

void Cluster::l1_membar(
    const chip_id_t chip, const std::unordered_set<tt::umd::CoreCoord>& cores, const std::string& fallback_tlb) {
    std::unordered_set<tt_xy_pair> cores_xy;
    for (const auto& core : cores) {
        cores_xy.insert(translate_to_api_coords(chip, core));
    }
    l1_membar(chip, fallback_tlb, cores_xy);
}

void Cluster::dram_membar(
    const chip_id_t chip, const std::string& fallback_tlb, const std::unordered_set<tt_xy_pair>& cores) {
    if (cluster_desc->is_chip_mmio_capable(chip)) {
        const auto& dram_address_params = get_local_chip(chip)->dram_address_params;
        if (cores.size()) {
            for (const auto& core : cores) {
                log_assert(
                    dram_cores.find(core) != dram_cores.end(), "Can only insert a DRAM Memory barrier on DRAM cores.");
            }
            insert_host_to_device_barrier(chip, cores, dram_address_params.DRAM_BARRIER_BASE, fallback_tlb);
        } else {
            // Insert Barrier on all DRAM Cores
            insert_host_to_device_barrier(chip, dram_cores, dram_address_params.DRAM_BARRIER_BASE, fallback_tlb);
        }
    } else {
        wait_for_non_mmio_flush();
    }
}

void Cluster::dram_membar(
    const chip_id_t chip, const std::unordered_set<tt::umd::CoreCoord>& cores, const std::string& fallback_tlb) {
    std::unordered_set<tt_xy_pair> cores_xy;
    for (const auto& core : cores) {
        cores_xy.insert(translate_to_api_coords(chip, core));
    }
    dram_membar(chip, fallback_tlb, cores_xy);
}

void Cluster::dram_membar(
    const chip_id_t chip, const std::string& fallback_tlb, const std::unordered_set<uint32_t>& channels) {
    if (cluster_desc->is_chip_mmio_capable(chip)) {
        // TODO: To be removed when this is moved to Chip classes.
        const auto& dram_address_params = get_local_chip(chip)->dram_address_params;

        if (channels.size()) {
            std::unordered_set<tt_xy_pair> dram_cores_to_sync = {};
            for (const auto& chan : channels) {
                dram_cores_to_sync.insert(
                    get_soc_descriptor(chip).get_dram_core_for_channel(chan, 0, CoordSystem::VIRTUAL));
            }
            insert_host_to_device_barrier(
                chip, dram_cores_to_sync, dram_address_params.DRAM_BARRIER_BASE, fallback_tlb);
        } else {
            // Insert Barrier on all DRAM Cores
            insert_host_to_device_barrier(chip, dram_cores, dram_address_params.DRAM_BARRIER_BASE, fallback_tlb);
        }
    } else {
        wait_for_non_mmio_flush();
    }
}

void Cluster::write_to_device(
    const void* mem_ptr, uint32_t size, tt_cxy_pair core, uint64_t addr, const std::string& fallback_tlb) {
    bool target_is_mmio_capable = cluster_desc->is_chip_mmio_capable(core.chip);
    if (target_is_mmio_capable) {
        if (fallback_tlb == "REG_TLB") {
            write_mmio_device_register(mem_ptr, core, addr, size, fallback_tlb);
        } else {
            write_device_memory(mem_ptr, size, core, addr, fallback_tlb);
        }
    } else {
        log_assert(arch_name != tt::ARCH::BLACKHOLE, "Non-MMIO targets not supported in Blackhole");
        log_assert(
            (get_soc_descriptor(core.chip).get_cores(CoreType::ETH)).size() > 0 && chips_.size() > 1,
            "Cannot issue ethernet writes to a single chip cluster!");
        write_to_non_mmio_device(mem_ptr, size, core, addr);
    }
}

void Cluster::write_to_device(
    const void* mem_ptr,
    uint32_t size_in_bytes,
    chip_id_t chip,
    CoreCoord core,
    uint64_t addr,
    const std::string& tlb_to_use) {
    write_to_device(mem_ptr, size_in_bytes, {(size_t)chip, translate_to_api_coords(chip, core)}, addr, tlb_to_use);
}

void Cluster::read_mmio_device_register(
    void* mem_ptr, tt_cxy_pair core, uint64_t addr, uint32_t size, const std::string& fallback_tlb) {
    TTDevice* tt_device = get_tt_device(core.chip);

    const auto tlb_index = get_tlb_manager(core.chip)->dynamic_tlb_config_.at(fallback_tlb);
    auto lock = LockManager::get_mutex(fallback_tlb, tt_device->get_pci_device()->get_device_num());
    log_debug(LogSiliconDriver, "  dynamic tlb_index: {}", tlb_index);

    auto [mapped_address, tlb_size] = tt_device->set_dynamic_tlb(
        tlb_index, translate_chip_coord_virtual_to_translated(core.chip, core), addr, TLB_DATA::Strict);
    // Align block to 4bytes if needed.
    auto aligned_buf = tt_4_byte_aligned_buffer(mem_ptr, size);
    tt_device->read_regs(mapped_address, aligned_buf.block_size / sizeof(std::uint32_t), aligned_buf.local_storage);

    if (aligned_buf.input_size != aligned_buf.block_size) {
        // Copy value from aligned buffer to main buffer.
        std::memcpy(mem_ptr, aligned_buf.local_storage, size);
    }
}

void Cluster::write_mmio_device_register(
    const void* mem_ptr, tt_cxy_pair core, uint64_t addr, uint32_t size, const std::string& fallback_tlb) {
    TTDevice* tt_device = get_tt_device(core.chip);

    const auto tlb_index = get_tlb_manager(core.chip)->dynamic_tlb_config_.at(fallback_tlb);
    auto lock = LockManager::get_mutex(fallback_tlb, tt_device->get_pci_device()->get_device_num());
    log_debug(LogSiliconDriver, "  dynamic tlb_index: {}", tlb_index);

    auto [mapped_address, tlb_size] = tt_device->set_dynamic_tlb(
        tlb_index, translate_chip_coord_virtual_to_translated(core.chip, core), addr, TLB_DATA::Strict);
    // Align block to 4bytes if needed.
    auto aligned_buf = tt_4_byte_aligned_buffer(mem_ptr, size);
    if (aligned_buf.input_size != aligned_buf.block_size) {
        // Copy value from main buffer to aligned buffer
        std::memcpy(aligned_buf.local_storage, mem_ptr, size);
    }
    tt_device->write_regs(mapped_address, aligned_buf.block_size / sizeof(uint32_t), aligned_buf.local_storage);
}

void Cluster::read_from_device(
    void* mem_ptr, tt_cxy_pair core, uint64_t addr, uint32_t size, const std::string& fallback_tlb) {
    bool target_is_mmio_capable = cluster_desc->is_chip_mmio_capable(core.chip);
    if (target_is_mmio_capable) {
        if (fallback_tlb == "REG_TLB") {
            read_mmio_device_register(mem_ptr, core, addr, size, fallback_tlb);
        } else {
            read_device_memory(mem_ptr, core, addr, size, fallback_tlb);
        }
    } else {
        log_assert(
            arch_name != tt::ARCH::BLACKHOLE,
            "Non-MMIO targets not supported in Blackhole");  // MT: Use only dynamic TLBs and never program static
        log_assert(
            (get_soc_descriptor(core.chip).get_cores(CoreType::TENSIX)).size() > 0 && chips_.size() > 1,
            "Cannot issue ethernet reads from a single chip cluster!");
        read_from_non_mmio_device(mem_ptr, core, addr, size);
    }
}

void Cluster::read_from_device(
    void* mem_ptr, chip_id_t chip, CoreCoord core, uint64_t addr, uint32_t size, const std::string& fallback_tlb) {
    read_from_device(mem_ptr, {(size_t)chip, translate_to_api_coords(chip, core)}, addr, size, fallback_tlb);
}

int Cluster::arc_msg(
    int logical_device_id,
    uint32_t msg_code,
    bool wait_for_done,
    uint32_t arg0,
    uint32_t arg1,
    int timeout,
    uint32_t* return_3,
    uint32_t* return_4) {
    if (cluster_desc->is_chip_mmio_capable(logical_device_id)) {
        return pcie_arc_msg(logical_device_id, msg_code, wait_for_done, arg0, arg1, timeout, return_3, return_4);
    } else {
        return remote_arc_msg(logical_device_id, msg_code, wait_for_done, arg0, arg1, timeout, return_3, return_4);
    }
}

void Cluster::send_tensix_risc_reset_to_core(const tt_cxy_pair& core, const TensixSoftResetOptions& soft_resets) {
    auto valid = soft_resets & ALL_TENSIX_SOFT_RESET;
    uint32_t valid_val = (std::underlying_type<TensixSoftResetOptions>::type)valid;
    write_to_device(&valid_val, sizeof(uint32_t), core, 0xFFB121B0, "REG_TLB");
    tt_driver_atomics::sfence();
}

void Cluster::send_remote_tensix_risc_reset_to_core(
    const tt_cxy_pair& core, const TensixSoftResetOptions& soft_resets) {
    auto valid = soft_resets & ALL_TENSIX_SOFT_RESET;
    uint32_t valid_val = (std::underlying_type<TensixSoftResetOptions>::type)valid;
    write_to_non_mmio_device(&valid_val, sizeof(uint32_t), core, 0xFFB121B0);
    tt_driver_atomics::sfence();
}

int Cluster::set_remote_power_state(const chip_id_t& chip, tt_DevicePowerState device_state) {
    auto mmio_capable_chip_logical = cluster_desc->get_closest_mmio_capable_chip(chip);
    return remote_arc_msg(
        chip, get_power_state_arc_msg(mmio_capable_chip_logical, device_state), true, 0, 0, 1, NULL, NULL);
}

void Cluster::enable_remote_ethernet_queue(const chip_id_t& chip, int timeout) {
    uint32_t msg_success = 0x0;
    auto timeout_seconds = std::chrono::seconds(timeout);
    auto start = std::chrono::system_clock::now();
    while (msg_success != 1) {
        if (std::chrono::system_clock::now() - start > timeout_seconds) {
            throw std::runtime_error(
                fmt::format("Timed out after waiting {} seconds for DRAM to finish training", timeout));
        }
        int msg_rt = remote_arc_msg(chip, 0xaa58, true, 0xFFFF, 0xFFFF, 1, &msg_success, NULL);
        if (msg_rt == MSG_ERROR_REPLY) {
            break;
        }
    }
}

void Cluster::broadcast_tensix_risc_reset_to_cluster(const TensixSoftResetOptions& soft_resets) {
    auto valid = soft_resets & ALL_TENSIX_SOFT_RESET;
    uint32_t valid_val = (std::underlying_type<TensixSoftResetOptions>::type)valid;
    std::set<chip_id_t> chips_to_exclude = {};
    std::set<uint32_t> rows_to_exclude;
    std::set<uint32_t> columns_to_exclude;
    if (arch_name == tt::ARCH::BLACKHOLE) {
        rows_to_exclude = {0, 1};
        columns_to_exclude = {0, 8, 9};
    } else {
        rows_to_exclude = {0, 6};
        columns_to_exclude = {0, 5};
    }
    std::string fallback_tlb = "LARGE_WRITE_TLB";
    broadcast_write_to_cluster(
        &valid_val, sizeof(uint32_t), 0xFFB121B0, chips_to_exclude, rows_to_exclude, columns_to_exclude, fallback_tlb);
    // Ensure that reset signal is globally visible
    wait_for_non_mmio_flush();
}

void Cluster::set_power_state(tt_DevicePowerState device_state) {
    // MT Initial BH - ARC messages not supported in Blackhole
    if (arch_name != tt::ARCH::BLACKHOLE) {
        for (auto& chip : all_chip_ids_) {
            if (cluster_desc->is_chip_mmio_capable(chip)) {
                set_pcie_power_state(device_state);
            } else {
                int exit_code = set_remote_power_state(chip, device_state);
                log_assert(
                    exit_code == 0, "Failed to set power state to {} with exit code: {}", (int)device_state, exit_code);
            }
        }
    } else {
        uint32_t exit_code;
        for (auto& chip : all_chip_ids_) {
            if (device_state == tt_DevicePowerState::BUSY) {
                exit_code = get_tt_device(chip)->get_arc_messenger()->send_message(
                    (uint32_t)tt::umd::blackhole::ArcMessageType::AICLK_GO_BUSY);
            } else {
                exit_code = get_tt_device(chip)->get_arc_messenger()->send_message(
                    (uint32_t)tt::umd::blackhole::ArcMessageType::AICLK_GO_LONG_IDLE);
            }

            if (exit_code != 0) {
                throw std::runtime_error(fmt::format("Setting power state for chip {} failed.", chip));
            }
        }
    }
}

void Cluster::enable_ethernet_queue(int timeout) {
    for (const chip_id_t& chip : all_chip_ids_) {
        auto arch = get_soc_descriptor(chip).arch;

        switch (arch) {
            case tt::ARCH::WORMHOLE_B0: {
                if (cluster_desc->is_chip_mmio_capable(chip)) {
                    enable_local_ethernet_queue(chip, timeout);
                } else {
                    enable_remote_ethernet_queue(chip, timeout);
                }

                break;
                case tt::ARCH::BLACKHOLE:
                    log_assert(false, "Arch BLACKHOLE doesn't support ethernet queues yet");
            }
            default: {
                break;
            }
        }
    }
}

void Cluster::deassert_resets_and_set_power_state() {
    // Assert tensix resets on all chips in cluster
    broadcast_tensix_risc_reset_to_cluster(TENSIX_ASSERT_SOFT_RESET);

    // MT Initial BH - ARC messages not supported in Blackhole
    if (arch_name != tt::ARCH::BLACKHOLE) {
        // Send ARC Messages to deassert RISCV resets
        for (auto& chip_id : local_chip_ids_) {
            arc_msg(
                chip_id,
                0xaa00 |
                    get_tt_device(chip_id)->get_architecture_implementation()->get_arc_message_deassert_riscv_reset(),
                true,
                0,
                0);
        }
        if (cluster_desc != nullptr) {
            for (const chip_id_t& chip : all_chip_ids_) {
                if (!cluster_desc->is_chip_mmio_capable(chip)) {
                    auto mmio_capable_chip_logical = cluster_desc->get_closest_mmio_capable_chip(chip);
                    auto tt_device = get_tt_device(mmio_capable_chip_logical);
                    remote_arc_msg(
                        chip,
                        0xaa00 | tt_device->get_architecture_implementation()->get_arc_message_deassert_riscv_reset(),
                        true,
                        0x0,
                        0x0,
                        1,
                        NULL,
                        NULL);
                }
            }
            enable_ethernet_queue(30);
        }
    }

    // Set power state to busy
    set_power_state(tt_DevicePowerState::BUSY);
}

void Cluster::verify_eth_fw() {
    for (const auto& chip : all_chip_ids_) {
        uint32_t fw_version;
        std::vector<uint32_t> fw_versions;
        for (const CoreCoord eth_core : get_soc_descriptor(chip).get_cores(CoreType::ETH)) {
            read_from_device(
                &fw_version,
                chip,
                eth_core,
                get_chip(chip)->l1_address_params.fw_version_addr,
                sizeof(uint32_t),
                "LARGE_READ_TLB");
            fw_versions.push_back(fw_version);
        }
        verify_sw_fw_versions(chip, SW_VERSION, fw_versions);
        eth_fw_version = tt_version(fw_versions.at(0));
    }
}

void Cluster::verify_sw_fw_versions(int device_id, std::uint32_t sw_version, std::vector<std::uint32_t>& fw_versions) {
    tt_version sw(sw_version), fw_first_eth_core(fw_versions.at(0));
    log_info(
        LogSiliconDriver,
        "Software version {}, Ethernet FW version {} (Device {})",
        sw.str(),
        fw_first_eth_core.str(),
        device_id);
    for (std::uint32_t& fw_version : fw_versions) {
        tt_version fw(fw_version);
        log_assert(fw == fw_first_eth_core, "FW versions are not the same across different ethernet cores");
        log_assert(sw.major == fw.major, "SW/FW major version number out of sync");
        log_assert(sw.minor <= fw.minor, "SW version is newer than FW version");
    }

    // Min ERISC FW version required to support ordered writes is 6.4.0
    use_ethernet_ordered_writes &= fw_first_eth_core >= tt_version(6, 4, 0);
    // Min ERISC FW version required to support ethernet broadcast is 6.5.0.
    use_ethernet_broadcast &= fw_first_eth_core >= tt_version(6, 5, 0);
    // Virtual coordinates can be used for broadcast headers if ERISC FW >= 6.8.0 and NOC translation is enabled
    // Temporarily enable this feature for 6.7.241 as well for testing.
    use_virtual_coords_for_eth_broadcast &=
        (fw_first_eth_core >= tt_version(6, 8, 0) || fw_first_eth_core == tt_version(6, 7, 241)) &&
        get_soc_descriptor(device_id).noc_translation_enabled;
}

void Cluster::start_device(const tt_device_params& device_params) {
    if (device_params.init_device) {
        initialize_pcie_devices();
        // MT Initial BH - Ethernet firmware not present in Blackhole
        if (arch_name == tt::ARCH::WORMHOLE_B0) {
            verify_eth_fw();
        }
        deassert_resets_and_set_power_state();
    }
}

void Cluster::close_device() {
    set_power_state(tt_DevicePowerState::LONG_IDLE);
    broadcast_tensix_risc_reset_to_cluster(TENSIX_ASSERT_SOFT_RESET);
}

std::uint32_t Cluster::get_num_dram_channels(std::uint32_t device_id) {
    log_assert(
        all_chip_ids_.find(device_id) != all_chip_ids_.end(),
        "Querying DRAM parameters for a device that does not exist.");
    return get_soc_descriptor(device_id).get_num_dram_channels();
}

std::uint64_t Cluster::get_dram_channel_size(std::uint32_t device_id, std::uint32_t channel) {
    log_assert(channel < get_num_dram_channels(device_id), "Querying size for a device channel that does not exist.");
    return get_soc_descriptor(device_id).dram_bank_size;  // Space per channel is identical for now
}

std::uint32_t Cluster::get_num_host_channels(std::uint32_t device_id) {
    auto devices = get_target_mmio_device_ids();
    log_assert(
        devices.find(device_id) != devices.end(),
        "Querying Host Address parameters for a non-mmio device or a device does not exist.");
    return get_local_chip(device_id)->get_sysmem_manager()->get_num_host_mem_channels();
}

std::uint32_t Cluster::get_host_channel_size(std::uint32_t device_id, std::uint32_t channel) {
    log_assert(channel < get_num_host_channels(device_id), "Querying size for a host channel that does not exist.");
    hugepage_mapping hugepage_map = get_local_chip(device_id)->get_sysmem_manager()->get_hugepage_mapping(channel);
    log_assert(hugepage_map.mapping_size, "Host channel size can only be queried after the device has been started.");
    return hugepage_map.mapping_size;
}

std::uint32_t Cluster::get_numa_node_for_pcie_device(std::uint32_t device_id) {
    return get_tt_device(device_id)->get_pci_device()->get_numa_node();
}

std::uint64_t Cluster::get_pcie_base_addr_from_device(const chip_id_t chip_id) const {
    // TODO: Should probably be lowered to TTDevice.
    tt::ARCH arch = get_soc_descriptor(chip_id).arch;
    if (arch == tt::ARCH::WORMHOLE_B0) {
        return 0x800000000;
    } else if (arch == tt::ARCH::BLACKHOLE) {
        // Enable 4th ATU window.
        return 1ULL << 60;
    } else {
        return 0;
    }
}

tt_version Cluster::get_ethernet_fw_version() const {
    log_assert(arch_name == tt::ARCH::WORMHOLE_B0, "Can only get Ethernet FW version for Wormhole architectures.");
    log_assert(
        eth_fw_version.major != 0xffff and eth_fw_version.minor != 0xff and eth_fw_version.patch != 0xff,
        "Device must be started before querying Ethernet FW version.");
    return eth_fw_version;
}

void Cluster::set_barrier_address_params(const barrier_address_params& barrier_address_params_) {
    for (auto chip_id : local_chip_ids_) {
        get_local_chip(chip_id)->set_barrier_address_params(barrier_address_params_);
    }
}

// TODO: This is a temporary function while we're switching between the old and the new API.
// Eventually, this function should be so small it would be obvioud to remove.
tt_xy_pair Cluster::translate_to_api_coords(const chip_id_t chip, const tt::umd::CoreCoord core_coord) const {
    return get_soc_descriptor(chip).translate_coord_to(core_coord, CoordSystem::VIRTUAL);
}

tt_xy_pair Cluster::translate_chip_coord_virtual_to_translated(const chip_id_t chip_id, const tt_xy_pair core) const {
    CoreCoord core_coord = get_soc_descriptor(chip_id).get_coord_at(core, CoordSystem::VIRTUAL);
    auto translated_coord = get_soc_descriptor(chip_id).translate_coord_to(
        core_coord, umd_use_noc1 ? CoordSystem::PHYSICAL : CoordSystem::TRANSLATED);
    return translated_coord;
}

std::unique_ptr<tt_ClusterDescriptor> Cluster::create_cluster_descriptor(std::string sdesc_path) {
    std::map<int, PciDeviceInfo> pci_device_info = PCIDevice::enumerate_devices_info();
    if (pci_device_info.begin()->second.get_arch() == tt::ARCH::BLACKHOLE) {
        std::vector<int> pci_device_ids = PCIDevice::enumerate_devices();

        std::unordered_map<chip_id_t, std::unique_ptr<Chip>> chips;
        chip_id_t chip_id = 0;
        for (auto& device_id : pci_device_ids) {
            std::unique_ptr<LocalChip> chip = nullptr;
            if (sdesc_path.empty()) {
                chip = std::make_unique<LocalChip>(TTDevice::create(device_id));
            } else {
                chip = std::make_unique<LocalChip>(sdesc_path, TTDevice::create(device_id));
            }
            chips.emplace(chip_id, std::move(chip));
            chip_id++;
        }

        return Cluster::create_cluster_descriptor(chips);
    } else {
        std::vector<int> pci_device_ids = PCIDevice::enumerate_devices();

        std::vector<std::unique_ptr<TTDevice>> tt_devices;
        for (auto& device_id : pci_device_ids) {
            std::unique_ptr<TTDevice> tt_device = TTDevice::create(device_id);
            tt_devices.push_back(std::move(tt_device));
        }

        // Topology discovery from source is supported for Wormhole UBB at the moment,
        // other Wormhole specs need to go through a legacy create-ethernet-map.
        if (!tt_devices.empty() && tt_devices[0]->get_board_type() != BoardType::UBB) {
            LockManager::initialize_mutex(MutexType::CREATE_ETH_MAP, false);
            std::unique_ptr<tt_ClusterDescriptor> cluster_desc = nullptr;
            {
                auto lock = LockManager::get_mutex(MutexType::CREATE_ETH_MAP);
                cluster_desc = tt_ClusterDescriptor::create();
            }
            LockManager::clear_mutex(MutexType::CREATE_ETH_MAP);
            return cluster_desc;
        }

        std::unordered_map<chip_id_t, std::unique_ptr<Chip>> chips;
        chip_id_t chip_id = 0;
        for (auto& device_id : pci_device_ids) {
            std::unique_ptr<LocalChip> chip = nullptr;
            if (sdesc_path.empty()) {
                chip = std::make_unique<LocalChip>(TTDevice::create(device_id));
            } else {
                chip = std::make_unique<LocalChip>(sdesc_path, TTDevice::create(device_id));
            }
            chips.emplace(chip_id, std::move(chip));
            chip_id++;
        }

        return Cluster::create_cluster_descriptor(chips);
    }
}

std::unique_ptr<tt_ClusterDescriptor> Cluster::create_cluster_descriptor(
    const std::unordered_map<chip_id_t, std::unique_ptr<tt::umd::Chip>>& chips) {
    std::unique_ptr<tt_ClusterDescriptor> desc = std::unique_ptr<tt_ClusterDescriptor>(new tt_ClusterDescriptor());

    if (chips.empty()) {
        return desc;
    }

    for (auto& it : chips) {
        const chip_id_t chip_id = it.first;
        const std::unique_ptr<Chip>& chip = it.second;

        // TODO: Use the line below when we can read asic location from the Blackhole telemetry.
        // Until then we have to read it from ETH core.
        // desc->add_chip_uid(chip_id, chip->get_chip_info().chip_uid);

        // TODO: Remove this when we can read asic location from the Blackhole telemetry.
        // Until then we have to read it from ETH core.
        const std::vector<CoreCoord> eth_cores = chip->get_soc_descriptor().get_cores(CoreType::ETH);
        for (size_t eth_channel = 0; eth_channel < eth_cores.size(); eth_channel++) {
            const CoreCoord& eth_core = eth_cores[eth_channel];
            TTDevice* tt_device = chip->get_tt_device();
            blackhole::boot_results_t boot_results;

            tt_device->read_from_device(
                (uint8_t*)&boot_results,
                tt_xy_pair(eth_core.x, eth_core.y),
                blackhole::BOOT_RESULTS_ADDR,
                sizeof(boot_results));

            // We can read the asic location only from active ETH cores.
            if (boot_results.eth_status.port_status == blackhole::port_status_e::PORT_UP) {
                const blackhole::chip_info_t& local_info = boot_results.local_info;
                desc->add_chip_uid(chip_id, ChipUID{chip->get_chip_info().chip_uid.board_id, local_info.asic_location});
            }
        }
    }

    for (auto& it : chips) {
        const chip_id_t chip_id = it.first;
        const std::unique_ptr<Chip>& chip = it.second;

        desc->all_chips.insert(chip_id);
        desc->chip_arch.insert({chip_id, chip->get_tt_device()->get_arch()});

        desc->chips_with_mmio.insert({chip_id, chip->get_tt_device()->get_pci_device()->get_device_num()});

        desc->chip_board_type.insert({chip_id, chip->get_chip_info().board_type});

        desc->noc_translation_enabled.insert({chip_id, chip->get_chip_info().noc_translation_enabled});
        desc->harvesting_masks.insert({chip_id, chip->get_chip_info().harvesting_masks.tensix_harvesting_mask});
        desc->dram_harvesting_masks.insert({chip_id, chip->get_chip_info().harvesting_masks.dram_harvesting_mask});
        desc->eth_harvesting_masks.insert({chip_id, chip->get_chip_info().harvesting_masks.eth_harvesting_mask});
    }

    if (chips.begin()->second->get_tt_device()->get_arch() == tt::ARCH::BLACKHOLE) {
        for (auto& it : chips) {
            const chip_id_t chip_id = it.first;
            const std::unique_ptr<Chip>& chip = it.second;

            const std::vector<CoreCoord> eth_cores = chip->get_soc_descriptor().get_cores(CoreType::ETH);

            for (size_t eth_channel = 0; eth_channel < eth_cores.size(); eth_channel++) {
                const CoreCoord& eth_core = eth_cores[eth_channel];
                TTDevice* tt_device = chip->get_tt_device();
                blackhole::boot_results_t boot_results;

                tt_device->read_from_device(
                    (uint8_t*)&boot_results,
                    tt_xy_pair(eth_core.x, eth_core.y),
                    blackhole::BOOT_RESULTS_ADDR,
                    sizeof(boot_results));

                if (boot_results.eth_status.port_status == blackhole::port_status_e::PORT_UP) {
                    // active eth core
                    desc->active_eth_channels[chip_id].insert(eth_channel);
                    log_debug(
                        LogSiliconDriver, "Eth core ({}, {}) on chip {} is active", eth_core.x, eth_core.y, chip_id);
                    const blackhole::chip_info_t& local_info = boot_results.local_info;
                    const blackhole::chip_info_t& remote_info = boot_results.remote_info;

                    chip_id_t local_chip_id = desc->get_chip_id(local_info.get_chip_uid()).value();
                    std::optional<chip_id_t> remote_chip_id = desc->get_chip_id(remote_info.get_chip_uid());
                    if (!remote_chip_id.has_value()) {
                        log_debug(
                            LogSiliconDriver,
                            "Eth core ({}, {}) on chip {} is connected to an chip with board_id {} not present in the "
                            "target devices opened by this driver.",
                            eth_core.x,
                            eth_core.y,
                            chip_id,
                            remote_info.get_chip_uid().board_id);
                    } else {
                        const CoreCoord logical_remote_coord = chips.at(remote_chip_id.value())
                                                                   ->get_soc_descriptor()
                                                                   .translate_coord_to(
                                                                       blackhole::ETH_CORES_NOC0[remote_info.eth_id],
                                                                       CoordSystem::PHYSICAL,
                                                                       CoordSystem::LOGICAL);
                        // Adding a connection only one way, the other chip should add it another way.
                        desc->ethernet_connections[local_chip_id][eth_channel] = {
                            remote_chip_id.value(), logical_remote_coord.y};
                    }
                } else if (boot_results.eth_status.port_status == blackhole::port_status_e::PORT_DOWN) {
                    // active eth core, just with link being down.
                    desc->active_eth_channels[chip_id].insert(eth_channel);
                    log_debug(
                        LogSiliconDriver,
                        "Port on eth core ({}, {}) on chip {} is down",
                        eth_core.x,
                        eth_core.y,
                        chip_id);
                } else if (boot_results.eth_status.port_status == blackhole::port_status_e::PORT_UNUSED) {
                    // idle core
                    desc->idle_eth_channels[chip_id].insert(eth_channel);
                    log_debug(LogSiliconDriver, "Eth core ({}, {}) on chip {} is idle");
                } else if (boot_results.eth_status.port_status == blackhole::port_status_e::PORT_UNKNOWN) {
                    log_debug(
                        LogSiliconDriver,
                        "Port on eth core ({}, {}) on chip {} is in unknown state",
                        eth_core.x,
                        eth_core.y,
                        chip_id);
                }
            }
        }
    } else {
        ubb_eth_connections(chips, desc);
    }

    desc->enable_all_devices();

    desc->fill_chips_grouped_by_closest_mmio();

    return desc;
}

std::string Cluster::serialize() { return Cluster::create_cluster_descriptor()->serialize(); }

std::filesystem::path Cluster::serialize_to_file() { return Cluster::create_cluster_descriptor()->serialize_to_file(); }

}  // namespace tt::umd<|MERGE_RESOLUTION|>--- conflicted
+++ resolved
@@ -146,42 +146,8 @@
 
     for (const chip_id_t& logical_device_id : target_mmio_device_ids) {
         if (!create_mock_chips) {
-<<<<<<< HEAD
-            auto pci_device = get_tt_device(logical_device_id)->get_pci_device();
-
-            int num_host_mem_channels = num_host_mem_ch_per_mmio_device;
-
-            // TODO: get rid of this when the following Metal CI issue is resolved.
-            // https://github.com/tenstorrent/tt-metal/issues/15675
-            // The notion that we should clamp the number of host mem channels to
-            // what we have available and emit a warning is wrong, since the
-            // application might try to use the channels it asked for.  We should
-            // just fail early since the error message will be actionable instead of
-            // a segfault or memory corruption.
-            if (!pci_device->is_iommu_enabled()) {
-                uint16_t pcie_device_id = pci_device->get_pci_device_id();
-                uint32_t pcie_revision = pci_device->get_pci_revision();
-                num_host_mem_channels =
-                    get_available_num_host_mem_channels(num_host_mem_ch_per_mmio_device, pcie_device_id, pcie_revision);
-            }
-
-            log_debug(
-                LogSiliconDriver,
-                "Using {} Hugepages/NumHostMemChannels for PCIDevice (logical_device_id: {} pci_interface_id: {} "
-                "device_id: 0x{:x})",
-                num_host_mem_channels,
-                logical_device_id,
-                pci_device->get_device_num(),
-                pci_device->get_device_num());
-
-            bool hugepages_initialized = pci_device->init_hugepage(num_host_mem_channels);
-=======
-            // TODO: This will be moved to a dedicated Locking class.
-            initialize_interprocess_mutexes(logical_device_id, clean_system_resources);
-
             bool hugepages_initialized =
                 (get_local_chip(logical_device_id)->get_sysmem_manager()->get_hugepage_mapping(0).mapping != nullptr);
->>>>>>> bf257e55
             // Large writes to remote chips require hugepages to be initialized.
             // Conservative assert - end workload if remote chips present but hugepages not initialized (failures caused
             // if using remote only for small transactions)
@@ -245,11 +211,8 @@
     chip_id_t chip_id,
     tt_ClusterDescriptor* cluster_desc,
     tt_SocDescriptor& soc_desc,
-<<<<<<< HEAD
+    int num_host_mem_channels,
     const bool clean_system_resources,
-=======
-    int num_host_mem_channels,
->>>>>>> bf257e55
     const bool create_mock_chip) {
     if (create_mock_chip) {
         return std::make_unique<MockChip>(soc_desc);
@@ -257,11 +220,7 @@
 
     if (cluster_desc->is_chip_mmio_capable(chip_id)) {
         return std::make_unique<LocalChip>(
-<<<<<<< HEAD
-            soc_desc, cluster_desc->get_chips_with_mmio().at(chip_id), clean_system_resources);
-=======
-            soc_desc, cluster_desc->get_chips_with_mmio().at(chip_id), num_host_mem_channels);
->>>>>>> bf257e55
+            soc_desc, cluster_desc->get_chips_with_mmio().at(chip_id), num_host_mem_channels, clean_system_resources);
     } else {
         return std::make_unique<RemoteChip>(soc_desc);
     }
@@ -273,11 +232,8 @@
     tt_ClusterDescriptor* cluster_desc,
     bool perform_harvesting,
     std::unordered_map<chip_id_t, HarvestingMasks>& simulated_harvesting_masks,
-<<<<<<< HEAD
+    int num_host_mem_channels,
     const bool clean_system_resources,
-=======
-    int num_host_mem_channels,
->>>>>>> bf257e55
     const bool create_mock_chip) {
     HarvestingMasks harvesting_masks =
         get_harvesting_masks(chip_id, cluster_desc, perform_harvesting, simulated_harvesting_masks);
@@ -290,11 +246,8 @@
         harvesting_masks,
         chip_board_type,
         asic_location);
-<<<<<<< HEAD
-    return construct_chip_from_cluster(chip_id, cluster_desc, soc_desc, clean_system_resources, create_mock_chip);
-=======
-    return construct_chip_from_cluster(chip_id, cluster_desc, soc_desc, num_host_mem_channels, create_mock_chip);
->>>>>>> bf257e55
+    return construct_chip_from_cluster(
+        chip_id, cluster_desc, soc_desc, num_host_mem_channels, clean_system_resources, create_mock_chip);
 }
 
 std::unique_ptr<Chip> Cluster::construct_chip_from_cluster(
@@ -302,11 +255,8 @@
     tt_ClusterDescriptor* cluster_desc,
     bool perform_harvesting,
     std::unordered_map<chip_id_t, HarvestingMasks>& simulated_harvesting_masks,
-<<<<<<< HEAD
+    int num_host_mem_channels,
     const bool clean_system_resources,
-=======
-    int num_host_mem_channels,
->>>>>>> bf257e55
     const bool create_mock_chip) {
     tt::ARCH arch = cluster_desc->get_arch(chip_id);
     HarvestingMasks harvesting_masks =
@@ -320,11 +270,8 @@
         harvesting_masks,
         chip_board_type,
         asic_location);
-<<<<<<< HEAD
-    return construct_chip_from_cluster(chip_id, cluster_desc, soc_desc, clean_system_resources, create_mock_chip);
-=======
-    return construct_chip_from_cluster(chip_id, cluster_desc, soc_desc, num_host_mem_channels, create_mock_chip);
->>>>>>> bf257e55
+    return construct_chip_from_cluster(
+        chip_id, cluster_desc, soc_desc, num_host_mem_channels, clean_system_resources, create_mock_chip);
 }
 
 void Cluster::add_chip(chip_id_t chip_id, std::unique_ptr<Chip> chip) {
@@ -512,11 +459,8 @@
                 cluster_desc.get(),
                 perform_harvesting,
                 simulated_harvesting_masks,
-<<<<<<< HEAD
+                num_host_mem_ch_per_mmio_device,
                 clean_system_resources,
-=======
-                num_host_mem_ch_per_mmio_device,
->>>>>>> bf257e55
                 create_mock_chips));
     }
 
@@ -547,11 +491,8 @@
                 cluster_desc.get(),
                 perform_harvesting,
                 simulated_harvesting_masks,
-<<<<<<< HEAD
+                num_host_mem_ch_per_mmio_device,
                 clean_system_resources,
-=======
-                num_host_mem_ch_per_mmio_device,
->>>>>>> bf257e55
                 create_mock_chips));
     }
 
@@ -584,11 +525,8 @@
                 cluster_desc.get(),
                 perform_harvesting,
                 simulated_harvesting_masks,
-<<<<<<< HEAD
+                num_host_mem_ch_per_mmio_device,
                 clean_system_resources,
-=======
-                num_host_mem_ch_per_mmio_device,
->>>>>>> bf257e55
                 create_mock_chips));
         log_assert(
             cluster_desc->get_arch(chip_id) == get_chip(chip_id)->get_soc_descriptor().arch,
@@ -621,11 +559,8 @@
                 cluster_desc.get(),
                 perform_harvesting,
                 simulated_harvesting_masks,
-<<<<<<< HEAD
+                num_host_mem_ch_per_mmio_device,
                 clean_system_resources,
-=======
-                num_host_mem_ch_per_mmio_device,
->>>>>>> bf257e55
                 create_mock_chips));
     }
 
