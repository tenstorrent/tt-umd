--- conflicted
+++ resolved
@@ -1102,15 +1102,11 @@
 
 std::unique_ptr<ClusterDescriptor> Cluster::create_cluster_descriptor(
     std::string sdesc_path, std::unordered_set<ChipId> target_devices, IODeviceType device_type) {
-<<<<<<< HEAD
     TopologyDiscoveryOptions options;
     options.target_devices = std::move(target_devices);
     options.soc_descriptor_path = sdesc_path;
     options.io_device_type = device_type;
-    return TopologyDiscovery::create_cluster_descriptor(std::move(options));
-=======
-    return TopologyDiscovery::discover(target_devices, sdesc_path, device_type).first;
->>>>>>> 30d8a284
+    return TopologyDiscovery::discover(std::move(options)).first;
 }
 
 }  // namespace tt::umd