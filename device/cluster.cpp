// SPDX-FileCopyrightText: (c) 2023 Tenstorrent Inc.
//
// SPDX-License-Identifier: Apache-2.0
#include "umd/device/cluster.hpp"

#include <assert.h>
#include <dirent.h>
#include <errno.h>
#include <fmt/format.h>
#include <fmt/ranges.h>  // Needed to format vectors
#include <stdarg.h>
#include <stdio.h>
#include <stdlib.h>
#include <string.h>
#include <sys/mman.h>

#include <algorithm>
#include <cerrno>
#include <chrono>
#include <cstddef>
#include <cstdint>
#include <cstdlib>
#include <filesystem>
#include <fstream>
#include <iterator>
#include <limits>
#include <map>
#include <memory>
#include <mutex>
#include <optional>
#include <ratio>
#include <regex>
#include <stdexcept>
#include <string>
#include <tt-logger/tt-logger.hpp>
#include <utility>
#include <vector>

#include "api/umd/device/cluster.hpp"
#include "api/umd/device/types/core_coordinates.hpp"
#include "assert.hpp"
#include "hugepage.hpp"
#include "umd/device/arch/architecture_implementation.hpp"
#include "umd/device/arch/blackhole_implementation.hpp"
#include "umd/device/arch/wormhole_implementation.hpp"
#include "umd/device/chip/local_chip.hpp"
#include "umd/device/chip/mock_chip.hpp"
#include "umd/device/chip/remote_chip.hpp"
#include "umd/device/chip_helpers/tlb_manager.hpp"
#include "umd/device/cluster_descriptor.hpp"
#include "umd/device/driver_atomics.hpp"
#include "umd/device/simulation/simulation_device.hpp"
#include "umd/device/simulation/ttsim_device.hpp"
#include "umd/device/soc_descriptor.hpp"
#include "umd/device/topology/topology_discovery_blackhole.hpp"
#include "umd/device/topology/topology_discovery_wormhole.hpp"
#include "umd/device/topology/topology_utils.hpp"
#include "umd/device/types/arch.hpp"
#include "umd/device/types/blackhole_eth.hpp"
#include "umd/device/types/core_coordinates.hpp"
#include "umd/device/types/tlb.hpp"
#include "umd/device/utils/common.hpp"
#include "yaml-cpp/yaml.h"

extern bool umd_use_noc1;

static constexpr uint32_t REMOTE_CMD_NOC_BIT = 9;

// --------------------------------------------------------------------------------------------------------------
// --------------------------------------------------------------------------------------------------------------
// --------------------------------------------------------------------------------------------------------------

#include <fstream>
#include <iomanip>
#include <thread>

#include "umd/device/tt_xy_pair.h"
#include "umd/device/types/tensix_soft_reset_options.hpp"

namespace tt::umd {

struct routing_cmd_t {
    uint64_t sys_addr;
    uint32_t data;
    uint32_t flags;
    uint16_t rack;
    uint16_t src_resp_buf_index;
    uint32_t local_buf_index;
    uint8_t src_resp_q_id;
    uint8_t host_mem_txn_id;
    uint16_t padding;
    uint32_t src_addr_tag;  // upper 32-bits of request source address.
};

struct remote_update_ptr_t {
    uint32_t ptr;
    uint32_t pad[3];
};

const SocDescriptor& Cluster::get_soc_descriptor(chip_id_t chip_id) const {
    return get_chip(chip_id)->get_soc_descriptor();
}

void Cluster::verify_sysmem_initialized() {
    for (const chip_id_t& chip_id : local_chip_ids_) {
        bool hugepages_initialized =
            (get_chip(chip_id)->get_sysmem_manager()->get_hugepage_mapping(0).mapping != nullptr);
        // Large writes to remote chips require hugepages to be initialized.
        // Conservative assert - end workload if remote chips present but hugepages not initialized (failures caused
        // if using remote only for small transactions)
        if (remote_chip_ids_.size()) {
            TT_ASSERT(
                hugepages_initialized, "Hugepages must be successfully initialized if workload contains remote chips!");
        }
        if (!hugepages_initialized) {
            log_warning(LogSiliconDriver, "No hugepage mapping at device {}.", chip_id);
        }
    }
}

void Cluster::log_device_summary() {
    switch (cluster_desc->get_io_device_type()) {
        case IODeviceType::PCIe:
            log_pci_device_summary();
            break;
        case IODeviceType::JTAG:
            // Currently no specific device logging needed for JTAG.
            break;
        default:
            TT_THROW("Unknown device type for logging.");
            break;
    }
}

void Cluster::log_pci_device_summary() {
    if (local_chip_ids_.empty()) {
        return;
    }

    auto first_pci_device = chips_.at(*local_chip_ids_.begin())->get_tt_device()->get_pci_device();
    if (!first_pci_device) {
        return;
    }

    bool expected_iommu_state = first_pci_device->is_iommu_enabled();
    std::string kmd_version = PCIDevice::read_kmd_version().to_string();

    // Check IOMMU status consistency across all devices.
    bool all_devices_same_iommu_state = true;
    auto iommu_state_str = [](bool enabled) { return enabled ? "enabled" : "disabled"; };

    for (chip_id_t chip_id : local_chip_ids_) {
        auto pci_device = chips_.at(chip_id)->get_tt_device()->get_pci_device();
        if (!pci_device) {
            continue;
        }
        bool current_iommu_state = pci_device->is_iommu_enabled();
        if (current_iommu_state != expected_iommu_state) {
            log_warning(
                LogSiliconDriver,
                "IOMMU state mismatch for chip {}: expected {}, got {}",
                chip_id,
                iommu_state_str(expected_iommu_state),
                iommu_state_str(current_iommu_state));
            all_devices_same_iommu_state = false;
        }

        if (!all_devices_same_iommu_state) {
            break;
        }
    }

    if (all_devices_same_iommu_state) {
        log_info(LogSiliconDriver, "IOMMU: {}", iommu_state_str(expected_iommu_state));
    }

    log_info(LogSiliconDriver, "KMD version: {}", kmd_version);
}

void Cluster::verify_fw_bundle_version() {
    if (chips_.empty()) {
        return;
    }
    semver_t fw_bundle_version = chips_.begin()->second->get_tt_device()->get_firmware_version();

    semver_t minimal_compatible_fw_version = FirmwareInfoProvider::get_minimum_compatible_firmware_version(
        chips_.begin()->second->get_tt_device()->get_arch());

    int compare_fw_bundles_result = semver_t::compare_firmware_bundle(fw_bundle_version, minimal_compatible_fw_version);

    if (compare_fw_bundles_result == -1) {
        throw std::runtime_error(fmt::format(
            "Firmware version {} on the system is older than the minimum compatible version {} for {} architecture.",
            fw_bundle_version.to_string(),
            minimal_compatible_fw_version.to_string(),
            arch_to_str(chips_.begin()->second->get_tt_device()->get_arch())));
    }

    bool all_device_same_fw_bundle_version = true;
    for (const auto& [chip_id, chip] : chips_) {
        if (chip->get_tt_device()->get_firmware_version() != fw_bundle_version) {
            log_warning(
                LogSiliconDriver,
                fmt::format(
                    "Firmware bundle version mismatch for chip {}: expected {}, got {}",
                    chip_id,
                    fw_bundle_version.to_string(),
                    chip->get_tt_device()->get_firmware_version().to_string()));
            all_device_same_fw_bundle_version = false;
        }
    }
    if (all_device_same_fw_bundle_version) {
        log_info(
            LogSiliconDriver, "All devices in cluster running firmware version: {}", fw_bundle_version.to_string());
    }
}

void Cluster::construct_cluster(const uint32_t& num_host_mem_ch_per_mmio_device, const ChipType& chip_type) {
    // TODO: work on removing this member altogether. Currently assumes all have the same arch.
    arch_name = chips_.empty() ? tt::ARCH::Invalid : chips_.begin()->second->get_soc_descriptor().arch;

    if (chip_type == ChipType::SILICON) {
        std::vector<int> pci_ids;
        auto mmio_id_map = cluster_desc->get_chips_with_mmio();
        for (chip_id_t local_chip_id : local_chip_ids_) {
            pci_ids.push_back(mmio_id_map.at(local_chip_id));
        }
        log_info(
            LogSiliconDriver,
            "Opening local chip ids/{} ids: {}/{} and remote chip ids {}",
            DeviceTypeToString.at(cluster_desc->get_io_device_type()),
            local_chip_ids_,
            pci_ids,
            remote_chip_ids_);
        verify_fw_bundle_version();
        log_device_summary();
        if (arch_name == tt::ARCH::WORMHOLE_B0) {
            verify_eth_fw();
        }
        if (cluster_desc->get_io_device_type() == IODeviceType::PCIe) {
            verify_sysmem_initialized();
        }
    }

    // Disable dependency to ethernet firmware for all BH devices and WH devices with all chips having MMIO (e.g. UBB
    // Galaxy, or P300).
    if (remote_chip_ids_.empty()) {
        use_ethernet_broadcast = false;
    }
}

std::unique_ptr<Chip> Cluster::construct_chip_from_cluster(
    chip_id_t chip_id,
    const ChipType& chip_type,
    ClusterDescriptor* cluster_desc,
    SocDescriptor& soc_desc,
    int num_host_mem_channels,
    const std::filesystem::path& simulator_directory) {
    if (chip_type == ChipType::MOCK) {
        return std::make_unique<MockChip>(soc_desc);
    }
    if (chip_type == ChipType::SIMULATION) {
#ifdef TT_UMD_BUILD_SIMULATION
        log_info(LogSiliconDriver, "Creating Simulation device");
        // Note that passed soc descriptor is ignored in favor of soc descriptor from simulator_directory.
        return std::make_unique<SimulationDevice>(simulator_directory);
#else
        throw std::runtime_error(
            "Simulation device is not supported in this build. Set '-DTT_UMD_BUILD_SIMULATION=ON' during cmake "
            "configuration to enable simulation device.");
#endif
    }

    if (chip_type == ChipType::TTSIM) {
#ifdef TT_UMD_BUILD_SIMULATION
        log_info(LogSiliconDriver, "Creating TTSim Simulation device");
        return std::make_unique<TTSimDevice>(simulator_directory);
#else
        throw std::runtime_error(
            "TTSim device is not supported in this build. Set '-TT_UMD_BUILD_SIMULATION=ON' during cmake configuration "
            "to enable TTSim device.");
#endif
    }

    if (cluster_desc->is_chip_mmio_capable(chip_id)) {
        auto chip = LocalChip::create(
            (cluster_desc->io_device_type == IODeviceType::JTAG ? chip_id
                                                                : cluster_desc->get_chips_with_mmio().at(chip_id)),
            soc_desc,
            num_host_mem_channels,
            cluster_desc->io_device_type);

        // Currrently remote transfer is only supported by PCIe.
        // TODO: implement remote transfer for JTAG comm.
        if (cluster_desc->get_arch(chip_id) == tt::ARCH::WORMHOLE_B0 &&
            cluster_desc->get_io_device_type() == IODeviceType::PCIe) {
            // Remote transfer currently supported only for wormhole.
            chip->set_remote_transfer_ethernet_cores(cluster_desc->get_active_eth_channels(chip_id));
        }
        return chip;
    } else {
        if (cluster_desc->get_arch(chip_id) != tt::ARCH::WORMHOLE_B0) {
            throw std::runtime_error("Remote chips are supported only for wormhole.");
        }
        chip_id_t gateway_id = cluster_desc->get_closest_mmio_capable_chip(chip_id);
        LocalChip* local_chip = get_local_chip(gateway_id);
        const auto& active_channels = cluster_desc->get_active_eth_channels(gateway_id);
        return RemoteChip::create(
            local_chip,
            cluster_desc->get_chip_locations().at(chip_id),
            cluster_desc->get_active_eth_channels(gateway_id),
            soc_desc);
    }
}

SocDescriptor Cluster::construct_soc_descriptor(
    const std::string& soc_desc_path,
    chip_id_t chip_id,
    ChipType chip_type,
    ClusterDescriptor* cluster_desc,
    bool perform_harvesting,
    HarvestingMasks& simulated_harvesting_masks) {
    bool chip_in_cluster_descriptor =
        cluster_desc->get_all_chips().find(chip_id) != cluster_desc->get_all_chips().end();

    // In case of SILICON chip type, this chip has to exist in the cluster descriptor. But it doesn't have to exist in
    // case of Mock or Simulation chip type.
    if (chip_type == ChipType::SILICON && !chip_in_cluster_descriptor) {
        throw std::runtime_error(
            fmt::format("Chip {} not found in cluster descriptor. Cannot create device.", chip_id));
    }

    ChipInfo chip_info;
    if (chip_in_cluster_descriptor) {
        chip_info.noc_translation_enabled = cluster_desc->get_noc_translation_table_en().at(chip_id);
        chip_info.harvesting_masks =
            get_harvesting_masks(chip_id, cluster_desc, perform_harvesting, simulated_harvesting_masks);
        chip_info.board_type = cluster_desc->get_board_type(chip_id);
        chip_info.asic_location = cluster_desc->get_asic_location(chip_id);
    }

    if (soc_desc_path.empty()) {
        tt::ARCH arch = chip_in_cluster_descriptor ? cluster_desc->get_arch(chip_id) : tt::ARCH::WORMHOLE_B0;

        return SocDescriptor(arch, chip_info);

    } else {
        SocDescriptor soc_desc = SocDescriptor(soc_desc_path, chip_info);

        // In this case, check that the passed soc descriptor architecture doesn't conflate with the one in the cluster
        // descriptor.
        if (chip_in_cluster_descriptor && soc_desc.arch != cluster_desc->get_arch(chip_id)) {
            throw std::runtime_error(fmt::format(
                "Passed soc descriptor has {} arch, but for chip id {} has arch {}",
                arch_to_str(soc_desc.arch),
                chip_id,
                arch_to_str(cluster_desc->get_arch(chip_id))));
        }

        return soc_desc;
    }
}

void Cluster::add_chip(const chip_id_t& chip_id, const ChipType& chip_type, std::unique_ptr<Chip> chip) {
    TT_ASSERT(
        chips_.find(chip_id) == chips_.end(),
        "Chip with id {} already exists in cluster. Cannot add another chip with the same id.",
        chip_id);
    all_chip_ids_.insert(chip_id);
    // All non silicon chip types are considered local chips.
    if (chip_type == ChipType::SIMULATION || chip_type == ChipType::TTSIM ||
        cluster_desc->is_chip_mmio_capable(chip_id)) {
        local_chip_ids_.insert(chip_id);
    } else {
        remote_chip_ids_.insert(chip_id);
    }
    chips_.emplace(chip_id, std::move(chip));
}

HarvestingMasks Cluster::get_harvesting_masks(
    chip_id_t chip_id,
    ClusterDescriptor* cluster_desc,
    bool perform_harvesting,
    HarvestingMasks& simulated_harvesting_masks) {
    if (!perform_harvesting) {
        log_info(LogSiliconDriver, "Skipping harvesting for chip {}.", chip_id);
        return HarvestingMasks{};
    }

    HarvestingMasks cluster_harvesting_masks = cluster_desc->get_harvesting_masks(chip_id);
    log_info(
        LogSiliconDriver,
        "Harvesting mask for chip {} is {:#x} (NOC0: {:#x}, simulated harvesting mask: "
        "{:#x}).",
        chip_id,
        cluster_harvesting_masks.tensix_harvesting_mask | simulated_harvesting_masks.tensix_harvesting_mask,
        cluster_harvesting_masks.tensix_harvesting_mask,
        simulated_harvesting_masks.tensix_harvesting_mask);

    return cluster_harvesting_masks | simulated_harvesting_masks;
}

void Cluster::verify_cluster_options(const ClusterOptions& options) {
    if (!options.pci_target_devices.empty() && !options.target_devices.empty()) {
        throw std::runtime_error("Cannot pass both target_devices and pci_target_devices to Cluster constructor.");
    }

    if (!options.pci_target_devices.empty() && options.cluster_descriptor != nullptr) {
        throw std::runtime_error(
            "Cannot pass pci_target_devices and custom cluster descriptor to Cluster constructor. "
            "Custom cluster descriptor should be used together with target_devices (logical IDs).");
    }
}

Cluster::Cluster(ClusterOptions options) {
    Cluster::verify_cluster_options(options);
    // If the cluster descriptor is not provided, create a new one.
    ClusterDescriptor* temp_full_cluster_desc = options.cluster_descriptor;
    std::unique_ptr<ClusterDescriptor> temp_full_cluster_desc_ptr;
<<<<<<< HEAD
    if (temp_full_cluster_desc == nullptr) {
        temp_full_cluster_desc_ptr = Cluster::create_cluster_descriptor(
            options.sdesc_path,
            options.io_device_type == IODeviceType::PCIe ? options.pci_target_devices : options.jtag_target_devices,
            options.io_device_type);
        temp_full_cluster_desc = temp_full_cluster_desc_ptr.get();
    }
=======
>>>>>>> b4cf8ec8
    chip_type_ = options.chip_type;

    // We need to constuct a cluster descriptor if a custom one was not passed.
    if (temp_full_cluster_desc == nullptr) {
        if (options.chip_type == ChipType::SILICON) {
            // If no custom descriptor is provided, we need to create a new one from the existing devices on the system.
            temp_full_cluster_desc_ptr =
                Cluster::create_cluster_descriptor(options.sdesc_path, options.pci_target_devices);
        } else {
            // If no custom descriptor is provided, in case of mock or simulation chip type, we create a mock cluster
            // descriptor from passed target devices.
            auto arch = tt::ARCH::WORMHOLE_B0;
#ifdef TT_UMD_BUILD_SIMULATION
            if (options.chip_type == ChipType::SIMULATION) {
                SimulationDeviceInit init(options.simulator_directory);
                arch = init.get_soc_descriptor().arch;
            } else if (options.chip_type == ChipType::TTSIM) {
                TTSimDeviceInit init(options.simulator_directory);
                arch = init.get_soc_descriptor().arch;
            }
#endif
            temp_full_cluster_desc_ptr = ClusterDescriptor::create_mock_cluster(options.target_devices, arch);
        }
        temp_full_cluster_desc = temp_full_cluster_desc_ptr.get();
    }

    // If target devices were passed, we want to honour it by constraining the cluster descriptor to only include the
    // chips in the target devices. Note that we can skip this step in case of mock cluster descriptor, since it was
    // already created using the target devices.
    if (!options.target_devices.empty() && options.chip_type == ChipType::SILICON) {
        // If target devices are passed create constrained cluster descriptor which only contains the chips to be in
        // this Cluster.
        cluster_desc =
            ClusterDescriptor::create_constrained_cluster_descriptor(temp_full_cluster_desc, options.target_devices);
    } else {
        // If no target devices are passed, we can use the full cluster.
        // Note that the pointer is being dereferenced below, that means that the default copy constructor will be
        // called for ClusterDescriptor to construct the object which will end up in the unique_ptr, note that the
        // line below doesn't take ownership of already existing object pointed to by temp_full_cluster_desc.
        cluster_desc = std::make_unique<ClusterDescriptor>(*temp_full_cluster_desc);
    }

    if (options.sdesc_path.empty() &&
        (options.chip_type == ChipType::SIMULATION || options.chip_type == ChipType::TTSIM)) {
        if (options.simulator_directory.extension() == ".so") {
            options.sdesc_path = options.simulator_directory.parent_path() / "soc_descriptor.yaml";
        } else {
            options.sdesc_path = options.simulator_directory / "soc_descriptor.yaml";
        }
    }

    // Construct all the required chips from the cluster descriptor.
    for (auto& chip_id : cluster_desc->get_chips_local_first(cluster_desc->get_all_chips())) {
        // Combine passed simulated_harvesting_masks
        HarvestingMasks simulated_harvesting_masks =
            options.simulated_harvesting_masks | ((options.simulated_harvesting_masks_per_chip.find(chip_id) !=
                                                   options.simulated_harvesting_masks_per_chip.end())
                                                      ? options.simulated_harvesting_masks_per_chip.at(chip_id)
                                                      : HarvestingMasks{});
        SocDescriptor soc_desc = construct_soc_descriptor(
            options.sdesc_path,
            chip_id,
            options.chip_type,
            cluster_desc.get(),
            options.perform_harvesting,
            simulated_harvesting_masks);

        add_chip(
            chip_id,
            options.chip_type,
            construct_chip_from_cluster(
                chip_id,
                options.chip_type,
                cluster_desc.get(),
                soc_desc,
                options.num_host_mem_ch_per_mmio_device,
                options.simulator_directory));
    }

    construct_cluster(options.num_host_mem_ch_per_mmio_device, options.chip_type);
}

void Cluster::configure_active_ethernet_cores_for_mmio_device(
    chip_id_t mmio_chip, const std::unordered_set<CoreCoord>& active_eth_cores_per_chip) {
    // The ethernet cores that should be used for remote transfer are set in the RemoteCommunication structure.
    // This structure is used by remote chips. So we need to find all remote chips that use the passed in mmio_chip,
    // and set the active ethernet cores for them.
    for (const auto& remote_chip_id : remote_chip_ids_) {
        if (cluster_desc->get_closest_mmio_capable_chip(remote_chip_id) == mmio_chip) {
            get_remote_chip(remote_chip_id)->set_remote_transfer_ethernet_cores(active_eth_cores_per_chip);
        }
    }
    // Local chips hold communication primitives for broadcasting, so we have to set this up for them as well.
    get_local_chip(mmio_chip)->set_remote_transfer_ethernet_cores(active_eth_cores_per_chip);
}

std::set<chip_id_t> Cluster::get_target_device_ids() { return all_chip_ids_; }

std::set<chip_id_t> Cluster::get_target_mmio_device_ids() { return local_chip_ids_; }

std::set<chip_id_t> Cluster::get_target_remote_device_ids() { return remote_chip_ids_; }

void Cluster::assert_risc_reset() { broadcast_tensix_risc_reset_to_cluster(TENSIX_ASSERT_SOFT_RESET); }

void Cluster::deassert_risc_reset() { broadcast_tensix_risc_reset_to_cluster(TENSIX_DEASSERT_SOFT_RESET); }

void Cluster::deassert_risc_reset_at_core(
    const chip_id_t chip, const CoreCoord core, const TensixSoftResetOptions& soft_resets) {
    // Get Target Device to query soc descriptor and determine location in cluster
    TT_ASSERT(
        core.core_type == CoreType::TENSIX || core.core_type == CoreType::ETH,
        "Cannot deassert reset on a non-tensix or harvested core");
    get_chip(chip)->send_tensix_risc_reset(core, soft_resets);
}

void Cluster::assert_risc_reset_at_core(
    const chip_id_t chip, const CoreCoord core, const TensixSoftResetOptions& soft_resets) {
    // Get Target Device to query soc descriptor and determine location in cluster
    TT_ASSERT(
        core.core_type == CoreType::TENSIX || core.core_type == CoreType::ETH,
        "Cannot assert reset on a non-tensix or harvested core");
    get_chip(chip)->send_tensix_risc_reset(core, soft_resets);
}

ClusterDescriptor* Cluster::get_cluster_description() { return cluster_desc.get(); }

std::function<void(uint32_t, uint32_t, const uint8_t*)> Cluster::get_fast_pcie_static_tlb_write_callable(
    int device_id) {
    return chips_.at(device_id)->get_fast_pcie_static_tlb_write_callable();
}

Writer Cluster::get_static_tlb_writer(const chip_id_t chip, const CoreCoord core) {
    tt_xy_pair translated_core = get_chip(chip)->translate_chip_coord_to_translated(core);
    return get_tlb_manager(chip)->get_static_tlb_writer(translated_core);
}

std::map<int, int> Cluster::get_clocks() {
    std::map<int, int> clock_freq_map;
    for (auto& chip_id : local_chip_ids_) {
        clock_freq_map.insert({chip_id, chips_.at(chip_id)->get_clock()});
    }
    return clock_freq_map;
}

Cluster::~Cluster() {
    log_debug(LogSiliconDriver, "Cluster::~Cluster");

    cluster_desc.reset();
}

tlb_configuration Cluster::get_tlb_configuration(const chip_id_t chip, CoreCoord core) {
    tt_xy_pair translated_core = get_chip(chip)->translate_chip_coord_to_translated(core);
    return get_tlb_manager(chip)->get_tlb_configuration(translated_core);
}

// TODO: These configure_tlb APIs are soon going away.
void Cluster::configure_tlb(
    chip_id_t logical_device_id, tt_xy_pair core, int32_t tlb_index, uint64_t address, uint64_t ordering) {
    configure_tlb(
        logical_device_id,
        get_soc_descriptor(logical_device_id).get_coord_at(core, CoordSystem::VIRTUAL),
        tlb_index,
        address,
        ordering);
}

void Cluster::configure_tlb(
    chip_id_t logical_device_id, CoreCoord core, int32_t tlb_index, uint64_t address, uint64_t ordering) {
    tt_xy_pair translated_core = get_chip(logical_device_id)->translate_chip_coord_to_translated(core);
    get_tlb_manager(logical_device_id)->configure_tlb(translated_core, tlb_index, address, ordering);
}

void* Cluster::host_dma_address(std::uint64_t offset, chip_id_t src_device_id, uint16_t channel) const {
    hugepage_mapping hugepage_map = get_chip(src_device_id)->get_sysmem_manager()->get_hugepage_mapping(channel);
    if (hugepage_map.mapping != nullptr) {
        return static_cast<std::byte*>(hugepage_map.mapping) + offset;
    } else {
        return nullptr;
    }
}

TTDevice* Cluster::get_tt_device(chip_id_t device_id) const {
    auto tt_device = get_chip(device_id)->get_tt_device();
    TT_ASSERT(tt_device != nullptr, "TTDevice not found for device: {}", device_id);
    return tt_device;
}

TLBManager* Cluster::get_tlb_manager(chip_id_t device_id) const { return get_chip(device_id)->get_tlb_manager(); }

Chip* Cluster::get_chip(chip_id_t device_id) const {
    auto chip_it = chips_.find(device_id);
    TT_ASSERT(chip_it != chips_.end(), "Device id {} not found in cluster.", device_id);
    return chip_it->second.get();
}

LocalChip* Cluster::get_local_chip(chip_id_t device_id) const {
    TT_ASSERT(local_chip_ids_.find(device_id) != local_chip_ids_.end(), "Device id {} is not a local chip.", device_id);
    return dynamic_cast<LocalChip*>(get_chip(device_id));
}

RemoteChip* Cluster::get_remote_chip(chip_id_t device_id) const {
    TT_ASSERT(
        remote_chip_ids_.find(device_id) != remote_chip_ids_.end(), "Device id {} is not a remote chip.", device_id);
    return dynamic_cast<RemoteChip*>(get_chip(device_id));
}

void Cluster::wait_for_non_mmio_flush(const chip_id_t chip_id) { get_chip(chip_id)->wait_for_non_mmio_flush(); }

void Cluster::wait_for_non_mmio_flush() {
    for (auto& [chip_id, chip] : chips_) {
        chip->wait_for_non_mmio_flush();
    }
}

std::unordered_map<chip_id_t, std::vector<std::vector<int>>>& Cluster::get_ethernet_broadcast_headers(
    const std::set<chip_id_t>& chips_to_exclude) {
    // Generate headers for Ethernet Broadcast (WH) only. Each header corresponds to a unique broadcast "grid".
    if (bcast_header_cache.find(chips_to_exclude) == bcast_header_cache.end()) {
        bcast_header_cache[chips_to_exclude] = {};
        std::unordered_map<chip_id_t, std::unordered_map<chip_id_t, std::vector<int>>>
            broadcast_mask_for_target_chips_per_group = {};
        std::map<std::vector<int>, std::tuple<chip_id_t, std::vector<int>>> broadcast_header_union_per_group = {};
        chip_id_t first_mmio_chip = *(get_target_mmio_device_ids().begin());
        for (const auto& chip : all_chip_ids_) {
            if (chips_to_exclude.find(chip) == chips_to_exclude.end()) {
                // Get shelf local physical chip id included in broadcast
                chip_id_t physical_chip_id = cluster_desc->get_shelf_local_physical_chip_coords(chip);
                eth_coord_t eth_coords = cluster_desc->get_chip_locations().at(chip);
                // Rack word to be set in header
                uint32_t rack_word = eth_coords.rack >> 2;
                // Rack byte to be set in header
                uint32_t rack_byte = eth_coords.rack % 4;
                // 1st level grouping: Group broadcasts based on the MMIO chip they must go through
                // Nebula + Galaxy Topology assumption: Disjoint sets can only be present in the first shelf, with each
                // set connected to host through its closest MMIO chip For the first shelf, pass broadcasts to specific
                // chips through their closest MMIO chip All other shelves are fully connected galaxy grids. These are
                // connected to all MMIO devices. Use any (or the first) MMIO device in the list.
                chip_id_t closest_mmio_chip = 0;
                if (eth_coords.rack == 0 && eth_coords.shelf == 0) {
                    // Shelf 0 + Rack 0: Either an MMIO chip or a remote chip potentially connected to host through its
                    // own MMIO counterpart.
                    closest_mmio_chip = cluster_desc->get_closest_mmio_capable_chip(chip);
                } else {
                    // All other shelves: Group these under the same/first MMIO chip, since all MMIO chips are
                    // connected.
                    closest_mmio_chip = first_mmio_chip;
                }
                if (broadcast_mask_for_target_chips_per_group.find(closest_mmio_chip) ==
                    broadcast_mask_for_target_chips_per_group.end()) {
                    broadcast_mask_for_target_chips_per_group.insert({closest_mmio_chip, {}});
                }
                // For each target physical chip id (local to a shelf), generate headers based on all racks and shelves
                // that contain this physical id.
                if (broadcast_mask_for_target_chips_per_group.at(closest_mmio_chip).find(physical_chip_id) ==
                    broadcast_mask_for_target_chips_per_group.at(closest_mmio_chip).end()) {
                    // Target seen for the first time.
                    std::vector<int> broadcast_mask(8, 0);
                    broadcast_mask.at(rack_word) |= (1 << eth_coords.shelf) << rack_byte;
                    broadcast_mask.at(3) |= 1 << physical_chip_id;
                    broadcast_mask_for_target_chips_per_group.at(closest_mmio_chip)
                        .insert({physical_chip_id, broadcast_mask});

                } else {
                    // Target was seen before -> include curr rack and shelf in header
                    broadcast_mask_for_target_chips_per_group.at(closest_mmio_chip)
                        .at(physical_chip_id)
                        .at(rack_word) |= static_cast<uint32_t>(1 << eth_coords.shelf) << rack_byte;
                }
            }
        }
        // 2nd level grouping: For each MMIO group, further group the chips based on their rack and shelf headers. The
        // number of groups after this step represent the final set of broadcast grids.
        for (auto& mmio_group : broadcast_mask_for_target_chips_per_group) {
            for (auto& chip : mmio_group.second) {
                // Generate a hash for this MMIO Chip + Rack + Shelf group
                std::vector<int> header_hash = {
                    mmio_group.first, chip.second.at(0), chip.second.at(1), chip.second.at(2)};
                if (broadcast_header_union_per_group.find(header_hash) == broadcast_header_union_per_group.end()) {
                    broadcast_header_union_per_group.insert(
                        {header_hash, std::make_tuple(mmio_group.first, chip.second)});
                } else {
                    // If group found, update chip header entry
                    std::get<1>(broadcast_header_union_per_group.at(header_hash)).at(3) |= chip.second.at(3);
                }
            }
        }
        // Get all broadcast headers per MMIO group
        for (const auto& header : broadcast_header_union_per_group) {
            chip_id_t mmio_chip = std::get<0>(header.second);
            if (bcast_header_cache[chips_to_exclude].find(mmio_chip) == bcast_header_cache[chips_to_exclude].end()) {
                bcast_header_cache[chips_to_exclude].insert({mmio_chip, {}});
            }
            bcast_header_cache[chips_to_exclude].at(mmio_chip).push_back(std::get<1>(header.second));
        }
        // Invert headers (FW convention)
        for (auto& bcast_group : bcast_header_cache[chips_to_exclude]) {
            for (auto& header : bcast_group.second) {
                int header_idx = 0;
                for (auto& header_entry : header) {
                    if (header_idx == 4) {
                        break;
                    }
                    header_entry = ~header_entry;
                    header_idx++;
                }
            }
        }
    }
    return bcast_header_cache[chips_to_exclude];
}

inline bool tensix_or_eth_in_broadcast(
    const std::set<uint32_t>& cols_to_exclude, const architecture_implementation* architecture_implementation) {
    bool found_tensix_or_eth = false;
    for (const auto& col : architecture_implementation->get_t6_x_locations()) {
        found_tensix_or_eth |= (cols_to_exclude.find(col) == cols_to_exclude.end());
    }
    return found_tensix_or_eth;
}

inline bool valid_tensix_broadcast_grid(
    const std::set<uint32_t>& rows_to_exclude,
    const std::set<uint32_t>& cols_to_exclude,
    const architecture_implementation* architecture_implementation) {
    bool t6_bcast_rows_complete = true;
    bool t6_bcast_rows_empty = true;

    for (const auto& row : architecture_implementation->get_t6_y_locations()) {
        t6_bcast_rows_complete &= (rows_to_exclude.find(row) == rows_to_exclude.end());
        t6_bcast_rows_empty &= (rows_to_exclude.find(row) != rows_to_exclude.end());
    }
    return t6_bcast_rows_complete || t6_bcast_rows_empty;
}

void Cluster::ethernet_broadcast_write(
    const void* mem_ptr,
    uint32_t size_in_bytes,
    uint64_t address,
    const std::set<chip_id_t>& chips_to_exclude,
    const std::set<uint32_t>& rows_to_exclude,
    std::set<uint32_t>& cols_to_exclude,
    bool use_virtual_coords) {
    if (use_ethernet_broadcast) {
        // Broadcast through ERISC core supported
        std::unordered_map<chip_id_t, std::vector<std::vector<int>>>& broadcast_headers =
            get_ethernet_broadcast_headers(chips_to_exclude);
        // Apply row and column exclusion mask explictly. Placing this here if we want to cache the higher level
        // broadcast headers on future/
        std::uint32_t row_exclusion_mask = 0;
        std::uint32_t col_exclusion_mask = 0;
        for (const auto& row : rows_to_exclude) {
            row_exclusion_mask |= 1 << row;
        }

        for (const auto& col : cols_to_exclude) {
            col_exclusion_mask |= 1 << (16 + col);
        }
        // Write broadcast block to device.
        for (auto& mmio_group : broadcast_headers) {
            for (auto& header : mmio_group.second) {
                header.at(4) = use_virtual_coords * 0x8000;  // Reset row/col exclusion masks
                header.at(4) |= row_exclusion_mask;
                header.at(4) |= col_exclusion_mask;
                get_local_chip(mmio_group.first)->ethernet_broadcast_write(mem_ptr, address, size_in_bytes, header);
            }
        }
    } else {
        // Broadcast not supported. Implement this at the software level as a for loop
        std::vector<tt_cxy_pair> cores_to_write = {};
        for (const auto& chip : all_chip_ids_) {
            if (chips_to_exclude.find(chip) != chips_to_exclude.end()) {
                continue;
            }
            for (const CoreCoord core : get_soc_descriptor(chip).get_all_cores(CoordSystem::VIRTUAL)) {
                if (cols_to_exclude.find(core.x) == cols_to_exclude.end() &&
                    rows_to_exclude.find(core.y) == rows_to_exclude.end()) {
                    write_to_device(mem_ptr, size_in_bytes, chip, core, address);
                }
            }
        }
    }
}

void Cluster::broadcast_write_to_cluster(
    const void* mem_ptr,
    uint32_t size_in_bytes,
    uint64_t address,
    const std::set<chip_id_t>& chips_to_exclude,
    std::set<uint32_t>& rows_to_exclude,
    std::set<uint32_t>& cols_to_exclude) {
    if (arch_name == tt::ARCH::BLACKHOLE) {
        auto architecture_implementation = architecture_implementation::create(arch_name);
        if (cols_to_exclude.find(0) == cols_to_exclude.end() or cols_to_exclude.find(9) == cols_to_exclude.end()) {
            TT_ASSERT(
                !tensix_or_eth_in_broadcast(cols_to_exclude, architecture_implementation.get()),
                "Cannot broadcast to tensix/ethernet and DRAM simultaneously on Blackhole.");
            if (cols_to_exclude.find(0) == cols_to_exclude.end()) {
                // When broadcast includes column zero do not exclude anything
                std::set<uint32_t> unsafe_rows = {};
                std::set<uint32_t> cols_to_exclude_for_col_0_bcast = cols_to_exclude;
                std::set<uint32_t> rows_to_exclude_for_col_0_bcast = rows_to_exclude;
                cols_to_exclude_for_col_0_bcast.insert(9);
                rows_to_exclude_for_col_0_bcast.insert(unsafe_rows.begin(), unsafe_rows.end());
                ethernet_broadcast_write(
                    mem_ptr,
                    size_in_bytes,
                    address,
                    chips_to_exclude,
                    rows_to_exclude_for_col_0_bcast,
                    cols_to_exclude_for_col_0_bcast,
                    false);
            }
            if (cols_to_exclude.find(9) == cols_to_exclude.end()) {
                std::set<uint32_t> cols_to_exclude_for_col_9_bcast = cols_to_exclude;
                cols_to_exclude_for_col_9_bcast.insert(0);
                ethernet_broadcast_write(
                    mem_ptr,
                    size_in_bytes,
                    address,
                    chips_to_exclude,
                    rows_to_exclude,
                    cols_to_exclude_for_col_9_bcast,
                    false);
            }
        } else {
            TT_ASSERT(
                use_virtual_coords_for_eth_broadcast or
                    valid_tensix_broadcast_grid(rows_to_exclude, cols_to_exclude, architecture_implementation.get()),
                "Must broadcast to all tensix rows when ERISC FW is < 6.8.0.");
            ethernet_broadcast_write(
                mem_ptr,
                size_in_bytes,
                address,
                chips_to_exclude,
                rows_to_exclude,
                cols_to_exclude,
                use_virtual_coords_for_eth_broadcast);
        }
    } else {
        auto architecture_implementation = architecture_implementation::create(arch_name);
        if (cols_to_exclude.find(0) == cols_to_exclude.end() or cols_to_exclude.find(5) == cols_to_exclude.end()) {
            TT_ASSERT(
                !tensix_or_eth_in_broadcast(cols_to_exclude, architecture_implementation.get()),
                "Cannot broadcast to tensix/ethernet and DRAM simultaneously on Wormhole.");
            if (cols_to_exclude.find(0) == cols_to_exclude.end()) {
                // When broadcast includes column zero Exclude PCIe, ARC and router cores from broadcast explictly,
                // since writing to these is unsafe ERISC FW does not exclude these.
                std::set<uint32_t> unsafe_rows = {2, 3, 4, 8, 9, 10};
                std::set<uint32_t> cols_to_exclude_for_col_0_bcast = cols_to_exclude;
                std::set<uint32_t> rows_to_exclude_for_col_0_bcast = rows_to_exclude;
                cols_to_exclude_for_col_0_bcast.insert(5);
                rows_to_exclude_for_col_0_bcast.insert(unsafe_rows.begin(), unsafe_rows.end());
                ethernet_broadcast_write(
                    mem_ptr,
                    size_in_bytes,
                    address,
                    chips_to_exclude,
                    rows_to_exclude_for_col_0_bcast,
                    cols_to_exclude_for_col_0_bcast,
                    false);
            }
            if (cols_to_exclude.find(5) == cols_to_exclude.end()) {
                std::set<uint32_t> cols_to_exclude_for_col_5_bcast = cols_to_exclude;
                cols_to_exclude_for_col_5_bcast.insert(0);
                ethernet_broadcast_write(
                    mem_ptr,
                    size_in_bytes,
                    address,
                    chips_to_exclude,
                    rows_to_exclude,
                    cols_to_exclude_for_col_5_bcast,
                    false);
            }
        } else {
            TT_ASSERT(
                use_virtual_coords_for_eth_broadcast or
                    valid_tensix_broadcast_grid(rows_to_exclude, cols_to_exclude, architecture_implementation.get()),
                "Must broadcast to all tensix rows when ERISC FW is < 6.8.0.");
            ethernet_broadcast_write(
                mem_ptr,
                size_in_bytes,
                address,
                chips_to_exclude,
                rows_to_exclude,
                cols_to_exclude,
                use_virtual_coords_for_eth_broadcast);
        }
    }
}

void Cluster::write_to_sysmem(
    const void* mem_ptr, std::uint32_t size, uint64_t addr, uint16_t channel, chip_id_t src_device_id) {
    get_chip(src_device_id)->write_to_sysmem(channel, mem_ptr, addr, size);
}

void Cluster::read_from_sysmem(void* mem_ptr, uint64_t addr, uint16_t channel, uint32_t size, chip_id_t src_device_id) {
    get_chip(src_device_id)->read_from_sysmem(channel, mem_ptr, addr, size);
}

void Cluster::l1_membar(const chip_id_t chip, const std::unordered_set<CoreCoord>& cores) {
    get_chip(chip)->l1_membar(cores);
}

void Cluster::dram_membar(const chip_id_t chip, const std::unordered_set<CoreCoord>& cores) {
    get_chip(chip)->dram_membar(cores);
}

void Cluster::dram_membar(const chip_id_t chip, const std::unordered_set<uint32_t>& channels) {
    get_chip(chip)->dram_membar(channels);
}

void Cluster::write_to_device(
    const void* mem_ptr, uint32_t size_in_bytes, chip_id_t chip, CoreCoord core, uint64_t addr) {
    get_chip(chip)->write_to_device(core, mem_ptr, addr, size_in_bytes);
}

void Cluster::write_to_device_reg(
    const void* mem_ptr, uint32_t size_in_bytes, chip_id_t chip, CoreCoord core, uint64_t addr) {
    get_chip(chip)->write_to_device_reg(core, mem_ptr, addr, size_in_bytes);
}

void Cluster::dma_write_to_device(const void* src, size_t size, chip_id_t chip, CoreCoord core, uint64_t addr) {
    get_chip(chip)->dma_write_to_device(src, size, core, addr);
}

void Cluster::dma_read_from_device(void* dst, size_t size, chip_id_t chip, CoreCoord core, uint64_t addr) {
    get_chip(chip)->dma_read_from_device(dst, size, core, addr);
}

void Cluster::read_from_device(void* mem_ptr, chip_id_t chip, CoreCoord core, uint64_t addr, uint32_t size) {
    get_chip(chip)->read_from_device(core, mem_ptr, addr, size);
}

void Cluster::read_from_device_reg(void* mem_ptr, chip_id_t chip, CoreCoord core, uint64_t addr, uint32_t size) {
    get_chip(chip)->read_from_device_reg(core, mem_ptr, addr, size);
}

int Cluster::arc_msg(
    int logical_device_id,
    uint32_t msg_code,
    bool wait_for_done,
    uint32_t arg0,
    uint32_t arg1,
    uint32_t timeout_ms,
    uint32_t* return_3,
    uint32_t* return_4) {
    return get_chip(logical_device_id)->arc_msg(msg_code, wait_for_done, arg0, arg1, timeout_ms, return_3, return_4);
}

void Cluster::broadcast_tensix_risc_reset_to_cluster(const TensixSoftResetOptions& soft_resets) {
    if (chips_.empty()) {
        // Nowhere to broadcast to.
        return;
    }
    // If ethernet broadcast is not supported, do it one by one.
    if (!use_ethernet_broadcast) {
        for (auto& chip_id : all_chip_ids_) {
            get_chip(chip_id)->send_tensix_risc_reset(soft_resets);
        }
        return;
    }

    auto valid = soft_resets & ALL_TENSIX_SOFT_RESET;
    uint32_t valid_val = (std::underlying_type<TensixSoftResetOptions>::type)valid;
    std::set<chip_id_t> chips_to_exclude = {};
    std::set<uint32_t> rows_to_exclude;
    std::set<uint32_t> columns_to_exclude;
    if (arch_name == tt::ARCH::BLACKHOLE) {
        rows_to_exclude = {0, 1};
        columns_to_exclude = {0, 8, 9};
    } else {
        rows_to_exclude = {0, 6};
        columns_to_exclude = {0, 5};
    }
    broadcast_write_to_cluster(
        &valid_val, sizeof(uint32_t), 0xFFB121B0, chips_to_exclude, rows_to_exclude, columns_to_exclude);
    // Ensure that reset signal is globally visible
    wait_for_non_mmio_flush();
}

void Cluster::set_power_state(DevicePowerState device_state) {
    for (auto& [_, chip] : chips_) {
        chip->set_power_state(device_state);
    }
}

void Cluster::deassert_resets_and_set_power_state() {
    // Assert tensix resets on all chips in cluster
    broadcast_tensix_risc_reset_to_cluster(TENSIX_ASSERT_SOFT_RESET);

    for (auto& [_, chip] : chips_) {
        chip->deassert_risc_resets();
    }

    // MT Initial BH - ARC messages not supported in Blackhole
    if (arch_name != tt::ARCH::BLACKHOLE) {
        for (const chip_id_t& chip : all_chip_ids_) {
            get_chip(chip)->enable_ethernet_queue(30);
        }
    }

    // Set power state to busy
    set_power_state(DevicePowerState::BUSY);
}

void Cluster::verify_eth_fw() {
    for (const auto& chip : all_chip_ids_) {
        uint32_t fw_version;
        std::vector<uint32_t> fw_versions;
        for (const CoreCoord eth_core : get_soc_descriptor(chip).get_cores(CoreType::ETH)) {
            read_from_device(
                &fw_version, chip, eth_core, get_chip(chip)->l1_address_params.fw_version_addr, sizeof(uint32_t));
            fw_versions.push_back(fw_version);
        }
        verify_sw_fw_versions(chip, SW_VERSION, fw_versions);
        eth_fw_version = fw_versions.empty() ? tt_version() : tt_version(fw_versions.at(0));
    }
}

void Cluster::verify_sw_fw_versions(int device_id, std::uint32_t sw_version, std::vector<std::uint32_t>& fw_versions) {
    if (fw_versions.empty()) {
        log_debug(
            LogSiliconDriver,
            "No ethernet cores found on device {}, skipped verification of software and firmware versions.",
            device_id);
        return;
    }
    tt_version sw(sw_version), fw_first_eth_core(fw_versions.at(0));
    log_info(
        LogSiliconDriver,
        "Software version {}, Ethernet FW version {} (Device {})",
        sw.str(),
        fw_first_eth_core.str(),
        device_id);
    for (std::uint32_t& fw_version : fw_versions) {
        tt_version fw(fw_version);
        TT_ASSERT(fw == fw_first_eth_core, "FW versions are not the same across different ethernet cores");
        TT_ASSERT(sw.major <= fw.major, "SW/FW major version number out of sync");
        TT_ASSERT(sw.minor <= fw.minor, "SW version is newer than FW version");
    }

    // Min ERISC FW version required to support ethernet broadcast is 6.5.0.
    use_ethernet_broadcast &= fw_first_eth_core >= tt_version(6, 5, 0);
    // Virtual coordinates can be used for broadcast headers if ERISC FW >= 6.8.0 and NOC translation is enabled
    // Temporarily enable this feature for 6.7.241 as well for testing.
    use_virtual_coords_for_eth_broadcast &=
        (fw_first_eth_core >= tt_version(6, 8, 0) || fw_first_eth_core == tt_version(6, 7, 241)) &&
        get_soc_descriptor(device_id).noc_translation_enabled;
}

void Cluster::start_device(const device_params& device_params) {
    if (this->chip_type_ == tt::umd::ChipType::MOCK) {
        // Mock cluster doesn't need to start device
        return;
    }

    if (device_params.init_device) {
        for (auto chip_id : all_chip_ids_) {
            get_chip(chip_id)->start_device();
        }

        deassert_resets_and_set_power_state();
    }
}

void Cluster::close_device() {
    if (this->chip_type_ == tt::umd::ChipType::MOCK) {
        // Mock cluster doesn't need to close device
        return;
    }

    // Close remote device first because sending risc reset requires corresponding pcie device to be active
    for (auto remote_chip_id : remote_chip_ids_) {
        get_chip(remote_chip_id)->close_device();
    }

    for (auto chip_id : local_chip_ids_) {
        get_chip(chip_id)->close_device();
    }
}

std::uint32_t Cluster::get_num_host_channels(std::uint32_t device_id) {
    return chips_.at(device_id)->get_num_host_channels();
}

std::uint32_t Cluster::get_host_channel_size(std::uint32_t device_id, std::uint32_t channel) {
    return chips_.at(device_id)->get_host_channel_size(channel);
}

std::uint32_t Cluster::get_numa_node_for_pcie_device(std::uint32_t device_id) {
    return chips_.at(device_id)->get_numa_node();
}

std::uint64_t Cluster::get_pcie_base_addr_from_device(const chip_id_t chip_id) const {
    // TODO: Should probably be lowered to TTDevice.
    tt::ARCH arch = get_soc_descriptor(chip_id).arch;
    if (arch == tt::ARCH::WORMHOLE_B0) {
        return 0x800000000;
    } else if (arch == tt::ARCH::BLACKHOLE) {
        // Enable 4th ATU window.
        return 1ULL << 60;
    } else {
        return 0;
    }
}

tt_version Cluster::get_ethernet_fw_version() const {
    TT_ASSERT(arch_name == tt::ARCH::WORMHOLE_B0, "Can only get Ethernet FW version for Wormhole architectures.");
    TT_ASSERT(
        eth_fw_version.major != 0xffff and eth_fw_version.minor != 0xff and eth_fw_version.patch != 0xff,
        "Device must be started before querying Ethernet FW version.");
    return eth_fw_version;
}

void Cluster::set_barrier_address_params(const barrier_address_params& barrier_address_params_) {
    for (auto& [_, chip] : chips_) {
        chip->set_barrier_address_params(barrier_address_params_);
    }
}

std::unique_ptr<ClusterDescriptor> Cluster::create_cluster_descriptor(
    std::string sdesc_path, std::unordered_set<chip_id_t> target_devices, IODeviceType device_type) {
    return TopologyDiscovery::create_cluster_descriptor(target_devices, sdesc_path, device_type);
}

}  // namespace tt::umd<|MERGE_RESOLUTION|>--- conflicted
+++ resolved
@@ -417,7 +417,6 @@
     // If the cluster descriptor is not provided, create a new one.
     ClusterDescriptor* temp_full_cluster_desc = options.cluster_descriptor;
     std::unique_ptr<ClusterDescriptor> temp_full_cluster_desc_ptr;
-<<<<<<< HEAD
     if (temp_full_cluster_desc == nullptr) {
         temp_full_cluster_desc_ptr = Cluster::create_cluster_descriptor(
             options.sdesc_path,
@@ -425,8 +424,6 @@
             options.io_device_type);
         temp_full_cluster_desc = temp_full_cluster_desc_ptr.get();
     }
-=======
->>>>>>> b4cf8ec8
     chip_type_ = options.chip_type;
 
     // We need to constuct a cluster descriptor if a custom one was not passed.
