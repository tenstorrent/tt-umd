--- conflicted
+++ resolved
@@ -960,18 +960,12 @@
 }
 
 void Cluster::close_device() {
-<<<<<<< HEAD
-    set_power_state(tt_DevicePowerState::LONG_IDLE);
-    broadcast_tensix_risc_reset_to_cluster(TENSIX_ASSERT_SOFT_RESET);
-    for (auto chip_id : all_chip_ids_) {
-=======
     // Close remote device first because sending risc reset requires corresponding pcie device to be active
     for (auto remote_chip_id : remote_chip_ids_) {
         get_chip(remote_chip_id)->close_device();
     }
 
     for (auto chip_id : local_chip_ids_) {
->>>>>>> c7337a7a
         get_chip(chip_id)->close_device();
     }
 }
