// SPDX-FileCopyrightText: (c) 2023 Tenstorrent Inc.
//
// SPDX-License-Identifier: Apache-2.0
#include "umd/device/cluster.h"

#include <assert.h>
#include <dirent.h>
#include <errno.h>
#include <fmt/format.h>
#include <fmt/ranges.h>  // Needed to format vectors
#include <stdarg.h>
#include <stdio.h>
#include <stdlib.h>
#include <string.h>
#include <sys/mman.h>

#include <algorithm>
#include <cerrno>
#include <chrono>
#include <cstddef>
#include <cstdint>
#include <cstdlib>
#include <filesystem>
#include <fstream>
#include <iterator>
#include <limits>
#include <map>
#include <memory>
#include <mutex>
#include <optional>
#include <ratio>
#include <regex>
#include <stdexcept>
#include <string>
#include <tt-logger/tt-logger.hpp>
#include <utility>
#include <vector>

#include "api/umd/device/cluster.h"
#include "api/umd/device/tt_core_coordinates.h"
#include "assert.hpp"
#include "umd/device/architecture_implementation.h"
#include "umd/device/blackhole_implementation.h"
#include "umd/device/chip/local_chip.h"
#include "umd/device/chip/mock_chip.h"
#include "umd/device/chip/remote_chip.h"
#include "umd/device/chip_helpers/tlb_manager.h"
#include "umd/device/driver_atomics.h"
#include "umd/device/hugepage.h"
#include "umd/device/topology_utils.h"
#include "umd/device/tt_cluster_descriptor.h"
#include "umd/device/tt_core_coordinates.h"
#include "umd/device/tt_simulation_device.h"
#include "umd/device/tt_soc_descriptor.h"
#include "umd/device/types/arch.h"
#include "umd/device/types/blackhole_eth.h"
#include "umd/device/types/tlb.h"
#include "umd/device/umd_utils.h"
#include "umd/device/wormhole_implementation.h"
#include "yaml-cpp/yaml.h"

extern bool umd_use_noc1;

static constexpr uint32_t REMOTE_CMD_NOC_BIT = 9;

// --------------------------------------------------------------------------------------------------------------
// --------------------------------------------------------------------------------------------------------------
// --------------------------------------------------------------------------------------------------------------

#include <fstream>
#include <iomanip>
#include <thread>

#include "umd/device/tt_silicon_driver_common.hpp"
#include "umd/device/tt_xy_pair.h"

namespace tt::umd {

struct routing_cmd_t {
    uint64_t sys_addr;
    uint32_t data;
    uint32_t flags;
    uint16_t rack;
    uint16_t src_resp_buf_index;
    uint32_t local_buf_index;
    uint8_t src_resp_q_id;
    uint8_t host_mem_txn_id;
    uint16_t padding;
    uint32_t src_addr_tag;  // upper 32-bits of request source address.
};

struct remote_update_ptr_t {
    uint32_t ptr;
    uint32_t pad[3];
};

const tt_SocDescriptor& Cluster::get_soc_descriptor(chip_id_t chip_id) const {
    return get_chip(chip_id)->get_soc_descriptor();
}

void Cluster::verify_sysmem_initialized() {
    for (const chip_id_t& chip_id : local_chip_ids_) {
        bool hugepages_initialized =
            (get_chip(chip_id)->get_sysmem_manager()->get_hugepage_mapping(0).mapping != nullptr);
        // Large writes to remote chips require hugepages to be initialized.
        // Conservative assert - end workload if remote chips present but hugepages not initialized (failures caused
        // if using remote only for small transactions)
        if (remote_chip_ids_.size()) {
            TT_ASSERT(
                hugepages_initialized, "Hugepages must be successfully initialized if workload contains remote chips!");
        }
        if (!hugepages_initialized) {
            log_warning(LogSiliconDriver, "No hugepage mapping at device {}.", chip_id);
        }
    }
}

void Cluster::log_pci_device_summary() {
    if (local_chip_ids_.empty()) {
        return;
    }

    auto first_pci_device = chips_.at(*local_chip_ids_.begin())->get_tt_device()->get_pci_device();
    if (!first_pci_device) {
        return;
    }

    bool expected_iommu_state = first_pci_device->is_iommu_enabled();
    std::string kmd_version = PCIDevice::read_kmd_version().to_string();

    // Check IOMMU status consistency across all devices.
    bool all_devices_same_iommu_state = true;
    auto iommu_state_str = [](bool enabled) { return enabled ? "enabled" : "disabled"; };

    for (chip_id_t chip_id : local_chip_ids_) {
        auto pci_device = chips_.at(chip_id)->get_tt_device()->get_pci_device();
        if (!pci_device) {
            continue;
        }
        bool current_iommu_state = pci_device->is_iommu_enabled();
        if (current_iommu_state != expected_iommu_state) {
            log_warning(
                LogSiliconDriver,
                "IOMMU state mismatch for chip {}: expected {}, got {}",
                chip_id,
                iommu_state_str(expected_iommu_state),
                iommu_state_str(current_iommu_state));
            all_devices_same_iommu_state = false;
        }

        if (!all_devices_same_iommu_state) {
            break;
        }
    }

    if (all_devices_same_iommu_state) {
        log_info(LogSiliconDriver, "IOMMU: {}", iommu_state_str(expected_iommu_state));
    }

    log_info(LogSiliconDriver, "KMD version: {}", kmd_version);
}

void Cluster::verify_fw_bundle_version() {
    if (chips_.empty()) {
        return;
    }
    semver_t fw_bundle_version = chips_.begin()->second->get_tt_device()->get_chip_info().firmware_version;
    bool all_device_same_fw_bundle_version = true;
    for (const auto& [chip_id, chip] : chips_) {
        if (chip->get_tt_device()->get_chip_info().firmware_version != fw_bundle_version) {
            log_warning(
                LogSiliconDriver,
                fmt::format(
                    "Firmware bundle version mismatch for chip {}: expected {}, got {}",
                    chip_id,
                    fw_bundle_version.to_string(),
                    chip->get_tt_device()->get_chip_info().firmware_version.to_string()));
            all_device_same_fw_bundle_version = false;
        }
    }
    if (all_device_same_fw_bundle_version) {
        log_info(
            LogSiliconDriver, "All devices in cluster running firmware version: {}", fw_bundle_version.to_string());
    }
}

void Cluster::construct_cluster(const uint32_t& num_host_mem_ch_per_mmio_device, const ChipType& chip_type) {
    // TODO: work on removing this member altogether. Currently assumes all have the same arch.
    arch_name = chips_.empty() ? tt::ARCH::Invalid : chips_.begin()->second->get_soc_descriptor().arch;

    if (chip_type == ChipType::SILICON) {
        std::vector<int> pci_ids;
        auto mmio_id_map = cluster_desc->get_chips_with_mmio();
        for (chip_id_t local_chip_id : local_chip_ids_) {
            pci_ids.push_back(mmio_id_map.at(local_chip_id));
        }
        log_info(
            LogSiliconDriver,
            "Opening local chip ids/pci ids: {}/{} and remote chip ids {}",
            local_chip_ids_,
            pci_ids,
            remote_chip_ids_);
        verify_fw_bundle_version();
        log_pci_device_summary();
        if (arch_name == tt::ARCH::WORMHOLE_B0) {
            verify_eth_fw();
        }
        verify_sysmem_initialized();
    }

    // Disable dependency to ethernet firmware for all BH devices and WH devices with all chips having MMIO (e.g. UBB
    // Galaxy, or P300).
    if (remote_chip_ids_.empty()) {
        use_ethernet_broadcast = false;
    }
}

std::unique_ptr<Chip> Cluster::construct_chip_from_cluster(
    chip_id_t chip_id,
    const ChipType& chip_type,
    tt_ClusterDescriptor* cluster_desc,
    tt_SocDescriptor& soc_desc,
    int num_host_mem_channels,
    const std::filesystem::path& simulator_directory) {
    if (chip_type == ChipType::MOCK) {
        return std::make_unique<MockChip>(soc_desc);
    }
    if (chip_type == ChipType::SIMULATION) {
#ifdef TT_UMD_BUILD_SIMULATION
        // Note that passed soc descriptor is ignored in favor of soc descriptor from simulator_directory.
        return std::make_unique<tt_SimulationDevice>(simulator_directory);
#else
        throw std::runtime_error(
            "Simulation device is not supported in this build. Set '-DTT_UMD_BUILD_SIMULATION=ON' during cmake "
            "configuration to enable simulation device.");
#endif
    }

    if (cluster_desc->is_chip_mmio_capable(chip_id)) {
        auto chip = LocalChip::create(cluster_desc->get_chips_with_mmio().at(chip_id), soc_desc, num_host_mem_channels);
        if (cluster_desc->get_arch(chip_id) == tt::ARCH::WORMHOLE_B0) {
            // Remote transfer currently supported only for wormhole.
            chip->set_remote_transfer_ethernet_cores(cluster_desc->get_active_eth_channels(chip_id));
        }
        return chip;
    } else {
        if (cluster_desc->get_arch(chip_id) != tt::ARCH::WORMHOLE_B0) {
            throw std::runtime_error("Remote chips are supported only for wormhole.");
        }
<<<<<<< HEAD
        auto local_chip = get_local_chip(cluster_desc->get_closest_mmio_capable_chip(chip_id));
        return RemoteChip::create(local_chip, cluster_desc->get_chip_locations().at(chip_id), soc_desc);
=======
        chip_id_t gateway_id = cluster_desc->get_closest_mmio_capable_chip(chip_id);
        LocalChip* local_chip = get_local_chip(gateway_id);
        std::unordered_set<CoreCoord> eth_cores_to_use;
        for (auto channel : cluster_desc->get_active_eth_channels(gateway_id)) {
            eth_cores_to_use.insert(
                local_chip->get_soc_descriptor().get_eth_core_for_channel(channel, CoordSystem::TRANSLATED));
        }
        return RemoteChip::create(
            local_chip, cluster_desc->get_chip_locations().at(chip_id), eth_cores_to_use, soc_desc);
>>>>>>> d4b3772b
    }
}

tt_SocDescriptor Cluster::construct_soc_descriptor(
    const std::string& soc_desc_path,
    chip_id_t chip_id,
    ChipType chip_type,
    tt_ClusterDescriptor* cluster_desc,
    bool perform_harvesting,
    HarvestingMasks& simulated_harvesting_masks) {
    bool chip_in_cluster_descriptor =
        cluster_desc->get_all_chips().find(chip_id) != cluster_desc->get_all_chips().end();

    // In case of SILICON chip type, this chip has to exist in the cluster descriptor. But it doesn't have to exist in
    // case of Mock or Simulation chip type.
    if (chip_type == ChipType::SILICON && !chip_in_cluster_descriptor) {
        throw std::runtime_error(
            fmt::format("Chip {} not found in cluster descriptor. Cannot create device.", chip_id));
    }

    bool noc_translation_table_en =
        chip_in_cluster_descriptor ? cluster_desc->get_noc_translation_table_en().at(chip_id) : false;
    HarvestingMasks harvesting_masks =
        chip_in_cluster_descriptor
            ? get_harvesting_masks(chip_id, cluster_desc, perform_harvesting, simulated_harvesting_masks)
            : HarvestingMasks{};
    BoardType chip_board_type = chip_in_cluster_descriptor ? cluster_desc->get_board_type(chip_id) : BoardType::UNKNOWN;
    uint8_t asic_location =
        chip_in_cluster_descriptor ? cluster_desc->get_chip_uid(chip_id).value_or(ChipUID{}).asic_location : 0;

    if (soc_desc_path.empty()) {
        tt::ARCH arch = chip_in_cluster_descriptor ? cluster_desc->get_arch(chip_id) : tt::ARCH::WORMHOLE_B0;

        return tt_SocDescriptor(arch, noc_translation_table_en, harvesting_masks, chip_board_type, asic_location);

    } else {
        tt_SocDescriptor soc_desc =
            tt_SocDescriptor(soc_desc_path, noc_translation_table_en, harvesting_masks, chip_board_type, asic_location);

        // In this case, check that the passed soc descriptor architecture doesn't conflate with the one in the cluster
        // descriptor.
        if (chip_in_cluster_descriptor && soc_desc.arch != cluster_desc->get_arch(chip_id)) {
            throw std::runtime_error(fmt::format(
                "Passed soc descriptor has {} arch, but for chip id {} has arch {}",
                arch_to_str(soc_desc.arch),
                chip_id,
                arch_to_str(cluster_desc->get_arch(chip_id))));
        }

        return soc_desc;
    }
}

void Cluster::add_chip(const chip_id_t& chip_id, const ChipType& chip_type, std::unique_ptr<Chip> chip) {
    TT_ASSERT(
        chips_.find(chip_id) == chips_.end(),
        "Chip with id {} already exists in cluster. Cannot add another chip with the same id.",
        chip_id);
    all_chip_ids_.insert(chip_id);
    // All non silicon chip types are considered local chips.
    if (chip_type != ChipType::SILICON || cluster_desc->is_chip_mmio_capable(chip_id)) {
        local_chip_ids_.insert(chip_id);
    } else {
        remote_chip_ids_.insert(chip_id);
    }
    chips_.emplace(chip_id, std::move(chip));
}

HarvestingMasks Cluster::get_harvesting_masks(
    chip_id_t chip_id,
    tt_ClusterDescriptor* cluster_desc,
    bool perform_harvesting,
    HarvestingMasks& simulated_harvesting_masks) {
    if (!perform_harvesting) {
        log_info(LogSiliconDriver, "Skipping harvesting for chip {}.", chip_id);
        return HarvestingMasks{};
    }

    HarvestingMasks cluster_harvesting_masks = cluster_desc->get_harvesting_masks(chip_id);
    log_info(
        LogSiliconDriver,
        "Harvesting mask for chip {} is {:#x} (NOC0: {:#x}, simulated harvesting mask: "
        "{:#x}).",
        chip_id,
        cluster_harvesting_masks.tensix_harvesting_mask | simulated_harvesting_masks.tensix_harvesting_mask,
        cluster_harvesting_masks.tensix_harvesting_mask,
        simulated_harvesting_masks.tensix_harvesting_mask);

    return cluster_harvesting_masks | simulated_harvesting_masks;
}

void Cluster::verify_cluster_options(const ClusterOptions& options) {
    if (!options.pci_target_devices.empty() && !options.target_devices.empty()) {
        throw std::runtime_error("Cannot pass both target_devices and pci_target_devices to Cluster constructor.");
    }

    if (!options.pci_target_devices.empty() && options.cluster_descriptor != nullptr) {
        throw std::runtime_error(
            "Cannot pass pci_target_devices and custom cluster descriptor to Cluster constructor. "
            "Custom cluster descriptor should be used together with target_devices (logical IDs).");
    }
}

Cluster::Cluster(ClusterOptions options) {
    Cluster::verify_cluster_options(options);
    // If the cluster descriptor is not provided, create a new one.
    tt_ClusterDescriptor* temp_full_cluster_desc = options.cluster_descriptor;
    std::unique_ptr<tt_ClusterDescriptor> temp_full_cluster_desc_ptr;
    if (temp_full_cluster_desc == nullptr) {
        temp_full_cluster_desc_ptr = Cluster::create_cluster_descriptor(options.sdesc_path, options.pci_target_devices);
        temp_full_cluster_desc = temp_full_cluster_desc_ptr.get();
    }

    std::unordered_set<chip_id_t> chips_to_construct = options.target_devices;
    // If no target devices are passed, obtain them from the cluster descriptor.
    if (chips_to_construct.empty()) {
        chips_to_construct = temp_full_cluster_desc->get_all_chips();
        // If no target devices are passed and the cluster descriptor is not constrained, we can use the full cluster.
        // Note that the pointer is being dereferenced below, that means that the default copy constructor will be
        // called for tt_ClusterDescriptor to construct the object which will end up in the unique_ptr, note that the
        // line below doesn't take ownership of already existing object pointed to by temp_full_cluster_desc.
        cluster_desc = std::make_unique<tt_ClusterDescriptor>(*temp_full_cluster_desc);
    } else {
        // Create constrained cluster descriptor which only contains the chips to be in this Cluster.
        cluster_desc =
            tt_ClusterDescriptor::create_constrained_cluster_descriptor(temp_full_cluster_desc, chips_to_construct);
    }
    std::vector<chip_id_t> chips_to_construct_vec(chips_to_construct.begin(), chips_to_construct.end());
    // Check target_devices against the cluster descriptor in case of silicon chips.
    // We also have to sort them so that local chips are constructed first.
    // For MOCK and SIMULATION chip types, passing target_devices which are not in cluster descriptor is allowed.
    if (options.chip_type == ChipType::SILICON) {
        chips_to_construct_vec = cluster_desc->get_chips_local_first(chips_to_construct);
    } else {
        // If we're running on a system where system chips don't match what was requested through target_chips for non
        // silicon chip, then just create a mock cluster descriptor so we still have info for those chips. This includes
        // systems with no silicon chips.
        bool construct_mock_cluster_descriptor = false;
        for (auto const& chip_id : chips_to_construct_vec) {
            if (temp_full_cluster_desc->get_all_chips().find(chip_id) ==
                temp_full_cluster_desc->get_all_chips().end()) {
                log_warning(
                    LogSiliconDriver,
                    "Chip {} not found in cluster descriptor, creating mock cluster descriptor.",
                    chip_id);
                construct_mock_cluster_descriptor = true;
                break;
            }
        }
        if (construct_mock_cluster_descriptor) {
            cluster_desc = tt_ClusterDescriptor::create_mock_cluster(chips_to_construct_vec, tt::ARCH::WORMHOLE_B0);
        }
    }
    for (auto& chip_id : chips_to_construct_vec) {
        // Combine passed simulated_harvesting_masks
        HarvestingMasks simulated_harvesting_masks =
            options.simulated_harvesting_masks | ((options.simulated_harvesting_masks_per_chip.find(chip_id) !=
                                                   options.simulated_harvesting_masks_per_chip.end())
                                                      ? options.simulated_harvesting_masks_per_chip.at(chip_id)
                                                      : HarvestingMasks{});
        tt_SocDescriptor soc_desc = construct_soc_descriptor(
            options.sdesc_path,
            chip_id,
            options.chip_type,
            cluster_desc.get(),
            options.perform_harvesting,
            simulated_harvesting_masks);

        add_chip(
            chip_id,
            options.chip_type,
            construct_chip_from_cluster(
                chip_id,
                options.chip_type,
                cluster_desc.get(),
                soc_desc,
                options.num_host_mem_ch_per_mmio_device,
                options.simulator_directory));
    }

    construct_cluster(options.num_host_mem_ch_per_mmio_device, options.chip_type);
}

void Cluster::configure_active_ethernet_cores_for_mmio_device(
    chip_id_t mmio_chip, const std::unordered_set<CoreCoord>& active_eth_cores_per_chip) {
    // The ethernet cores that should be used for remote transfer are set in the RemoteCommunication structure.
    // This structure is used by remote chips. So we need to find all remote chips that use the passed in mmio_chip,
    // and set the active ethernet cores for them.
    for (const auto& remote_chip_id : remote_chip_ids_) {
        if (cluster_desc->get_closest_mmio_capable_chip(remote_chip_id) == mmio_chip) {
            get_remote_chip(remote_chip_id)->set_remote_transfer_ethernet_cores(active_eth_cores_per_chip);
        }
    }
    // Local chips hold communication primitives for broadcasting, so we have to set this up for them as well.
    get_local_chip(mmio_chip)->set_remote_transfer_ethernet_cores(active_eth_cores_per_chip);
}

std::set<chip_id_t> Cluster::get_target_device_ids() { return all_chip_ids_; }

std::set<chip_id_t> Cluster::get_target_mmio_device_ids() { return local_chip_ids_; }

std::set<chip_id_t> Cluster::get_target_remote_device_ids() { return remote_chip_ids_; }

void Cluster::assert_risc_reset() { broadcast_tensix_risc_reset_to_cluster(TENSIX_ASSERT_SOFT_RESET); }

void Cluster::deassert_risc_reset() { broadcast_tensix_risc_reset_to_cluster(TENSIX_DEASSERT_SOFT_RESET); }

void Cluster::deassert_risc_reset_at_core(
    const chip_id_t chip, const CoreCoord core, const TensixSoftResetOptions& soft_resets) {
    // Get Target Device to query soc descriptor and determine location in cluster
    TT_ASSERT(
        core.core_type == CoreType::TENSIX || core.core_type == CoreType::ETH,
        "Cannot deassert reset on a non-tensix or harvested core");
    get_chip(chip)->send_tensix_risc_reset(core, soft_resets);
}

void Cluster::assert_risc_reset_at_core(
    const chip_id_t chip, const CoreCoord core, const TensixSoftResetOptions& soft_resets) {
    // Get Target Device to query soc descriptor and determine location in cluster
    TT_ASSERT(
        core.core_type == CoreType::TENSIX || core.core_type == CoreType::ETH,
        "Cannot assert reset on a non-tensix or harvested core");
    get_chip(chip)->send_tensix_risc_reset(core, soft_resets);
}

tt_ClusterDescriptor* Cluster::get_cluster_description() { return cluster_desc.get(); }

std::function<void(uint32_t, uint32_t, const uint8_t*)> Cluster::get_fast_pcie_static_tlb_write_callable(
    int device_id) {
    return chips_.at(device_id)->get_fast_pcie_static_tlb_write_callable();
}

Writer Cluster::get_static_tlb_writer(const chip_id_t chip, const CoreCoord target) {
    tt_xy_pair virtual_core = get_soc_descriptor(chip).translate_coord_to(target, CoordSystem::VIRTUAL);
    return get_tlb_manager(chip)->get_static_tlb_writer(virtual_core);
}

std::map<int, int> Cluster::get_clocks() {
    std::map<int, int> clock_freq_map;
    for (auto& chip_id : local_chip_ids_) {
        clock_freq_map.insert({chip_id, chips_.at(chip_id)->get_clock()});
    }
    return clock_freq_map;
}

Cluster::~Cluster() {
    log_debug(LogSiliconDriver, "Cluster::~Cluster");

    cluster_desc.reset();
}

tlb_configuration Cluster::get_tlb_configuration(const chip_id_t chip, CoreCoord core) {
    tt_xy_pair virtual_core = get_soc_descriptor(chip).translate_coord_to(core, CoordSystem::VIRTUAL);
    return get_tlb_manager(chip)->get_tlb_configuration(virtual_core);
}

// TODO: These configure_tlb APIs are soon going away.
void Cluster::configure_tlb(
    chip_id_t logical_device_id, tt_xy_pair core, int32_t tlb_index, uint64_t address, uint64_t ordering) {
    configure_tlb(
        logical_device_id,
        get_soc_descriptor(logical_device_id).get_coord_at(core, CoordSystem::VIRTUAL),
        tlb_index,
        address,
        ordering);
}

void Cluster::configure_tlb(
    chip_id_t logical_device_id, CoreCoord core, int32_t tlb_index, uint64_t address, uint64_t ordering) {
    tt_xy_pair virtual_core = get_soc_descriptor(logical_device_id).translate_coord_to(core, CoordSystem::VIRTUAL);
    tt_xy_pair translated_core = get_chip(logical_device_id)->translate_chip_coord_to_translated(core);
    get_tlb_manager(logical_device_id)->configure_tlb(virtual_core, translated_core, tlb_index, address, ordering);
}

void* Cluster::host_dma_address(std::uint64_t offset, chip_id_t src_device_id, uint16_t channel) const {
    hugepage_mapping hugepage_map = get_chip(src_device_id)->get_sysmem_manager()->get_hugepage_mapping(channel);
    if (hugepage_map.mapping != nullptr) {
        return static_cast<std::byte*>(hugepage_map.mapping) + offset;
    } else {
        return nullptr;
    }
}

TTDevice* Cluster::get_tt_device(chip_id_t device_id) const {
    auto tt_device = get_chip(device_id)->get_tt_device();
    TT_ASSERT(tt_device != nullptr, "TTDevice not found for device: {}", device_id);
    return tt_device;
}

TLBManager* Cluster::get_tlb_manager(chip_id_t device_id) const { return get_chip(device_id)->get_tlb_manager(); }

Chip* Cluster::get_chip(chip_id_t device_id) const {
    auto chip_it = chips_.find(device_id);
    TT_ASSERT(chip_it != chips_.end(), "Device id {} not found in cluster.", device_id);
    return chip_it->second.get();
}

LocalChip* Cluster::get_local_chip(chip_id_t device_id) const {
    TT_ASSERT(local_chip_ids_.find(device_id) != local_chip_ids_.end(), "Device id {} is not a local chip.", device_id);
    return dynamic_cast<LocalChip*>(get_chip(device_id));
}

RemoteChip* Cluster::get_remote_chip(chip_id_t device_id) const {
    TT_ASSERT(
        remote_chip_ids_.find(device_id) != remote_chip_ids_.end(), "Device id {} is not a remote chip.", device_id);
    return dynamic_cast<RemoteChip*>(get_chip(device_id));
}

void Cluster::wait_for_non_mmio_flush(const chip_id_t chip_id) { get_chip(chip_id)->wait_for_non_mmio_flush(); }

void Cluster::wait_for_non_mmio_flush() {
    for (auto& [chip_id, chip] : chips_) {
        chip->wait_for_non_mmio_flush();
    }
}

std::unordered_map<chip_id_t, std::vector<std::vector<int>>>& Cluster::get_ethernet_broadcast_headers(
    const std::set<chip_id_t>& chips_to_exclude) {
    // Generate headers for Ethernet Broadcast (WH) only. Each header corresponds to a unique broadcast "grid".
    if (bcast_header_cache.find(chips_to_exclude) == bcast_header_cache.end()) {
        bcast_header_cache[chips_to_exclude] = {};
        std::unordered_map<chip_id_t, std::unordered_map<chip_id_t, std::vector<int>>>
            broadcast_mask_for_target_chips_per_group = {};
        std::map<std::vector<int>, std::tuple<chip_id_t, std::vector<int>>> broadcast_header_union_per_group = {};
        chip_id_t first_mmio_chip = *(get_target_mmio_device_ids().begin());
        for (const auto& chip : all_chip_ids_) {
            if (chips_to_exclude.find(chip) == chips_to_exclude.end()) {
                // Get shelf local physical chip id included in broadcast
                chip_id_t physical_chip_id = cluster_desc->get_shelf_local_physical_chip_coords(chip);
                eth_coord_t eth_coords = cluster_desc->get_chip_locations().at(chip);
                // Rack word to be set in header
                uint32_t rack_word = eth_coords.rack >> 2;
                // Rack byte to be set in header
                uint32_t rack_byte = eth_coords.rack % 4;
                // 1st level grouping: Group broadcasts based on the MMIO chip they must go through
                // Nebula + Galaxy Topology assumption: Disjoint sets can only be present in the first shelf, with each
                // set connected to host through its closest MMIO chip For the first shelf, pass broadcasts to specific
                // chips through their closest MMIO chip All other shelves are fully connected galaxy grids. These are
                // connected to all MMIO devices. Use any (or the first) MMIO device in the list.
                chip_id_t closest_mmio_chip = 0;
                if (eth_coords.rack == 0 && eth_coords.shelf == 0) {
                    // Shelf 0 + Rack 0: Either an MMIO chip or a remote chip potentially connected to host through its
                    // own MMIO counterpart.
                    closest_mmio_chip = cluster_desc->get_closest_mmio_capable_chip(chip);
                } else {
                    // All other shelves: Group these under the same/first MMIO chip, since all MMIO chips are
                    // connected.
                    closest_mmio_chip = first_mmio_chip;
                }
                if (broadcast_mask_for_target_chips_per_group.find(closest_mmio_chip) ==
                    broadcast_mask_for_target_chips_per_group.end()) {
                    broadcast_mask_for_target_chips_per_group.insert({closest_mmio_chip, {}});
                }
                // For each target physical chip id (local to a shelf), generate headers based on all racks and shelves
                // that contain this physical id.
                if (broadcast_mask_for_target_chips_per_group.at(closest_mmio_chip).find(physical_chip_id) ==
                    broadcast_mask_for_target_chips_per_group.at(closest_mmio_chip).end()) {
                    // Target seen for the first time.
                    std::vector<int> broadcast_mask(8, 0);
                    broadcast_mask.at(rack_word) |= (1 << eth_coords.shelf) << rack_byte;
                    broadcast_mask.at(3) |= 1 << physical_chip_id;
                    broadcast_mask_for_target_chips_per_group.at(closest_mmio_chip)
                        .insert({physical_chip_id, broadcast_mask});

                } else {
                    // Target was seen before -> include curr rack and shelf in header
                    broadcast_mask_for_target_chips_per_group.at(closest_mmio_chip)
                        .at(physical_chip_id)
                        .at(rack_word) |= static_cast<uint32_t>(1 << eth_coords.shelf) << rack_byte;
                }
            }
        }
        // 2nd level grouping: For each MMIO group, further group the chips based on their rack and shelf headers. The
        // number of groups after this step represent the final set of broadcast grids.
        for (auto& mmio_group : broadcast_mask_for_target_chips_per_group) {
            for (auto& chip : mmio_group.second) {
                // Generate a hash for this MMIO Chip + Rack + Shelf group
                std::vector<int> header_hash = {
                    mmio_group.first, chip.second.at(0), chip.second.at(1), chip.second.at(2)};
                if (broadcast_header_union_per_group.find(header_hash) == broadcast_header_union_per_group.end()) {
                    broadcast_header_union_per_group.insert(
                        {header_hash, std::make_tuple(mmio_group.first, chip.second)});
                } else {
                    // If group found, update chip header entry
                    std::get<1>(broadcast_header_union_per_group.at(header_hash)).at(3) |= chip.second.at(3);
                }
            }
        }
        // Get all broadcast headers per MMIO group
        for (const auto& header : broadcast_header_union_per_group) {
            chip_id_t mmio_chip = std::get<0>(header.second);
            if (bcast_header_cache[chips_to_exclude].find(mmio_chip) == bcast_header_cache[chips_to_exclude].end()) {
                bcast_header_cache[chips_to_exclude].insert({mmio_chip, {}});
            }
            bcast_header_cache[chips_to_exclude].at(mmio_chip).push_back(std::get<1>(header.second));
        }
        // Invert headers (FW convention)
        for (auto& bcast_group : bcast_header_cache[chips_to_exclude]) {
            for (auto& header : bcast_group.second) {
                int header_idx = 0;
                for (auto& header_entry : header) {
                    if (header_idx == 4) {
                        break;
                    }
                    header_entry = ~header_entry;
                    header_idx++;
                }
            }
        }
    }
    return bcast_header_cache[chips_to_exclude];
}

inline bool tensix_or_eth_in_broadcast(
    const std::set<uint32_t>& cols_to_exclude, const architecture_implementation* architecture_implementation) {
    bool found_tensix_or_eth = false;
    for (const auto& col : architecture_implementation->get_t6_x_locations()) {
        found_tensix_or_eth |= (cols_to_exclude.find(col) == cols_to_exclude.end());
    }
    return found_tensix_or_eth;
}

inline bool valid_tensix_broadcast_grid(
    const std::set<uint32_t>& rows_to_exclude,
    const std::set<uint32_t>& cols_to_exclude,
    const architecture_implementation* architecture_implementation) {
    bool t6_bcast_rows_complete = true;
    bool t6_bcast_rows_empty = true;

    for (const auto& row : architecture_implementation->get_t6_y_locations()) {
        t6_bcast_rows_complete &= (rows_to_exclude.find(row) == rows_to_exclude.end());
        t6_bcast_rows_empty &= (rows_to_exclude.find(row) != rows_to_exclude.end());
    }
    return t6_bcast_rows_complete || t6_bcast_rows_empty;
}

void Cluster::ethernet_broadcast_write(
    const void* mem_ptr,
    uint32_t size_in_bytes,
    uint64_t address,
    const std::set<chip_id_t>& chips_to_exclude,
    const std::set<uint32_t>& rows_to_exclude,
    std::set<uint32_t>& cols_to_exclude,
    bool use_virtual_coords) {
    if (use_ethernet_broadcast) {
        // Broadcast through ERISC core supported
        std::unordered_map<chip_id_t, std::vector<std::vector<int>>>& broadcast_headers =
            get_ethernet_broadcast_headers(chips_to_exclude);
        // Apply row and column exclusion mask explictly. Placing this here if we want to cache the higher level
        // broadcast headers on future/
        std::uint32_t row_exclusion_mask = 0;
        std::uint32_t col_exclusion_mask = 0;
        for (const auto& row : rows_to_exclude) {
            row_exclusion_mask |= 1 << row;
        }

        for (const auto& col : cols_to_exclude) {
            col_exclusion_mask |= 1 << (16 + col);
        }
        // Write broadcast block to device.
        for (auto& mmio_group : broadcast_headers) {
            for (auto& header : mmio_group.second) {
                header.at(4) = use_virtual_coords * 0x8000;  // Reset row/col exclusion masks
                header.at(4) |= row_exclusion_mask;
                header.at(4) |= col_exclusion_mask;
                get_local_chip(mmio_group.first)->ethernet_broadcast_write(mem_ptr, address, size_in_bytes, header);
            }
        }
    } else {
        // Broadcast not supported. Implement this at the software level as a for loop
        std::vector<tt_cxy_pair> cores_to_write = {};
        for (const auto& chip : all_chip_ids_) {
            if (chips_to_exclude.find(chip) != chips_to_exclude.end()) {
                continue;
            }
            for (const CoreCoord core : get_soc_descriptor(chip).get_all_cores(CoordSystem::VIRTUAL)) {
                if (cols_to_exclude.find(core.x) == cols_to_exclude.end() &&
                    rows_to_exclude.find(core.y) == rows_to_exclude.end()) {
                    write_to_device(mem_ptr, size_in_bytes, chip, core, address);
                }
            }
        }
    }
}

void Cluster::broadcast_write_to_cluster(
    const void* mem_ptr,
    uint32_t size_in_bytes,
    uint64_t address,
    const std::set<chip_id_t>& chips_to_exclude,
    std::set<uint32_t>& rows_to_exclude,
    std::set<uint32_t>& cols_to_exclude) {
    if (arch_name == tt::ARCH::BLACKHOLE) {
        auto architecture_implementation = architecture_implementation::create(arch_name);
        if (cols_to_exclude.find(0) == cols_to_exclude.end() or cols_to_exclude.find(9) == cols_to_exclude.end()) {
            TT_ASSERT(
                !tensix_or_eth_in_broadcast(cols_to_exclude, architecture_implementation.get()),
                "Cannot broadcast to tensix/ethernet and DRAM simultaneously on Blackhole.");
            if (cols_to_exclude.find(0) == cols_to_exclude.end()) {
                // When broadcast includes column zero do not exclude anything
                std::set<uint32_t> unsafe_rows = {};
                std::set<uint32_t> cols_to_exclude_for_col_0_bcast = cols_to_exclude;
                std::set<uint32_t> rows_to_exclude_for_col_0_bcast = rows_to_exclude;
                cols_to_exclude_for_col_0_bcast.insert(9);
                rows_to_exclude_for_col_0_bcast.insert(unsafe_rows.begin(), unsafe_rows.end());
                ethernet_broadcast_write(
                    mem_ptr,
                    size_in_bytes,
                    address,
                    chips_to_exclude,
                    rows_to_exclude_for_col_0_bcast,
                    cols_to_exclude_for_col_0_bcast,
                    false);
            }
            if (cols_to_exclude.find(9) == cols_to_exclude.end()) {
                std::set<uint32_t> cols_to_exclude_for_col_9_bcast = cols_to_exclude;
                cols_to_exclude_for_col_9_bcast.insert(0);
                ethernet_broadcast_write(
                    mem_ptr,
                    size_in_bytes,
                    address,
                    chips_to_exclude,
                    rows_to_exclude,
                    cols_to_exclude_for_col_9_bcast,
                    false);
            }
        } else {
            TT_ASSERT(
                use_virtual_coords_for_eth_broadcast or
                    valid_tensix_broadcast_grid(rows_to_exclude, cols_to_exclude, architecture_implementation.get()),
                "Must broadcast to all tensix rows when ERISC FW is < 6.8.0.");
            ethernet_broadcast_write(
                mem_ptr,
                size_in_bytes,
                address,
                chips_to_exclude,
                rows_to_exclude,
                cols_to_exclude,
                use_virtual_coords_for_eth_broadcast);
        }
    } else {
        auto architecture_implementation = architecture_implementation::create(arch_name);
        if (cols_to_exclude.find(0) == cols_to_exclude.end() or cols_to_exclude.find(5) == cols_to_exclude.end()) {
            TT_ASSERT(
                !tensix_or_eth_in_broadcast(cols_to_exclude, architecture_implementation.get()),
                "Cannot broadcast to tensix/ethernet and DRAM simultaneously on Wormhole.");
            if (cols_to_exclude.find(0) == cols_to_exclude.end()) {
                // When broadcast includes column zero Exclude PCIe, ARC and router cores from broadcast explictly,
                // since writing to these is unsafe ERISC FW does not exclude these.
                std::set<uint32_t> unsafe_rows = {2, 3, 4, 8, 9, 10};
                std::set<uint32_t> cols_to_exclude_for_col_0_bcast = cols_to_exclude;
                std::set<uint32_t> rows_to_exclude_for_col_0_bcast = rows_to_exclude;
                cols_to_exclude_for_col_0_bcast.insert(5);
                rows_to_exclude_for_col_0_bcast.insert(unsafe_rows.begin(), unsafe_rows.end());
                ethernet_broadcast_write(
                    mem_ptr,
                    size_in_bytes,
                    address,
                    chips_to_exclude,
                    rows_to_exclude_for_col_0_bcast,
                    cols_to_exclude_for_col_0_bcast,
                    false);
            }
            if (cols_to_exclude.find(5) == cols_to_exclude.end()) {
                std::set<uint32_t> cols_to_exclude_for_col_5_bcast = cols_to_exclude;
                cols_to_exclude_for_col_5_bcast.insert(0);
                ethernet_broadcast_write(
                    mem_ptr,
                    size_in_bytes,
                    address,
                    chips_to_exclude,
                    rows_to_exclude,
                    cols_to_exclude_for_col_5_bcast,
                    false);
            }
        } else {
            TT_ASSERT(
                use_virtual_coords_for_eth_broadcast or
                    valid_tensix_broadcast_grid(rows_to_exclude, cols_to_exclude, architecture_implementation.get()),
                "Must broadcast to all tensix rows when ERISC FW is < 6.8.0.");
            ethernet_broadcast_write(
                mem_ptr,
                size_in_bytes,
                address,
                chips_to_exclude,
                rows_to_exclude,
                cols_to_exclude,
                use_virtual_coords_for_eth_broadcast);
        }
    }
}

void Cluster::write_to_sysmem(
    const void* mem_ptr, std::uint32_t size, uint64_t addr, uint16_t channel, chip_id_t src_device_id) {
    get_chip(src_device_id)->write_to_sysmem(channel, mem_ptr, addr, size);
}

void Cluster::read_from_sysmem(void* mem_ptr, uint64_t addr, uint16_t channel, uint32_t size, chip_id_t src_device_id) {
    get_chip(src_device_id)->read_from_sysmem(channel, mem_ptr, addr, size);
}

void Cluster::l1_membar(const chip_id_t chip, const std::unordered_set<CoreCoord>& cores) {
    get_chip(chip)->l1_membar(cores);
}

void Cluster::dram_membar(const chip_id_t chip, const std::unordered_set<CoreCoord>& cores) {
    get_chip(chip)->dram_membar(cores);
}

void Cluster::dram_membar(const chip_id_t chip, const std::unordered_set<uint32_t>& channels) {
    get_chip(chip)->dram_membar(channels);
}

void Cluster::write_to_device(
    const void* mem_ptr, uint32_t size_in_bytes, chip_id_t chip, CoreCoord core, uint64_t addr) {
    get_chip(chip)->write_to_device(core, mem_ptr, addr, size_in_bytes);
}

void Cluster::write_to_device_reg(
    const void* mem_ptr, uint32_t size_in_bytes, chip_id_t chip, CoreCoord core, uint64_t addr) {
    get_chip(chip)->write_to_device_reg(core, mem_ptr, addr, size_in_bytes);
}

void Cluster::dma_write_to_device(const void* src, size_t size, chip_id_t chip, CoreCoord core, uint64_t addr) {
    get_chip(chip)->dma_write_to_device(src, size, core, addr);
}

void Cluster::dma_read_from_device(void* dst, size_t size, chip_id_t chip, CoreCoord core, uint64_t addr) {
    get_chip(chip)->dma_read_from_device(dst, size, core, addr);
}

void Cluster::read_from_device(void* mem_ptr, chip_id_t chip, CoreCoord core, uint64_t addr, uint32_t size) {
    get_chip(chip)->read_from_device(core, mem_ptr, addr, size);
}

void Cluster::read_from_device_reg(void* mem_ptr, chip_id_t chip, CoreCoord core, uint64_t addr, uint32_t size) {
    get_chip(chip)->read_from_device_reg(core, mem_ptr, addr, size);
}

int Cluster::arc_msg(
    int logical_device_id,
    uint32_t msg_code,
    bool wait_for_done,
    uint32_t arg0,
    uint32_t arg1,
    uint32_t timeout_ms,
    uint32_t* return_3,
    uint32_t* return_4) {
    return get_chip(logical_device_id)->arc_msg(msg_code, wait_for_done, arg0, arg1, timeout_ms, return_3, return_4);
}

void Cluster::broadcast_tensix_risc_reset_to_cluster(const TensixSoftResetOptions& soft_resets) {
    if (chips_.empty()) {
        // Nowhere to broadcast to.
        return;
    }
    // If ethernet broadcast is not supported, do it one by one.
    if (!use_ethernet_broadcast) {
        for (auto& chip_id : all_chip_ids_) {
            get_chip(chip_id)->send_tensix_risc_reset(soft_resets);
        }
        return;
    }

    auto valid = soft_resets & ALL_TENSIX_SOFT_RESET;
    uint32_t valid_val = (std::underlying_type<TensixSoftResetOptions>::type)valid;
    std::set<chip_id_t> chips_to_exclude = {};
    std::set<uint32_t> rows_to_exclude;
    std::set<uint32_t> columns_to_exclude;
    if (arch_name == tt::ARCH::BLACKHOLE) {
        rows_to_exclude = {0, 1};
        columns_to_exclude = {0, 8, 9};
    } else {
        rows_to_exclude = {0, 6};
        columns_to_exclude = {0, 5};
    }
    broadcast_write_to_cluster(
        &valid_val, sizeof(uint32_t), 0xFFB121B0, chips_to_exclude, rows_to_exclude, columns_to_exclude);
    // Ensure that reset signal is globally visible
    wait_for_non_mmio_flush();
}

void Cluster::set_power_state(tt_DevicePowerState device_state) {
    for (auto& [_, chip] : chips_) {
        chip->set_power_state(device_state);
    }
}

void Cluster::deassert_resets_and_set_power_state() {
    // Assert tensix resets on all chips in cluster
    broadcast_tensix_risc_reset_to_cluster(TENSIX_ASSERT_SOFT_RESET);

    for (auto& [_, chip] : chips_) {
        chip->deassert_risc_resets();
    }

    // MT Initial BH - ARC messages not supported in Blackhole
    if (arch_name != tt::ARCH::BLACKHOLE) {
        for (const chip_id_t& chip : all_chip_ids_) {
            get_chip(chip)->enable_ethernet_queue(30);
        }
    }

    // Set power state to busy
    set_power_state(tt_DevicePowerState::BUSY);
}

void Cluster::verify_eth_fw() {
    for (const auto& chip : all_chip_ids_) {
        uint32_t fw_version;
        std::vector<uint32_t> fw_versions;
        for (const CoreCoord eth_core : get_soc_descriptor(chip).get_cores(CoreType::ETH)) {
            read_from_device(
                &fw_version, chip, eth_core, get_chip(chip)->l1_address_params.fw_version_addr, sizeof(uint32_t));
            fw_versions.push_back(fw_version);
        }
        verify_sw_fw_versions(chip, SW_VERSION, fw_versions);
        eth_fw_version = fw_versions.empty() ? tt_version() : tt_version(fw_versions.at(0));
    }
}

void Cluster::verify_sw_fw_versions(int device_id, std::uint32_t sw_version, std::vector<std::uint32_t>& fw_versions) {
    if (fw_versions.empty()) {
        log_debug(
            LogSiliconDriver,
            "No ethernet cores found on device {}, skipped verification of software and firmware versions.",
            device_id);
        return;
    }
    tt_version sw(sw_version), fw_first_eth_core(fw_versions.at(0));
    log_info(
        LogSiliconDriver,
        "Software version {}, Ethernet FW version {} (Device {})",
        sw.str(),
        fw_first_eth_core.str(),
        device_id);
    for (std::uint32_t& fw_version : fw_versions) {
        tt_version fw(fw_version);
        TT_ASSERT(fw == fw_first_eth_core, "FW versions are not the same across different ethernet cores");
        TT_ASSERT(sw.major <= fw.major, "SW/FW major version number out of sync");
        TT_ASSERT(sw.minor <= fw.minor, "SW version is newer than FW version");
    }

    // Min ERISC FW version required to support ethernet broadcast is 6.5.0.
    use_ethernet_broadcast &= fw_first_eth_core >= tt_version(6, 5, 0);
    // Virtual coordinates can be used for broadcast headers if ERISC FW >= 6.8.0 and NOC translation is enabled
    // Temporarily enable this feature for 6.7.241 as well for testing.
    use_virtual_coords_for_eth_broadcast &=
        (fw_first_eth_core >= tt_version(6, 8, 0) || fw_first_eth_core == tt_version(6, 7, 241)) &&
        get_soc_descriptor(device_id).noc_translation_enabled;
}

void Cluster::start_device(const tt_device_params& device_params) {
    if (device_params.init_device) {
        for (auto chip_id : all_chip_ids_) {
            get_chip(chip_id)->start_device();
        }

        deassert_resets_and_set_power_state();
    }
}

void Cluster::close_device() {
    // Close remote device first because sending risc reset requires corresponding pcie device to be active
    for (auto remote_chip_id : remote_chip_ids_) {
        get_chip(remote_chip_id)->close_device();
    }

    for (auto chip_id : local_chip_ids_) {
        get_chip(chip_id)->close_device();
    }
}

std::uint32_t Cluster::get_num_host_channels(std::uint32_t device_id) {
    return chips_.at(device_id)->get_num_host_channels();
}

std::uint32_t Cluster::get_host_channel_size(std::uint32_t device_id, std::uint32_t channel) {
    return chips_.at(device_id)->get_host_channel_size(channel);
}

std::uint32_t Cluster::get_numa_node_for_pcie_device(std::uint32_t device_id) {
    return chips_.at(device_id)->get_numa_node();
}

std::uint64_t Cluster::get_pcie_base_addr_from_device(const chip_id_t chip_id) const {
    // TODO: Should probably be lowered to TTDevice.
    tt::ARCH arch = get_soc_descriptor(chip_id).arch;
    if (arch == tt::ARCH::WORMHOLE_B0) {
        return 0x800000000;
    } else if (arch == tt::ARCH::BLACKHOLE) {
        // Enable 4th ATU window.
        return 1ULL << 60;
    } else {
        return 0;
    }
}

tt_version Cluster::get_ethernet_fw_version() const {
    TT_ASSERT(arch_name == tt::ARCH::WORMHOLE_B0, "Can only get Ethernet FW version for Wormhole architectures.");
    TT_ASSERT(
        eth_fw_version.major != 0xffff and eth_fw_version.minor != 0xff and eth_fw_version.patch != 0xff,
        "Device must be started before querying Ethernet FW version.");
    return eth_fw_version;
}

void Cluster::set_barrier_address_params(const barrier_address_params& barrier_address_params_) {
    for (auto& [_, chip] : chips_) {
        chip->set_barrier_address_params(barrier_address_params_);
    }
}

std::unique_ptr<tt_ClusterDescriptor> Cluster::create_cluster_descriptor(
    std::string sdesc_path, std::unordered_set<chip_id_t> pci_target_devices) {
    std::map<int, PciDeviceInfo> pci_device_info = PCIDevice::enumerate_devices_info(pci_target_devices);
    if (pci_device_info.begin()->second.get_arch() == tt::ARCH::BLACKHOLE) {
        std::vector<int> pci_device_ids = PCIDevice::enumerate_devices(pci_target_devices);

        std::unordered_map<chip_id_t, std::unique_ptr<Chip>> chips;
        chip_id_t chip_id = 0;
        for (auto& device_id : pci_device_ids) {
            std::unique_ptr<LocalChip> chip = LocalChip::create(device_id, sdesc_path);
            chips.emplace(chip_id, std::move(chip));
            chip_id++;
        }

        return Cluster::create_cluster_descriptor(chips);
    } else {
        return TopologyDiscovery(pci_target_devices, sdesc_path).create_ethernet_map();
    }
}

std::unique_ptr<tt_ClusterDescriptor> Cluster::create_cluster_descriptor(
    const std::unordered_map<chip_id_t, std::unique_ptr<Chip>>& chips) {
    std::unique_ptr<tt_ClusterDescriptor> desc = std::unique_ptr<tt_ClusterDescriptor>(new tt_ClusterDescriptor());

    if (chips.empty()) {
        return desc;
    }

    for (auto& it : chips) {
        const chip_id_t chip_id = it.first;
        const std::unique_ptr<Chip>& chip = it.second;

        // TODO: Use the line below when we can read asic location from the Blackhole telemetry.
        // Until then we have to read it from ETH core.
        // desc->add_chip_uid(chip_id, chip->get_chip_info().chip_uid);

        // TODO: Remove this when we can read asic location from the Blackhole telemetry.
        // Until then we have to read it from ETH core.
        const std::vector<CoreCoord> eth_cores = chip->get_soc_descriptor().get_cores(
            CoreType::ETH, umd_use_noc1 ? CoordSystem::NOC1 : CoordSystem::TRANSLATED);
        for (size_t eth_channel = 0; eth_channel < eth_cores.size(); eth_channel++) {
            const CoreCoord& eth_core = eth_cores[eth_channel];
            TTDevice* tt_device = chip->get_tt_device();
            blackhole::boot_results_t boot_results;

            tt_device->read_from_device(
                (uint8_t*)&boot_results,
                tt_xy_pair(eth_core.x, eth_core.y),
                blackhole::BOOT_RESULTS_ADDR,
                sizeof(boot_results));

            // We can read the asic location only from active ETH cores.
            if (boot_results.eth_status.port_status == blackhole::port_status_e::PORT_UP) {
                const blackhole::chip_info_t& local_info = boot_results.local_info;
                desc->add_chip_uid(chip_id, ChipUID{chip->get_chip_info().chip_uid.board_id, local_info.asic_location});
            }
        }
    }

    for (auto& it : chips) {
        const chip_id_t chip_id = it.first;
        const std::unique_ptr<Chip>& chip = it.second;

        desc->all_chips.insert(chip_id);
        desc->chip_arch.insert({chip_id, chip->get_tt_device()->get_arch()});

        desc->chips_with_mmio.insert({chip_id, chip->get_tt_device()->get_pci_device()->get_device_num()});

        desc->chip_board_type.insert({chip_id, chip->get_chip_info().board_type});

        desc->noc_translation_enabled.insert({chip_id, chip->get_chip_info().noc_translation_enabled});
        desc->harvesting_masks_map.insert({chip_id, chip->get_chip_info().harvesting_masks});

        desc->add_chip_to_board(chip_id, chip->get_chip_info().chip_uid.board_id);
    }

    for (auto& it : chips) {
        const chip_id_t chip_id = it.first;
        const std::unique_ptr<Chip>& chip = it.second;

        const std::vector<CoreCoord> eth_cores = chip->get_soc_descriptor().get_cores(
            CoreType::ETH, umd_use_noc1 ? CoordSystem::NOC1 : CoordSystem::TRANSLATED);

        for (size_t eth_channel = 0; eth_channel < eth_cores.size(); eth_channel++) {
            const CoreCoord& eth_core = eth_cores[eth_channel];
            TTDevice* tt_device = chip->get_tt_device();
            blackhole::boot_results_t boot_results;

            tt_device->read_from_device(
                (uint8_t*)&boot_results,
                tt_xy_pair(eth_core.x, eth_core.y),
                blackhole::BOOT_RESULTS_ADDR,
                sizeof(boot_results));

            if (boot_results.eth_status.port_status == blackhole::port_status_e::PORT_UP) {
                // active eth core
                desc->active_eth_channels[chip_id].insert(eth_channel);
                log_debug(LogSiliconDriver, "Eth core ({}, {}) on chip {} is active", eth_core.x, eth_core.y, chip_id);
                const blackhole::chip_info_t& local_info = boot_results.local_info;
                const blackhole::chip_info_t& remote_info = boot_results.remote_info;

                chip_id_t local_chip_id = desc->get_chip_id(local_info.get_chip_uid()).value();
                std::optional<chip_id_t> remote_chip_id = desc->get_chip_id(remote_info.get_chip_uid());
                if (!remote_chip_id.has_value()) {
                    log_debug(
                        LogSiliconDriver,
                        "Eth core ({}, {}) on chip {} is connected to an chip with board_id {} not present in the "
                        "target devices opened by this driver.",
                        eth_core.x,
                        eth_core.y,
                        chip_id,
                        remote_info.get_chip_uid().board_id);
                } else {
                    const CoreCoord logical_remote_coord =
                        chips.at(remote_chip_id.value())
                            ->get_soc_descriptor()
                            .translate_coord_to(
                                blackhole::ETH_CORES_NOC0[remote_info.eth_id], CoordSystem::NOC0, CoordSystem::LOGICAL);
                    // Adding a connection only one way, the other chip should add it another way.
                    desc->ethernet_connections[local_chip_id][eth_channel] = {
                        remote_chip_id.value(), logical_remote_coord.y};
                }
            } else if (boot_results.eth_status.port_status == blackhole::port_status_e::PORT_DOWN) {
                // active eth core, just with link being down.
                desc->active_eth_channels[chip_id].insert(eth_channel);
                log_debug(
                    LogSiliconDriver, "Port on eth core ({}, {}) on chip {} is down", eth_core.x, eth_core.y, chip_id);
            } else if (boot_results.eth_status.port_status == blackhole::port_status_e::PORT_UNUSED) {
                // idle core
                desc->idle_eth_channels[chip_id].insert(eth_channel);
                log_debug(LogSiliconDriver, "Eth core ({}, {}) on chip {} is idle", eth_core.x, eth_core.y, chip_id);
            } else if (boot_results.eth_status.port_status == blackhole::port_status_e::PORT_UNKNOWN) {
                log_debug(
                    LogSiliconDriver,
                    "Port on eth core ({}, {}) on chip {} is in unknown state",
                    eth_core.x,
                    eth_core.y,
                    chip_id);
            }
        }
    }

    desc->fill_chips_grouped_by_closest_mmio();

    desc->verify_cluster_descriptor_info();

    return desc;
}

}  // namespace tt::umd<|MERGE_RESOLUTION|>--- conflicted
+++ resolved
@@ -247,10 +247,6 @@
         if (cluster_desc->get_arch(chip_id) != tt::ARCH::WORMHOLE_B0) {
             throw std::runtime_error("Remote chips are supported only for wormhole.");
         }
-<<<<<<< HEAD
-        auto local_chip = get_local_chip(cluster_desc->get_closest_mmio_capable_chip(chip_id));
-        return RemoteChip::create(local_chip, cluster_desc->get_chip_locations().at(chip_id), soc_desc);
-=======
         chip_id_t gateway_id = cluster_desc->get_closest_mmio_capable_chip(chip_id);
         LocalChip* local_chip = get_local_chip(gateway_id);
         std::unordered_set<CoreCoord> eth_cores_to_use;
@@ -260,7 +256,6 @@
         }
         return RemoteChip::create(
             local_chip, cluster_desc->get_chip_locations().at(chip_id), eth_cores_to_use, soc_desc);
->>>>>>> d4b3772b
     }
 }
 
