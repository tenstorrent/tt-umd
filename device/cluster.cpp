--- conflicted
+++ resolved
@@ -276,25 +276,14 @@
             fmt::format("Chip {} not found in cluster descriptor. Cannot create device.", chip_id));
     }
 
-<<<<<<< HEAD
     ChipInfo chip_info;
     if (chip_in_cluster_descriptor) {
         chip_info.noc_translation_enabled = cluster_desc->get_noc_translation_table_en().at(chip_id);
         chip_info.harvesting_masks =
             get_harvesting_masks(chip_id, cluster_desc, perform_harvesting, simulated_harvesting_masks);
         chip_info.board_type = cluster_desc->get_board_type(chip_id);
-        chip_info.chip_uid = cluster_desc->get_chip_uid(chip_id).value_or(ChipUID{});
-    }
-=======
-    bool noc_translation_table_en =
-        chip_in_cluster_descriptor ? cluster_desc->get_noc_translation_table_en().at(chip_id) : false;
-    HarvestingMasks harvesting_masks =
-        chip_in_cluster_descriptor
-            ? get_harvesting_masks(chip_id, cluster_desc, perform_harvesting, simulated_harvesting_masks)
-            : HarvestingMasks{};
-    BoardType chip_board_type = chip_in_cluster_descriptor ? cluster_desc->get_board_type(chip_id) : BoardType::UNKNOWN;
-    uint8_t asic_location = chip_in_cluster_descriptor ? cluster_desc->get_asic_location(chip_id) : 0;
->>>>>>> 2b3f91f0
+        chip_info.asic_location = cluster_desc->get_asic_location(chip_id);
+    }
 
     if (soc_desc_path.empty()) {
         tt::ARCH arch = chip_in_cluster_descriptor ? cluster_desc->get_arch(chip_id) : tt::ARCH::WORMHOLE_B0;
