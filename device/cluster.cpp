// SPDX-FileCopyrightText: (c) 2023 Tenstorrent Inc.
//
// SPDX-License-Identifier: Apache-2.0
#include "umd/device/cluster.hpp"

#include <assert.h>
#include <dirent.h>
#include <errno.h>
#include <fmt/format.h>
#include <fmt/ranges.h>  // Needed to format vectors
#include <stdarg.h>
#include <stdio.h>
#include <stdlib.h>
#include <string.h>
#include <sys/mman.h>
#include <yaml-cpp/yaml.h>

#include <algorithm>
#include <cerrno>
#include <chrono>
#include <cstddef>
#include <cstdint>
#include <cstdlib>
#include <filesystem>
#include <fstream>
#include <iterator>
#include <limits>
#include <map>
#include <memory>
#include <mutex>
#include <optional>
#include <ratio>
#include <regex>
#include <stdexcept>
#include <string>
#include <tt-logger/tt-logger.hpp>
#include <utility>
#include <vector>

#include "api/umd/device/cluster.hpp"
#include "api/umd/device/types/core_coordinates.hpp"
#include "assert.hpp"
#include "hugepage.hpp"
#include "umd/device/arch/architecture_implementation.hpp"
#include "umd/device/arch/blackhole_implementation.hpp"
#include "umd/device/arch/wormhole_implementation.hpp"
#include "umd/device/chip/local_chip.hpp"
#include "umd/device/chip/mock_chip.hpp"
#include "umd/device/chip/remote_chip.hpp"
#include "umd/device/chip_helpers/tlb_manager.hpp"
#include "umd/device/cluster_descriptor.hpp"
#include "umd/device/driver_atomics.hpp"
#include "umd/device/simulation/simulation_chip.hpp"
#include "umd/device/soc_descriptor.hpp"
#include "umd/device/topology/topology_discovery.hpp"
#include "umd/device/topology/topology_discovery_blackhole.hpp"
#include "umd/device/topology/topology_discovery_wormhole.hpp"
#include "umd/device/topology/topology_utils.hpp"
#include "umd/device/types/arch.hpp"
#include "umd/device/types/blackhole_eth.hpp"
#include "umd/device/types/cluster_types.hpp"
#include "umd/device/types/core_coordinates.hpp"
#include "umd/device/types/tlb.hpp"
#include "umd/device/utils/common.hpp"
#include "umd/device/utils/semver.hpp"
#include "utils.hpp"

extern bool umd_use_noc1;

static constexpr uint32_t REMOTE_CMD_NOC_BIT = 9;

// --------------------------------------------------------------------------------------------------------------
// --------------------------------------------------------------------------------------------------------------
// --------------------------------------------------------------------------------------------------------------

#include <fstream>
#include <iomanip>
#include <thread>

#include "umd/device/types/tensix_soft_reset_options.hpp"
#include "umd/device/types/xy_pair.hpp"

namespace tt::umd {

struct routing_cmd_t {
    uint64_t sys_addr;
    uint32_t data;
    uint32_t flags;
    uint16_t rack;
    uint16_t src_resp_buf_index;
    uint32_t local_buf_index;
    uint8_t src_resp_q_id;
    uint8_t host_mem_txn_id;
    uint16_t padding;
    uint32_t src_addr_tag;  // upper 32-bits of request source address.
};

struct remote_update_ptr_t {
    uint32_t ptr;
    uint32_t pad[3];
};

const SocDescriptor& Cluster::get_soc_descriptor(ChipId chip_id) const {
    return get_chip(chip_id)->get_soc_descriptor();
}

void Cluster::verify_sysmem_initialized() {
    for (const ChipId& chip_id : local_chip_ids_) {
        bool hugepages_initialized =
            (get_chip(chip_id)->get_sysmem_manager()->get_hugepage_mapping(0).mapping != nullptr);
        // Large writes to remote chips require hugepages to be initialized.
        // Conservative assert - end workload if remote chips present but hugepages not initialized (failures caused
        // if using remote only for small transactions)
        if (remote_chip_ids_.size()) {
            TT_ASSERT(
                hugepages_initialized, "Hugepages must be successfully initialized if workload contains remote chips!");
        }
        if (!hugepages_initialized) {
            log_warning(LogUMD, "No hugepage mapping at device {}.", chip_id);
        }
    }
}

void Cluster::log_device_summary() {
    switch (cluster_desc->get_io_device_type()) {
        case IODeviceType::PCIe:
            log_pci_device_summary();
            break;
        case IODeviceType::JTAG:
            // Currently no specific device logging needed for JTAG.
            break;
        default:
            TT_THROW("Unknown device type for logging.");
            break;
    }
}

void Cluster::log_pci_device_summary() {
    if (local_chip_ids_.empty()) {
        return;
    }

    auto first_pci_device = chips_.at(*local_chip_ids_.begin())->get_tt_device()->get_pci_device();
    if (!first_pci_device) {
        return;
    }

    bool expected_iommu_state = first_pci_device->is_iommu_enabled();
    std::string kmd_version = PCIDevice::read_kmd_version().to_string();

    // Check IOMMU status consistency across all devices.
    bool all_devices_same_iommu_state = true;
    auto iommu_state_str = [](bool enabled) { return enabled ? "enabled" : "disabled"; };

    for (ChipId chip_id : local_chip_ids_) {
        auto pci_device = chips_.at(chip_id)->get_tt_device()->get_pci_device();
        if (!pci_device) {
            continue;
        }
        bool current_iommu_state = pci_device->is_iommu_enabled();
        if (current_iommu_state != expected_iommu_state) {
            log_warning(
                LogUMD,
                "IOMMU state mismatch for chip {}: expected {}, got {}",
                chip_id,
                iommu_state_str(expected_iommu_state),
                iommu_state_str(current_iommu_state));
            all_devices_same_iommu_state = false;
        }

        if (!all_devices_same_iommu_state) {
            break;
        }
    }

    if (all_devices_same_iommu_state) {
        log_info(LogUMD, "IOMMU: {}", iommu_state_str(expected_iommu_state));
    }

    log_info(LogUMD, "KMD version: {}", kmd_version);
}

void Cluster::verify_fw_bundle_version() {
    if (chips_.empty()) {
        return;
    }
    semver_t fw_bundle_version = chips_.begin()->second->get_tt_device()->get_firmware_version();

    semver_t minimal_compatible_fw_version = FirmwareInfoProvider::get_minimum_compatible_firmware_version(
        chips_.begin()->second->get_tt_device()->get_arch());

    int compare_fw_bundles_result = semver_t::compare_firmware_bundle(fw_bundle_version, minimal_compatible_fw_version);

    if (compare_fw_bundles_result == -1) {
        throw std::runtime_error(fmt::format(
            "Firmware version {} on the system is older than the minimum compatible version {} for {} architecture.",
            fw_bundle_version.to_string(),
            minimal_compatible_fw_version.to_string(),
            arch_to_str(chips_.begin()->second->get_tt_device()->get_arch())));
    }

    semver_t latest_supported_fw_version = FirmwareInfoProvider::get_latest_supported_firmware_version(
        chips_.begin()->second->get_tt_device()->get_arch());

    int compare_fw_bundle_with_latest =
        semver_t::compare_firmware_bundle(fw_bundle_version, latest_supported_fw_version);

    if (compare_fw_bundle_with_latest == 1) {
        log_warning(
            LogUMD,
            "Firmware version {} on the system is newer than the maximum supported version {} for {} architecture. New "
            "features may not be supported.",
            fw_bundle_version.to_string(),
            latest_supported_fw_version.to_string(),
            arch_to_str(chips_.begin()->second->get_tt_device()->get_arch()));
    }

    // TODO: Add a check for running proper FW version on Blackhole galaxy when the feature for unique ID on ETH core is
    // properly released.

    bool all_device_same_fw_bundle_version = true;
    for (const auto& [chip_id, chip] : chips_) {
        if (chip->get_tt_device()->get_firmware_version() != fw_bundle_version) {
            log_warning(
                LogUMD,
                fmt::format(
                    "Firmware bundle version mismatch for chip {}: expected {}, got {}",
                    chip_id,
                    fw_bundle_version.to_string(),
                    chip->get_tt_device()->get_firmware_version().to_string()));
            all_device_same_fw_bundle_version = false;
        }
    }
    if (all_device_same_fw_bundle_version) {
        log_info(LogUMD, "All devices in cluster running firmware version: {}", fw_bundle_version.to_string());
    }
}

void Cluster::construct_cluster(const uint32_t& num_host_mem_ch_per_mmio_device, const ChipType& chip_type) {
    // TODO: work on removing this member altogether. Currently assumes all have the same arch.
    arch_name = chips_.empty() ? tt::ARCH::Invalid : chips_.begin()->second->get_soc_descriptor().arch;

    eth_fw_version = cluster_desc->eth_fw_version;

    if (chip_type == ChipType::SILICON) {
        std::vector<int> pci_ids;
        auto mmio_id_map = cluster_desc->get_chips_with_mmio();
        for (ChipId local_chip_id : local_chip_ids_) {
            pci_ids.push_back(mmio_id_map.at(local_chip_id));
        }
        log_info(
            LogUMD,
            "Opening local chip ids/{} ids: {}/{} and remote chip ids {}",
            DeviceTypeToString.at(cluster_desc->get_io_device_type()),
            local_chip_ids_,
            pci_ids,
            remote_chip_ids_);
        verify_fw_bundle_version();
        log_device_summary();

        if (arch_name == tt::ARCH::WORMHOLE_B0) {
            // Min ERISC FW version required to support ethernet broadcast is 6.5.0.
            use_ethernet_broadcast &= eth_fw_version >= ERISC_FW_ETH_BROADCAST_SUPPORTED_MIN;
            // Virtual coordinates can be used for broadcast headers if ERISC FW >= 6.8.0 and NOC translation is enabled
            // Temporarily enable this feature for 6.7.241 as well for testing.
            use_translated_coords_for_eth_broadcast = true;
            for (const auto& chip : all_chip_ids_) {
                use_translated_coords_for_eth_broadcast &=
                    (eth_fw_version >= ERISC_FW_ETH_BROADCAST_VIRTUAL_COORDS_MIN ||
                     eth_fw_version == semver_t(6, 7, 241)) &&
                    get_soc_descriptor(chip).noc_translation_enabled;
            }
        }

        if (cluster_desc->get_io_device_type() == IODeviceType::PCIe) {
            verify_sysmem_initialized();
        }
    }

    // Disable dependency to ethernet firmware for all BH devices and WH devices with all chips having MMIO (e.g. UBB
    // Galaxy, or P300).
    if (remote_chip_ids_.empty() || chip_type != ChipType::SILICON || arch_name == tt::ARCH::BLACKHOLE) {
        use_ethernet_broadcast = false;
    }
}

std::unique_ptr<Chip> Cluster::construct_chip_from_cluster(
    ChipId chip_id,
    const ChipType& chip_type,
    ClusterDescriptor* cluster_desc,
    SocDescriptor& soc_desc,
    int num_host_mem_channels,
    const std::filesystem::path& simulator_directory) {
    if (chip_type == ChipType::MOCK) {
        return std::make_unique<MockChip>(soc_desc);
    }
    if (chip_type == ChipType::SIMULATION) {
#ifdef TT_UMD_BUILD_SIMULATION
        log_info(LogUMD, "Creating Simulation device");
        return SimulationChip::create(simulator_directory, soc_desc, chip_id);
#else
        throw std::runtime_error(
            "Simulation device is not supported in this build. Set '-DTT_UMD_BUILD_SIMULATION=ON' during cmake "
            "configuration to enable simulation device.");
#endif
    }

    if (cluster_desc->is_chip_mmio_capable(chip_id)) {
        auto chip = LocalChip::create(
            (cluster_desc->get_chips_with_mmio().at(chip_id)),
            soc_desc,
            num_host_mem_channels,
            cluster_desc->io_device_type);

        if (cluster_desc->get_arch(chip_id) == tt::ARCH::WORMHOLE_B0) {
            // Remote transfer currently supported only for wormhole.
            chip->set_remote_transfer_ethernet_cores(cluster_desc->get_active_eth_channels(chip_id));
        }
        return chip;
    } else {
        ChipId gateway_id = cluster_desc->get_closest_mmio_capable_chip(chip_id);
        LocalChip* local_chip = get_local_chip(gateway_id);
        const auto& active_channels = cluster_desc->get_active_eth_channels(gateway_id);
        return RemoteChip::create(
            local_chip,
            cluster_desc->get_chip_location(chip_id),
            cluster_desc->get_active_eth_channels(gateway_id),
            soc_desc);
    }
}

SocDescriptor Cluster::construct_soc_descriptor(
    const std::string& soc_desc_path,
    ChipId chip_id,
    ChipType chip_type,
    ClusterDescriptor* cluster_desc,
    bool perform_harvesting,
    HarvestingMasks& simulated_harvesting_masks) {
    bool chip_in_cluster_descriptor =
        cluster_desc->get_all_chips().find(chip_id) != cluster_desc->get_all_chips().end();

    // In case of SILICON chip type, this chip has to exist in the cluster descriptor. But it doesn't have to exist in
    // case of Mock or Simulation chip type.
    if (chip_type == ChipType::SILICON && !chip_in_cluster_descriptor) {
        throw std::runtime_error(
            fmt::format("Chip {} not found in cluster descriptor. Cannot create device.", chip_id));
    }

    ChipInfo chip_info;
    if (chip_in_cluster_descriptor) {
        chip_info.noc_translation_enabled = cluster_desc->get_noc_translation_table_en().at(chip_id);
        chip_info.harvesting_masks =
            get_harvesting_masks(chip_id, cluster_desc, perform_harvesting, simulated_harvesting_masks);
        chip_info.board_type = cluster_desc->get_board_type(chip_id);
        chip_info.asic_location = cluster_desc->get_asic_location(chip_id);
    }

    if (soc_desc_path.empty()) {
        tt::ARCH arch = chip_in_cluster_descriptor ? cluster_desc->get_arch(chip_id) : tt::ARCH::WORMHOLE_B0;

        return SocDescriptor(arch, chip_info);

    } else {
        SocDescriptor soc_desc = SocDescriptor(soc_desc_path, chip_info);

        // In this case, check that the passed soc descriptor architecture doesn't conflate with the one in the cluster
        // descriptor.
        if (chip_in_cluster_descriptor && soc_desc.arch != cluster_desc->get_arch(chip_id)) {
            throw std::runtime_error(fmt::format(
                "Passed soc descriptor has {} arch, but for chip id {} has arch {}",
                arch_to_str(soc_desc.arch),
                chip_id,
                arch_to_str(cluster_desc->get_arch(chip_id))));
        }

        return soc_desc;
    }
}

void Cluster::add_chip(const ChipId& chip_id, const ChipType& chip_type, std::unique_ptr<Chip> chip) {
    TT_ASSERT(
        chips_.find(chip_id) == chips_.end(),
        "Chip with id {} already exists in cluster. Cannot add another chip with the same id.",
        chip_id);
    all_chip_ids_.insert(chip_id);
    // All non silicon chip types are considered local chips.
    if (chip_type == ChipType::SIMULATION || cluster_desc->is_chip_mmio_capable(chip_id)) {
        local_chip_ids_.insert(chip_id);
    } else {
        remote_chip_ids_.insert(chip_id);
    }
    chips_.emplace(chip_id, std::move(chip));
}

HarvestingMasks Cluster::get_harvesting_masks(
    ChipId chip_id,
    ClusterDescriptor* cluster_desc,
    bool perform_harvesting,
    HarvestingMasks& simulated_harvesting_masks) {
    if (!perform_harvesting) {
        log_info(LogUMD, "Skipping harvesting for chip {}.", chip_id);
        return HarvestingMasks{};
    }

    HarvestingMasks cluster_harvesting_masks = cluster_desc->get_harvesting_masks(chip_id);
    log_info(
        LogUMD,
        "Harvesting mask for chip {} is {:#x} (NOC0: {:#x}, simulated harvesting mask: "
        "{:#x}).",
        chip_id,
        cluster_harvesting_masks.tensix_harvesting_mask | simulated_harvesting_masks.tensix_harvesting_mask,
        cluster_harvesting_masks.tensix_harvesting_mask,
        simulated_harvesting_masks.tensix_harvesting_mask);

    return cluster_harvesting_masks | simulated_harvesting_masks;
}

void Cluster::verify_cluster_options(const ClusterOptions& options) {
    if (!options.pci_target_devices.empty() && !options.target_devices.empty()) {
        throw std::runtime_error("Cannot pass both target_devices and pci_target_devices to Cluster constructor.");
    }

    if (!options.pci_target_devices.empty() && options.cluster_descriptor != nullptr) {
        throw std::runtime_error(
            "Cannot pass pci_target_devices and custom cluster descriptor to Cluster constructor. "
            "Custom cluster descriptor should be used together with target_devices (logical IDs).");
    }
}

Cluster::Cluster(ClusterOptions options) {
    Cluster::verify_cluster_options(options);
    // If the cluster descriptor is not provided, create a new one.
    ClusterDescriptor* temp_full_cluster_desc = options.cluster_descriptor;
    std::unique_ptr<ClusterDescriptor> temp_full_cluster_desc_ptr;

    bool is_ttsim_simulation =
        (options.chip_type == ChipType::SIMULATION && options.simulator_directory.extension() == ".so");

    // We need to constuct a cluster descriptor if a custom one was not passed.
    if (temp_full_cluster_desc == nullptr) {
        if (options.chip_type == ChipType::SILICON) {
            // If no custom descriptor is provided, we need to create a new one from the existing devices on the system.
            temp_full_cluster_desc_ptr = Cluster::create_cluster_descriptor(
                options.sdesc_path,
                options.io_device_type == IODeviceType::PCIe ? options.pci_target_devices : options.jtag_target_devices,
                options.io_device_type);
        } else {
            // If no custom descriptor is provided, in case of mock or simulation chip type, we create a mock cluster
            // descriptor from passed target devices.
            auto arch = tt::ARCH::WORMHOLE_B0;
#ifdef TT_UMD_BUILD_SIMULATION
            if (options.chip_type == ChipType::SIMULATION) {
                if (options.sdesc_path.empty()) {
                    options.sdesc_path =
                        SimulationChip::get_soc_descriptor_path_from_simulator_path(options.simulator_directory);
                }
                arch = SocDescriptor::get_arch_from_soc_descriptor_path(options.sdesc_path);
            }
#endif
            // Noc translation is enabled for mock chips and for ttsim simulation, but disabled for versim/vcs
            // simulation.
            bool noc_translation_enabled = options.chip_type == ChipType::MOCK || is_ttsim_simulation;
            temp_full_cluster_desc_ptr =
                ClusterDescriptor::create_mock_cluster(options.target_devices, arch, noc_translation_enabled);
        }
        temp_full_cluster_desc = temp_full_cluster_desc_ptr.get();
    }

    // If target devices were passed, we want to honour it by constraining the cluster descriptor to only include the
    // chips in the target devices. Note that we can skip this step in case of mock cluster descriptor, since it was
    // already created using the target devices.
    if (!options.target_devices.empty() && options.chip_type == ChipType::SILICON) {
        // If target devices are passed create constrained cluster descriptor which only contains the chips to be in
        // this Cluster.
        cluster_desc =
            ClusterDescriptor::create_constrained_cluster_descriptor(temp_full_cluster_desc, options.target_devices);
#ifdef TT_UMD_BUILD_SIMULATION
    } else if (options.chip_type == ChipType::SIMULATION && options.cluster_descriptor) {
        // Filter devices only when a cluster descriptor is passed for simulation.
        // Note that this is filtered based on logical chip ids, which is different from how silicon chips are filtered.
        auto visible_devices = tt::umd::utils::get_visible_devices(options.target_devices);
        if (!visible_devices.empty()) {
            cluster_desc =
                ClusterDescriptor::create_constrained_cluster_descriptor(temp_full_cluster_desc, visible_devices);
        } else {
            cluster_desc = std::make_unique<ClusterDescriptor>(*temp_full_cluster_desc);
        }
#endif
    } else {
        // If no target devices are passed, we can use the full cluster.
        // Note that the pointer is being dereferenced below, that means that the default copy constructor will be
        // called for ClusterDescriptor to construct the object which will end up in the unique_ptr, note that the
        // line below doesn't take ownership of already existing object pointed to by temp_full_cluster_desc.
        cluster_desc = std::make_unique<ClusterDescriptor>(*temp_full_cluster_desc);
    }

    // Construct all the required chips from the cluster descriptor.
    for (auto& chip_id : cluster_desc->get_chips_local_first(cluster_desc->get_all_chips())) {
        // Combine passed simulated_harvesting_masks
        HarvestingMasks simulated_harvesting_masks =
            options.simulated_harvesting_masks | ((options.simulated_harvesting_masks_per_chip.find(chip_id) !=
                                                   options.simulated_harvesting_masks_per_chip.end())
                                                      ? options.simulated_harvesting_masks_per_chip.at(chip_id)
                                                      : HarvestingMasks{});
        SocDescriptor soc_desc = construct_soc_descriptor(
            options.sdesc_path,
            chip_id,
            options.chip_type,
            cluster_desc.get(),
            options.perform_harvesting,
            simulated_harvesting_masks);

        add_chip(
            chip_id,
            options.chip_type,
            construct_chip_from_cluster(
                chip_id,
                options.chip_type,
                cluster_desc.get(),
                soc_desc,
                options.num_host_mem_ch_per_mmio_device,
                options.simulator_directory));
    }

    construct_cluster(options.num_host_mem_ch_per_mmio_device, options.chip_type);
}

void Cluster::configure_active_ethernet_cores_for_mmio_device(
    ChipId mmio_chip, const std::unordered_set<CoreCoord>& active_eth_cores_per_chip) {
    // The ethernet cores that should be used for remote transfer are set in the RemoteCommunication structure.
    // This structure is used by remote chips. So we need to find all remote chips that use the passed in mmio_chip,
    // and set the active ethernet cores for them.
    for (const auto& remote_chip_id : remote_chip_ids_) {
        if (cluster_desc->get_closest_mmio_capable_chip(remote_chip_id) == mmio_chip) {
            get_remote_chip(remote_chip_id)->set_remote_transfer_ethernet_cores(active_eth_cores_per_chip);
        }
    }
    // Local chips hold communication primitives for broadcasting, so we have to set this up for them as well.
    get_local_chip(mmio_chip)->set_remote_transfer_ethernet_cores(active_eth_cores_per_chip);
}

std::set<ChipId> Cluster::get_target_device_ids() { return all_chip_ids_; }

std::set<ChipId> Cluster::get_target_mmio_device_ids() { return local_chip_ids_; }

std::set<ChipId> Cluster::get_target_remote_device_ids() { return remote_chip_ids_; }

void Cluster::assert_risc_reset() { broadcast_tensix_risc_reset_to_cluster(TENSIX_ASSERT_SOFT_RESET); }

void Cluster::deassert_risc_reset() { broadcast_tensix_risc_reset_to_cluster(TENSIX_DEASSERT_SOFT_RESET); }

void Cluster::deassert_risc_reset_at_core(
    const ChipId chip, const CoreCoord core, const TensixSoftResetOptions& soft_resets) {
    get_chip(chip)->send_tensix_risc_reset(core, soft_resets);
}

void Cluster::assert_risc_reset_at_core(
    const ChipId chip, const CoreCoord core, const TensixSoftResetOptions& soft_resets) {
    get_chip(chip)->send_tensix_risc_reset(core, soft_resets);
}

RiscType Cluster::get_risc_reset_state(const ChipId chip, const CoreCoord core) {
    return get_chip(chip)->get_risc_reset_state(core);
}

void Cluster::assert_risc_reset(const ChipId chip, const CoreCoord core, const RiscType risc_type) {
    get_chip(chip)->assert_risc_reset(core, risc_type);
}

void Cluster::deassert_risc_reset(
    const ChipId chip, const CoreCoord core, const RiscType risc_type, bool staggered_start) {
    get_chip(chip)->deassert_risc_reset(core, risc_type, staggered_start);
}

ClusterDescriptor* Cluster::get_cluster_description() { return cluster_desc.get(); }

Writer Cluster::get_static_tlb_writer(const ChipId chip, const CoreCoord core) {
    tt_xy_pair translated_core = get_chip(chip)->translate_chip_coord_to_translated(core);
    return get_tlb_manager(chip)->get_static_tlb_writer(translated_core);
}

std::map<int, int> Cluster::get_clocks() {
    std::map<int, int> clock_freq_map;
    for (auto& chip_id : local_chip_ids_) {
        clock_freq_map.insert({chip_id, chips_.at(chip_id)->get_clock()});
    }
    return clock_freq_map;
}

Cluster::~Cluster() {
    log_debug(LogUMD, "Cluster::~Cluster");

    cluster_desc.reset();
}

tlb_configuration Cluster::get_tlb_configuration(const ChipId chip, CoreCoord core) {
    tt_xy_pair translated_core = get_chip(chip)->translate_chip_coord_to_translated(core);
    return get_tlb_manager(chip)->get_tlb_configuration(translated_core);
}

// TODO: These configure_tlb APIs are soon going away.
void Cluster::configure_tlb(
    ChipId logical_device_id, tt_xy_pair core, int32_t tlb_index, uint64_t address, uint64_t ordering) {
    configure_tlb(
        logical_device_id,
        get_soc_descriptor(logical_device_id).get_coord_at(core, CoordSystem::TRANSLATED),
        tlb_index,
        address,
        ordering);
}

void Cluster::configure_tlb(
    ChipId logical_device_id, CoreCoord core, int32_t tlb_index, uint64_t address, uint64_t ordering) {
    tt_xy_pair translated_core = get_chip(logical_device_id)->translate_chip_coord_to_translated(core);
    get_tlb_manager(logical_device_id)->configure_tlb(translated_core, tlb_index, address, ordering);
}

void* Cluster::host_dma_address(std::uint64_t offset, ChipId src_device_id, uint16_t channel) const {
    HugepageMapping hugepage_map = get_chip(src_device_id)->get_sysmem_manager()->get_hugepage_mapping(channel);
    if (hugepage_map.mapping != nullptr) {
        return static_cast<std::byte*>(hugepage_map.mapping) + offset;
    } else {
        return nullptr;
    }
}

TTDevice* Cluster::get_tt_device(ChipId device_id) const {
    auto tt_device = get_chip(device_id)->get_tt_device();
    TT_ASSERT(tt_device != nullptr, "TTDevice not found for device: {}", device_id);
    return tt_device;
}

TLBManager* Cluster::get_tlb_manager(ChipId device_id) const { return get_chip(device_id)->get_tlb_manager(); }

Chip* Cluster::get_chip(ChipId device_id) const {
    auto chip_it = chips_.find(device_id);
    TT_ASSERT(chip_it != chips_.end(), "Device id {} not found in cluster.", device_id);
    return chip_it->second.get();
}

LocalChip* Cluster::get_local_chip(ChipId device_id) const {
    TT_ASSERT(local_chip_ids_.find(device_id) != local_chip_ids_.end(), "Device id {} is not a local chip.", device_id);
    return dynamic_cast<LocalChip*>(get_chip(device_id));
}

RemoteChip* Cluster::get_remote_chip(ChipId device_id) const {
    TT_ASSERT(
        remote_chip_ids_.find(device_id) != remote_chip_ids_.end(), "Device id {} is not a remote chip.", device_id);
    return dynamic_cast<RemoteChip*>(get_chip(device_id));
}

void Cluster::wait_for_non_mmio_flush(const ChipId chip_id) { get_chip(chip_id)->wait_for_non_mmio_flush(); }

void Cluster::wait_for_non_mmio_flush() {
    for (auto& [chip_id, chip] : chips_) {
        chip->wait_for_non_mmio_flush();
    }
}

std::unordered_map<ChipId, std::vector<std::vector<int>>>& Cluster::get_ethernet_broadcast_headers(
    const std::set<ChipId>& chips_to_exclude) {
    // Generate headers for Ethernet Broadcast (WH) only. Each header corresponds to a unique broadcast "grid".
    if (bcast_header_cache.find(chips_to_exclude) == bcast_header_cache.end()) {
        bcast_header_cache[chips_to_exclude] = {};
        std::unordered_map<ChipId, std::unordered_map<ChipId, std::vector<int>>>
            broadcast_mask_for_target_chips_per_group = {};
        std::map<std::vector<int>, std::tuple<ChipId, std::vector<int>>> broadcast_header_union_per_group = {};
        ChipId first_mmio_chip = *(get_target_mmio_device_ids().begin());
        for (const auto& chip : all_chip_ids_) {
            if (chips_to_exclude.find(chip) == chips_to_exclude.end()) {
                // Get shelf local physical chip id included in broadcast
                ChipId physical_chip_id = cluster_desc->get_shelf_local_physical_chip_coords(chip);
                EthCoord eth_coords = cluster_desc->get_chip_locations().at(chip);
                // Rack word to be set in header
                uint32_t rack_word = eth_coords.rack >> 2;
                // Rack byte to be set in header
                uint32_t rack_byte = eth_coords.rack % 4;
                // 1st level grouping: Group broadcasts based on the MMIO chip they must go through
                // Nebula + Galaxy Topology assumption: Disjoint sets can only be present in the first shelf, with each
                // set connected to host through its closest MMIO chip For the first shelf, pass broadcasts to specific
                // chips through their closest MMIO chip All other shelves are fully connected galaxy grids. These are
                // connected to all MMIO devices. Use any (or the first) MMIO device in the list.
                ChipId closest_mmio_chip = 0;
                if (eth_coords.rack == 0 && eth_coords.shelf == 0) {
                    // Shelf 0 + Rack 0: Either an MMIO chip or a remote chip potentially connected to host through its
                    // own MMIO counterpart.
                    closest_mmio_chip = cluster_desc->get_closest_mmio_capable_chip(chip);
                } else {
                    // All other shelves: Group these under the same/first MMIO chip, since all MMIO chips are
                    // connected.
                    closest_mmio_chip = first_mmio_chip;
                }
                if (broadcast_mask_for_target_chips_per_group.find(closest_mmio_chip) ==
                    broadcast_mask_for_target_chips_per_group.end()) {
                    broadcast_mask_for_target_chips_per_group.insert({closest_mmio_chip, {}});
                }
                // For each target physical chip id (local to a shelf), generate headers based on all racks and shelves
                // that contain this physical id.
                if (broadcast_mask_for_target_chips_per_group.at(closest_mmio_chip).find(physical_chip_id) ==
                    broadcast_mask_for_target_chips_per_group.at(closest_mmio_chip).end()) {
                    // Target seen for the first time.
                    std::vector<int> broadcast_mask(8, 0);
                    broadcast_mask.at(rack_word) |= (1 << eth_coords.shelf) << rack_byte;
                    broadcast_mask.at(3) |= 1 << physical_chip_id;
                    broadcast_mask_for_target_chips_per_group.at(closest_mmio_chip)
                        .insert({physical_chip_id, broadcast_mask});

                } else {
                    // Target was seen before -> include curr rack and shelf in header
                    broadcast_mask_for_target_chips_per_group.at(closest_mmio_chip)
                        .at(physical_chip_id)
                        .at(rack_word) |= static_cast<uint32_t>(1 << eth_coords.shelf) << rack_byte;
                }
            }
        }
        // 2nd level grouping: For each MMIO group, further group the chips based on their rack and shelf headers. The
        // number of groups after this step represent the final set of broadcast grids.
        for (auto& mmio_group : broadcast_mask_for_target_chips_per_group) {
            for (auto& chip : mmio_group.second) {
                // Generate a hash for this MMIO Chip + Rack + Shelf group
                std::vector<int> header_hash = {
                    mmio_group.first, chip.second.at(0), chip.second.at(1), chip.second.at(2)};
                if (broadcast_header_union_per_group.find(header_hash) == broadcast_header_union_per_group.end()) {
                    broadcast_header_union_per_group.insert(
                        {header_hash, std::make_tuple(mmio_group.first, chip.second)});
                } else {
                    // If group found, update chip header entry
                    std::get<1>(broadcast_header_union_per_group.at(header_hash)).at(3) |= chip.second.at(3);
                }
            }
        }
        // Get all broadcast headers per MMIO group
        for (const auto& header : broadcast_header_union_per_group) {
            ChipId mmio_chip = std::get<0>(header.second);
            if (bcast_header_cache[chips_to_exclude].find(mmio_chip) == bcast_header_cache[chips_to_exclude].end()) {
                bcast_header_cache[chips_to_exclude].insert({mmio_chip, {}});
            }
            bcast_header_cache[chips_to_exclude].at(mmio_chip).push_back(std::get<1>(header.second));
        }
        // Invert headers (FW convention)
        for (auto& bcast_group : bcast_header_cache[chips_to_exclude]) {
            for (auto& header : bcast_group.second) {
                int header_idx = 0;
                for (auto& header_entry : header) {
                    if (header_idx == 4) {
                        break;
                    }
                    header_entry = ~header_entry;
                    header_idx++;
                }
            }
        }
    }
    return bcast_header_cache[chips_to_exclude];
}

inline bool tensix_or_eth_in_broadcast(
    const std::set<uint32_t>& cols_to_exclude, const architecture_implementation* architecture_implementation) {
    bool found_tensix_or_eth = false;
    for (const auto& col : architecture_implementation->get_t6_x_locations()) {
        found_tensix_or_eth |= (cols_to_exclude.find(col) == cols_to_exclude.end());
    }
    return found_tensix_or_eth;
}

inline bool valid_tensix_broadcast_grid(
    const std::set<uint32_t>& rows_to_exclude,
    const std::set<uint32_t>& cols_to_exclude,
    const architecture_implementation* architecture_implementation) {
    bool t6_bcast_rows_complete = true;
    bool t6_bcast_rows_empty = true;

    for (const auto& row : architecture_implementation->get_t6_y_locations()) {
        t6_bcast_rows_complete &= (rows_to_exclude.find(row) == rows_to_exclude.end());
        t6_bcast_rows_empty &= (rows_to_exclude.find(row) != rows_to_exclude.end());
    }
    return t6_bcast_rows_complete || t6_bcast_rows_empty;
}

void Cluster::ethernet_broadcast_write(
    const void* mem_ptr,
    uint32_t size_in_bytes,
    uint64_t address,
    const std::set<ChipId>& chips_to_exclude,
    const std::set<uint32_t>& rows_to_exclude,
    std::set<uint32_t>& cols_to_exclude,
    bool use_translated_coords) {
    if (use_ethernet_broadcast) {
        // Broadcast through ERISC core supported
        std::unordered_map<ChipId, std::vector<std::vector<int>>>& broadcast_headers =
            get_ethernet_broadcast_headers(chips_to_exclude);
        // Apply row and column exclusion mask explictly. Placing this here if we want to cache the higher level
        // broadcast headers on future/
        std::uint32_t row_exclusion_mask = 0;
        std::uint32_t col_exclusion_mask = 0;
        for (const auto& row : rows_to_exclude) {
            row_exclusion_mask |= 1 << row;
        }

        for (const auto& col : cols_to_exclude) {
            col_exclusion_mask |= 1 << (16 + col);
        }
        // Write broadcast block to device.
        for (auto& mmio_group : broadcast_headers) {
            for (auto& header : mmio_group.second) {
                header.at(4) = use_translated_coords * 0x8000;  // Reset row/col exclusion masks
                header.at(4) |= row_exclusion_mask;
                header.at(4) |= col_exclusion_mask;
                get_local_chip(mmio_group.first)->ethernet_broadcast_write(mem_ptr, address, size_in_bytes, header);
            }
        }
    } else {
        // Broadcast not supported. Implement this at the software level as a for loop
        for (const auto& chip : all_chip_ids_) {
            if (chips_to_exclude.find(chip) != chips_to_exclude.end()) {
                continue;
            }
            for (const CoreCoord core : get_soc_descriptor(chip).get_all_cores(CoordSystem::TRANSLATED)) {
                if (cols_to_exclude.find(core.x) == cols_to_exclude.end() &&
                    rows_to_exclude.find(core.y) == rows_to_exclude.end()) {
                    write_to_device(mem_ptr, size_in_bytes, chip, core, address);
                }
            }
        }
    }
}

void Cluster::broadcast_write_to_cluster(
    const void* mem_ptr,
    uint32_t size_in_bytes,
    uint64_t address,
    const std::set<ChipId>& chips_to_exclude,
    std::set<uint32_t>& rows_to_exclude,
    std::set<uint32_t>& cols_to_exclude) {
    if (arch_name == tt::ARCH::BLACKHOLE) {
        auto architecture_implementation = architecture_implementation::create(arch_name);
        if (cols_to_exclude.find(0) == cols_to_exclude.end() or cols_to_exclude.find(9) == cols_to_exclude.end()) {
            TT_ASSERT(
                !tensix_or_eth_in_broadcast(cols_to_exclude, architecture_implementation.get()),
                "Cannot broadcast to tensix/ethernet and DRAM simultaneously on Blackhole.");
            if (cols_to_exclude.find(0) == cols_to_exclude.end()) {
                // When broadcast includes column zero do not exclude anything
                std::set<uint32_t> unsafe_rows = {};
                std::set<uint32_t> cols_to_exclude_for_col_0_bcast = cols_to_exclude;
                std::set<uint32_t> rows_to_exclude_for_col_0_bcast = rows_to_exclude;
                cols_to_exclude_for_col_0_bcast.insert(9);
                rows_to_exclude_for_col_0_bcast.insert(unsafe_rows.begin(), unsafe_rows.end());
                ethernet_broadcast_write(
                    mem_ptr,
                    size_in_bytes,
                    address,
                    chips_to_exclude,
                    rows_to_exclude_for_col_0_bcast,
                    cols_to_exclude_for_col_0_bcast,
                    false);
            }
            if (cols_to_exclude.find(9) == cols_to_exclude.end()) {
                std::set<uint32_t> cols_to_exclude_for_col_9_bcast = cols_to_exclude;
                cols_to_exclude_for_col_9_bcast.insert(0);
                ethernet_broadcast_write(
                    mem_ptr,
                    size_in_bytes,
                    address,
                    chips_to_exclude,
                    rows_to_exclude,
                    cols_to_exclude_for_col_9_bcast,
                    false);
            }
        } else {
            TT_ASSERT(
                use_translated_coords_for_eth_broadcast or
                    valid_tensix_broadcast_grid(rows_to_exclude, cols_to_exclude, architecture_implementation.get()),
                "Must broadcast to all tensix rows when ERISC FW is < 6.8.0.");
            ethernet_broadcast_write(
                mem_ptr,
                size_in_bytes,
                address,
                chips_to_exclude,
                rows_to_exclude,
                cols_to_exclude,
                use_translated_coords_for_eth_broadcast);
        }
    } else {
        auto architecture_implementation = architecture_implementation::create(arch_name);
        if (cols_to_exclude.find(0) == cols_to_exclude.end() or cols_to_exclude.find(5) == cols_to_exclude.end()) {
            TT_ASSERT(
                !tensix_or_eth_in_broadcast(cols_to_exclude, architecture_implementation.get()),
                "Cannot broadcast to tensix/ethernet and DRAM simultaneously on Wormhole.");
            if (cols_to_exclude.find(0) == cols_to_exclude.end()) {
                // When broadcast includes column zero Exclude PCIe, ARC and router cores from broadcast explictly,
                // since writing to these is unsafe ERISC FW does not exclude these.
                std::set<uint32_t> unsafe_rows = {2, 3, 4, 8, 9, 10};
                std::set<uint32_t> cols_to_exclude_for_col_0_bcast = cols_to_exclude;
                std::set<uint32_t> rows_to_exclude_for_col_0_bcast = rows_to_exclude;
                cols_to_exclude_for_col_0_bcast.insert(5);
                rows_to_exclude_for_col_0_bcast.insert(unsafe_rows.begin(), unsafe_rows.end());
                ethernet_broadcast_write(
                    mem_ptr,
                    size_in_bytes,
                    address,
                    chips_to_exclude,
                    rows_to_exclude_for_col_0_bcast,
                    cols_to_exclude_for_col_0_bcast,
                    false);
            }
            if (cols_to_exclude.find(5) == cols_to_exclude.end()) {
                std::set<uint32_t> cols_to_exclude_for_col_5_bcast = cols_to_exclude;
                cols_to_exclude_for_col_5_bcast.insert(0);
                ethernet_broadcast_write(
                    mem_ptr,
                    size_in_bytes,
                    address,
                    chips_to_exclude,
                    rows_to_exclude,
                    cols_to_exclude_for_col_5_bcast,
                    false);
            }
        } else {
            TT_ASSERT(
                use_translated_coords_for_eth_broadcast or
                    valid_tensix_broadcast_grid(rows_to_exclude, cols_to_exclude, architecture_implementation.get()),
                "Must broadcast to all tensix rows when ERISC FW is < 6.8.0.");
            ethernet_broadcast_write(
                mem_ptr,
                size_in_bytes,
                address,
                chips_to_exclude,
                rows_to_exclude,
                cols_to_exclude,
                use_translated_coords_for_eth_broadcast);
        }
    }
}

void Cluster::write_to_sysmem(
    const void* mem_ptr, std::uint32_t size, uint64_t addr, uint16_t channel, ChipId src_device_id) {
    get_chip(src_device_id)->write_to_sysmem(channel, mem_ptr, addr, size);
}

void Cluster::read_from_sysmem(void* mem_ptr, uint64_t addr, uint16_t channel, uint32_t size, ChipId src_device_id) {
    get_chip(src_device_id)->read_from_sysmem(channel, mem_ptr, addr, size);
}

void Cluster::l1_membar(const ChipId chip, const std::unordered_set<CoreCoord>& cores) {
    get_chip(chip)->l1_membar(cores);
}

void Cluster::dram_membar(const ChipId chip, const std::unordered_set<CoreCoord>& cores) {
    get_chip(chip)->dram_membar(cores);
}

void Cluster::dram_membar(const ChipId chip, const std::unordered_set<uint32_t>& channels) {
    get_chip(chip)->dram_membar(channels);
}

void Cluster::write_to_device(const void* mem_ptr, uint32_t size_in_bytes, ChipId chip, CoreCoord core, uint64_t addr) {
    get_chip(chip)->write_to_device(core, mem_ptr, addr, size_in_bytes);
}

void Cluster::write_to_device_reg(
    const void* mem_ptr, uint32_t size_in_bytes, ChipId chip, CoreCoord core, uint64_t addr) {
    get_chip(chip)->write_to_device_reg(core, mem_ptr, addr, size_in_bytes);
}

void Cluster::dma_write_to_device(const void* src, size_t size, ChipId chip, CoreCoord core, uint64_t addr) {
    get_chip(chip)->dma_write_to_device(src, size, core, addr);
}

void Cluster::dma_read_from_device(void* dst, size_t size, ChipId chip, CoreCoord core, uint64_t addr) {
    get_chip(chip)->dma_read_from_device(dst, size, core, addr);
}

void Cluster::read_from_device(void* mem_ptr, ChipId chip, CoreCoord core, uint64_t addr, uint32_t size) {
    get_chip(chip)->read_from_device(core, mem_ptr, addr, size);
}

void Cluster::read_from_device_reg(void* mem_ptr, ChipId chip, CoreCoord core, uint64_t addr, uint32_t size) {
    get_chip(chip)->read_from_device_reg(core, mem_ptr, addr, size);
}

int Cluster::arc_msg(
    int logical_device_id,
    uint32_t msg_code,
    bool wait_for_done,
<<<<<<< HEAD
    const std::vector<uint32_t>& args,
    uint32_t timeout_ms,
=======
    uint32_t arg0,
    uint32_t arg1,
    const std::chrono::milliseconds timeout_ms,
>>>>>>> fe306611
    uint32_t* return_3,
    uint32_t* return_4) {
    return get_chip(logical_device_id)->arc_msg(msg_code, wait_for_done, args, timeout_ms, return_3, return_4);
}

void Cluster::broadcast_tensix_risc_reset_to_cluster(const TensixSoftResetOptions& soft_resets) {
    if (chips_.empty()) {
        // Nowhere to broadcast to.
        return;
    }
    // If ethernet broadcast is not supported, do it one by one.
    if (!use_ethernet_broadcast) {
        for (auto& chip_id : all_chip_ids_) {
            get_chip(chip_id)->send_tensix_risc_reset(soft_resets);
        }
        return;
    }

    auto valid = soft_resets & ALL_TENSIX_SOFT_RESET;
    uint32_t valid_val = (std::underlying_type<TensixSoftResetOptions>::type)valid;
    std::set<ChipId> chips_to_exclude = {};
    std::set<uint32_t> rows_to_exclude;
    std::set<uint32_t> columns_to_exclude;
    if (arch_name == tt::ARCH::BLACKHOLE) {
        rows_to_exclude = {0, 1};
        columns_to_exclude = {0, 8, 9};
    } else {
        rows_to_exclude = {0, 6};
        columns_to_exclude = {0, 5};
    }
    broadcast_write_to_cluster(
        &valid_val, sizeof(uint32_t), 0xFFB121B0, chips_to_exclude, rows_to_exclude, columns_to_exclude);
    // Ensure that reset signal is globally visible
    wait_for_non_mmio_flush();
}

void Cluster::set_power_state(DevicePowerState device_state) {
    for (auto& [_, chip] : chips_) {
        chip->set_power_state(device_state);
    }
}

void Cluster::deassert_resets_and_set_power_state() {
    // Assert tensix resets on all chips in cluster
    broadcast_tensix_risc_reset_to_cluster(TENSIX_ASSERT_SOFT_RESET);

    for (auto& [_, chip] : chips_) {
        chip->deassert_risc_resets();
    }

    // MT Initial BH - ARC messages not supported in Blackhole
    if (arch_name != tt::ARCH::BLACKHOLE) {
        for (const ChipId& chip : all_chip_ids_) {
            get_chip(chip)->enable_ethernet_queue();
        }
    }

    // Set power state to busy
    set_power_state(DevicePowerState::BUSY);
}

void Cluster::start_device(const DeviceParams& device_params) {
    if (device_params.init_device) {
        for (auto chip_id : all_chip_ids_) {
            get_chip(chip_id)->start_device();
        }

        deassert_resets_and_set_power_state();
    }
}

void Cluster::close_device() {
    // Close remote device first because sending risc reset requires corresponding pcie device to be active
    for (auto remote_chip_id : remote_chip_ids_) {
        get_chip(remote_chip_id)->close_device();
    }

    for (auto chip_id : local_chip_ids_) {
        get_chip(chip_id)->close_device();
    }
}

std::uint32_t Cluster::get_num_host_channels(std::uint32_t device_id) {
    return chips_.at(device_id)->get_num_host_channels();
}

std::uint32_t Cluster::get_host_channel_size(std::uint32_t device_id, std::uint32_t channel) {
    return chips_.at(device_id)->get_host_channel_size(channel);
}

std::uint32_t Cluster::get_numa_node_for_pcie_device(std::uint32_t device_id) {
    return chips_.at(device_id)->get_numa_node();
}

std::uint64_t Cluster::get_pcie_base_addr_from_device(const ChipId chip_id) const {
    // TODO: Should probably be lowered to TTDevice.
    tt::ARCH arch = get_soc_descriptor(chip_id).arch;
    if (arch == tt::ARCH::WORMHOLE_B0) {
        return 0x800000000;
    } else if (arch == tt::ARCH::BLACKHOLE) {
        // Enable 4th ATU window.
        return 1ULL << 60;
    } else {
        return 0;
    }
}

// TODO: Temporary hack to pass tt-metal build
std::optional<semver_t> Cluster::get_ethernet_firmware_version() const { return eth_fw_version; }

std::optional<tt_version> Cluster::get_ethernet_fw_version() const {
    if (!eth_fw_version.has_value()) {
        return std::nullopt;
    }
    return tt_version(eth_fw_version->major, eth_fw_version->minor, eth_fw_version->patch);
}

void Cluster::set_barrier_address_params(const BarrierAddressParams& barrier_address_params) {
    for (auto& [_, chip] : chips_) {
        chip->set_barrier_address_params(barrier_address_params);
    }
}

std::unique_ptr<ClusterDescriptor> Cluster::create_cluster_descriptor(
    std::string sdesc_path, std::unordered_set<ChipId> target_devices, IODeviceType device_type) {
    TopologyDiscoveryOptions options;
    options.target_devices = std::move(target_devices);
    options.soc_descriptor_path = sdesc_path;
    options.io_device_type = device_type;
    return TopologyDiscovery::discover(std::move(options)).first;
}

}  // namespace tt::umd<|MERGE_RESOLUTION|>--- conflicted
+++ resolved
@@ -982,14 +982,8 @@
     int logical_device_id,
     uint32_t msg_code,
     bool wait_for_done,
-<<<<<<< HEAD
     const std::vector<uint32_t>& args,
-    uint32_t timeout_ms,
-=======
-    uint32_t arg0,
-    uint32_t arg1,
     const std::chrono::milliseconds timeout_ms,
->>>>>>> fe306611
     uint32_t* return_3,
     uint32_t* return_4) {
     return get_chip(logical_device_id)->arc_msg(msg_code, wait_for_done, args, timeout_ms, return_3, return_4);
