// SPDX-FileCopyrightText: (c) 2023 Tenstorrent Inc.
//
// SPDX-License-Identifier: Apache-2.0
#include "umd/device/cluster.h"

#include <assert.h>
#include <dirent.h>
#include <errno.h>
#include <fmt/format.h>
#include <fmt/ranges.h>  // Needed to format vectors
#include <stdarg.h>
#include <stdio.h>
#include <stdlib.h>
#include <string.h>
#include <sys/mman.h>

#include <algorithm>
#include <cerrno>
#include <chrono>
#include <cstddef>
#include <cstdint>
#include <cstdlib>
#include <filesystem>
#include <fstream>
#include <iterator>
#include <limits>
#include <map>
#include <memory>
#include <mutex>
#include <optional>
#include <ratio>
#include <regex>
#include <stdexcept>
#include <string>
#include <tt-logger/tt-logger.hpp>
#include <utility>
#include <vector>

#include "api/umd/device/cluster.h"
#include "api/umd/device/tt_core_coordinates.h"
#include "assert.hpp"
#include "umd/device/architecture_implementation.h"
#include "umd/device/blackhole_implementation.h"
#include "umd/device/chip/local_chip.h"
#include "umd/device/chip/mock_chip.h"
#include "umd/device/chip/remote_chip.h"
#include "umd/device/chip_helpers/tlb_manager.h"
#include "umd/device/driver_atomics.h"
#include "umd/device/hugepage.h"
#include "umd/device/topology_utils.h"
#include "umd/device/tt_cluster_descriptor.h"
#include "umd/device/tt_core_coordinates.h"
#include "umd/device/tt_simulation_device.h"
#include "umd/device/tt_soc_descriptor.h"
#include "umd/device/types/arch.h"
#include "umd/device/types/blackhole_eth.h"
#include "umd/device/types/tlb.h"
#include "umd/device/umd_utils.h"
#include "umd/device/wormhole_implementation.h"
#include "yaml-cpp/yaml.h"

using namespace tt;
using namespace tt::umd;

extern bool umd_use_noc1;

static constexpr uint32_t REMOTE_CMD_NOC_BIT = 9;

// --------------------------------------------------------------------------------------------------------------
// --------------------------------------------------------------------------------------------------------------
// --------------------------------------------------------------------------------------------------------------

#include <fstream>
#include <iomanip>
#include <thread>

#include "umd/device/tt_silicon_driver_common.hpp"
#include "umd/device/tt_xy_pair.h"

struct routing_cmd_t {
    uint64_t sys_addr;
    uint32_t data;
    uint32_t flags;
    uint16_t rack;
    uint16_t src_resp_buf_index;
    uint32_t local_buf_index;
    uint8_t src_resp_q_id;
    uint8_t host_mem_txn_id;
    uint16_t padding;
    uint32_t src_addr_tag;  // upper 32-bits of request source address.
};

struct remote_update_ptr_t {
    uint32_t ptr;
    uint32_t pad[3];
};

namespace tt::umd {

const tt_SocDescriptor& Cluster::get_soc_descriptor(chip_id_t chip_id) const {
    return get_chip(chip_id)->get_soc_descriptor();
}

void Cluster::create_device(
    const std::set<chip_id_t>& target_mmio_device_ids,
    const uint32_t& num_host_mem_ch_per_mmio_device,
    const ChipType& chip_type) {
    log_debug(LogSiliconDriver, "Cluster::Cluster");

    // Don't buffer stdout.
    setbuf(stdout, NULL);

    for (const chip_id_t& logical_device_id : target_mmio_device_ids) {
        if (chip_type == ChipType::SILICON) {
            bool hugepages_initialized =
                (get_local_chip(logical_device_id)->get_sysmem_manager()->get_hugepage_mapping(0).mapping != nullptr);
            // Large writes to remote chips require hugepages to be initialized.
            // Conservative assert - end workload if remote chips present but hugepages not initialized (failures caused
            // if using remote only for small transactions)
            if (remote_chip_ids_.size()) {
                TT_ASSERT(
                    hugepages_initialized,
                    "Hugepages must be successfully initialized if workload contains remote chips!");
            }
            if (!hugepages_initialized) {
                log_warning(LogSiliconDriver, "No hugepage mapping at device {}.", logical_device_id);
            }
        }
    }
}

void Cluster::construct_cluster(const uint32_t& num_host_mem_ch_per_mmio_device, const ChipType& chip_type) {
    // TODO: work on removing this member altogether. Currently assumes all have the same arch.
    arch_name = chips_.empty() ? tt::ARCH::Invalid : chips_.begin()->second->get_soc_descriptor().arch;

    if (chip_type == ChipType::SILICON) {
        std::vector<int> pci_ids;
        auto mmio_id_map = cluster_desc->get_chips_with_mmio();
        for (chip_id_t local_chip_id : local_chip_ids_) {
            pci_ids.push_back(mmio_id_map.at(local_chip_id));
        }
        log_info(
            LogSiliconDriver,
            "Opening local chip ids/pci ids: {}/{} and remote chip ids {}",
            local_chip_ids_,
            pci_ids,
            remote_chip_ids_);
    }

    create_device(local_chip_ids_, num_host_mem_ch_per_mmio_device, chip_type);

    // Disable dependency to ethernet firmware for all BH devices and WH devices with all chips having MMIO (e.g. UBB
    // Galaxy, or P300).
    if (remote_chip_ids_.empty()) {
        use_ethernet_broadcast = false;
    }
}

std::unique_ptr<Chip> Cluster::construct_chip_from_cluster(
    chip_id_t chip_id,
    const ChipType& chip_type,
    tt_ClusterDescriptor* cluster_desc,
    tt_SocDescriptor& soc_desc,
    int num_host_mem_channels,
    const std::filesystem::path& simulator_directory) {
    if (chip_type == ChipType::MOCK) {
        return std::make_unique<MockChip>(soc_desc);
    }
    if (chip_type == ChipType::SIMULATION) {
#ifdef TT_UMD_BUILD_SIMULATION
        // Note that passed soc descriptor is ignored in favor of soc descriptor from simulator_directory.
        return std::make_unique<tt_SimulationDevice>(simulator_directory);
#else
        throw std::runtime_error(
            "Simulation device is not supported in this build. Set '-DTT_UMD_BUILD_SIMULATION=ON' during cmake "
            "configuration to enable simulation device.");
#endif
    }

    if (cluster_desc->is_chip_mmio_capable(chip_id)) {
        auto chip = std::make_unique<LocalChip>(
            soc_desc, cluster_desc->get_chips_with_mmio().at(chip_id), num_host_mem_channels);
<<<<<<< HEAD
        chip->set_remote_transfer_ethernet_cores(cluster_desc->get_active_eth_channels(chip_id));
=======
        if (cluster_desc->get_arch(chip_id) == tt::ARCH::WORMHOLE_B0) {
            // Remote transfer currently supported only for wormhole.
            chip->set_remote_transfer_ethernet_cores(cluster_desc->get_active_eth_channels(chip_id));
        }
>>>>>>> 3f75fc65
        return chip;
    } else {
        if (cluster_desc->get_arch(chip_id) != tt::ARCH::WORMHOLE_B0) {
            throw std::runtime_error("Remote chips are supported only for wormhole.");
        }
        return std::make_unique<RemoteChip>(
            soc_desc,
            cluster_desc->get_chip_locations().at(chip_id),
            get_local_chip(cluster_desc->get_closest_mmio_capable_chip(chip_id)));
    }
}

tt_SocDescriptor Cluster::construct_soc_descriptor(
    const std::string& soc_desc_path,
    chip_id_t chip_id,
    ChipType chip_type,
    tt_ClusterDescriptor* cluster_desc,
    bool perform_harvesting,
    HarvestingMasks& simulated_harvesting_masks) {
    bool chip_in_cluster_descriptor =
        cluster_desc->get_all_chips().find(chip_id) != cluster_desc->get_all_chips().end();

    // In case of SILICON chip type, this chip has to exist in the cluster descriptor. But it doesn't have to exist in
    // case of Mock or Simulation chip type.
    if (chip_type == ChipType::SILICON && !chip_in_cluster_descriptor) {
        throw std::runtime_error(
            fmt::format("Chip {} not found in cluster descriptor. Cannot create device.", chip_id));
    }

    bool noc_translation_table_en =
        chip_in_cluster_descriptor ? cluster_desc->get_noc_translation_table_en().at(chip_id) : false;
    HarvestingMasks harvesting_masks =
        chip_in_cluster_descriptor
            ? get_harvesting_masks(chip_id, cluster_desc, perform_harvesting, simulated_harvesting_masks)
            : HarvestingMasks{};
    BoardType chip_board_type = chip_in_cluster_descriptor ? cluster_desc->get_board_type(chip_id) : BoardType::UNKNOWN;
    uint8_t asic_location =
        chip_in_cluster_descriptor ? cluster_desc->get_chip_uid(chip_id).value_or(ChipUID{}).asic_location : 0;

    if (soc_desc_path.empty()) {
        tt::ARCH arch = chip_in_cluster_descriptor ? cluster_desc->get_arch(chip_id) : tt::ARCH::WORMHOLE_B0;

        return tt_SocDescriptor(arch, noc_translation_table_en, harvesting_masks, chip_board_type, asic_location);

    } else {
        tt_SocDescriptor soc_desc =
            tt_SocDescriptor(soc_desc_path, noc_translation_table_en, harvesting_masks, chip_board_type, asic_location);

        // In this case, check that the passed soc descriptor architecture doesn't conflate with the one in the cluster
        // descriptor.
        if (chip_in_cluster_descriptor && soc_desc.arch != cluster_desc->get_arch(chip_id)) {
            throw std::runtime_error(fmt::format(
                "Passed soc descriptor has {} arch, but for chip id {} has arch {}",
                arch_to_str(soc_desc.arch),
                chip_id,
                arch_to_str(cluster_desc->get_arch(chip_id))));
        }

        return soc_desc;
    }
}

void Cluster::add_chip(const chip_id_t& chip_id, const ChipType& chip_type, std::unique_ptr<Chip> chip) {
    TT_ASSERT(
        chips_.find(chip_id) == chips_.end(),
        "Chip with id {} already exists in cluster. Cannot add another chip with the same id.",
        chip_id);
    all_chip_ids_.insert(chip_id);
    // All non silicon chip types are considered local chips.
    if (chip_type != ChipType::SILICON || cluster_desc->is_chip_mmio_capable(chip_id)) {
        local_chip_ids_.insert(chip_id);
    } else {
        remote_chip_ids_.insert(chip_id);
    }
    chips_.emplace(chip_id, std::move(chip));
}

uint32_t Cluster::get_tensix_harvesting_mask(
    chip_id_t chip_id, tt_ClusterDescriptor* cluster_desc, HarvestingMasks& simulated_harvesting_masks) {
    uint32_t tensix_harvesting_mask_physical_layout = cluster_desc->get_harvesting_info().at(chip_id);
    uint32_t tensix_harvesting_mask = CoordinateManager::shuffle_tensix_harvesting_mask(
        cluster_desc->get_arch(chip_id), tensix_harvesting_mask_physical_layout);
    log_info(
        LogSiliconDriver,
        "Harvesting mask for chip {} is 0x{:x} (physical layout: 0x{:x}, logical: 0x{:x}, simulated harvesting mask: "
        "0x{:x}).",
        chip_id,
        tensix_harvesting_mask | simulated_harvesting_masks.tensix_harvesting_mask,
        tensix_harvesting_mask_physical_layout,
        tensix_harvesting_mask,
        simulated_harvesting_masks.tensix_harvesting_mask);
    return tensix_harvesting_mask | simulated_harvesting_masks.tensix_harvesting_mask;
}

HarvestingMasks Cluster::get_harvesting_masks(
    chip_id_t chip_id,
    tt_ClusterDescriptor* cluster_desc,
    bool perform_harvesting,
    HarvestingMasks& simulated_harvesting_masks) {
    if (!perform_harvesting) {
        log_info(LogSiliconDriver, "Skipping harvesting for chip {}.", chip_id);
        return HarvestingMasks{};
    }
    return HarvestingMasks{
        .tensix_harvesting_mask = get_tensix_harvesting_mask(chip_id, cluster_desc, simulated_harvesting_masks),
        .dram_harvesting_mask =
            cluster_desc->get_dram_harvesting_mask(chip_id) | simulated_harvesting_masks.dram_harvesting_mask,
        .eth_harvesting_mask =
            cluster_desc->get_eth_harvesting_mask(chip_id) | simulated_harvesting_masks.eth_harvesting_mask,
        .pcie_harvesting_mask =
            cluster_desc->get_pcie_harvesting_mask(chip_id) | simulated_harvesting_masks.pcie_harvesting_mask};
}

void Cluster::ubb_eth_connections(
    const std::unordered_map<chip_id_t, std::unique_ptr<tt::umd::Chip>>& chips,
    std::unique_ptr<tt_ClusterDescriptor>& cluster_desc) {
    const uint64_t conn_info = 0x1200;
    const uint64_t node_info = 0x1100;
    const uint32_t eth_unknown = 0;
    const uint32_t eth_unconnected = 1;
    const uint32_t eth_connected = 2;
    const uint32_t shelf_offset = 9;
    const uint32_t rack_offset = 10;
    const uint32_t base_addr = 0x1ec0;

    std::unordered_map<uint64_t, chip_id_t> chip_uid_to_local_chip_id = {};

    for (const auto& [chip_id, chip] : chips) {
        std::vector<CoreCoord> eth_cores = chip->get_soc_descriptor().get_cores(CoreType::ETH);
        TTDevice* tt_device = chip->get_tt_device();

        uint32_t channel = 0;
        for (const CoreCoord& eth_core : eth_cores) {
            uint32_t port_status;

            tt_device->read_from_device(
                &port_status, tt_xy_pair(eth_core.x, eth_core.y), conn_info + (channel * 4), sizeof(uint32_t));

            if (port_status == eth_unknown || port_status == eth_unconnected) {
                channel++;
                continue;
            }

            uint64_t local_chip_id;
            tt_device->read_from_device(
                &local_chip_id, tt_xy_pair(eth_core.x, eth_core.y), base_addr + (64 * 4), sizeof(uint64_t));

            uint64_t remote_chip_id;
            tt_device->read_from_device(
                &remote_chip_id, tt_cxy_pair(chip_id, eth_core.x, eth_core.y), base_addr + (72 * 4), sizeof(uint64_t));

            chip_uid_to_local_chip_id.insert({local_chip_id, chip_id});
            cluster_desc->chip_unique_ids.insert({chip_id, local_chip_id});

            channel++;
        }
    }

    for (const auto& [chip_id, chip] : chips) {
        std::vector<CoreCoord> eth_cores = chip->get_soc_descriptor().get_cores(CoreType::ETH);
        TTDevice* tt_device = chip->get_tt_device();

        uint32_t channel = 0;
        for (const CoreCoord& eth_core : eth_cores) {
            uint32_t port_status;
            tt_device->read_from_device(
                &port_status,
                tt_cxy_pair(chip_id, eth_core.x, eth_core.y),
                conn_info + (channel * 4),
                sizeof(uint32_t));

            auto start = std::chrono::steady_clock::now();
            uint32_t timeout_ms = 1000;
            while (port_status == eth_unknown) {
                auto now = std::chrono::steady_clock::now();
                auto elapsed = std::chrono::duration_cast<std::chrono::milliseconds>(now - start).count();
                if (elapsed > timeout_ms) {
                    throw std::runtime_error(
                        fmt::format("Device {} timed out waiting for ethernet channel {} to train", chip_id, channel));
                }
            }
            if (port_status == eth_unconnected) {
                channel++;
                continue;
            }
            if (port_status == eth_connected) {
                uint64_t remote_chip_id;
                tt_device->read_from_device(
                    &remote_chip_id,
                    tt_cxy_pair(chip_id, eth_core.x, eth_core.y),
                    base_addr + (72 * 4),
                    sizeof(uint64_t));

                uint64_t local_chip_id;
                tt_device->read_from_device(
                    &local_chip_id,
                    tt_cxy_pair(chip_id, eth_core.x, eth_core.y),
                    base_addr + (64 * 4),
                    sizeof(uint64_t));

                uint32_t remote_eth_id;
                tt_device->read_from_device(
                    &remote_eth_id, tt_cxy_pair(chip_id, eth_core.x, eth_core.y), base_addr + 76 * 4, sizeof(uint32_t));

                if (chip_uid_to_local_chip_id.find(remote_chip_id) == chip_uid_to_local_chip_id.end()) {
                    cluster_desc->ethernet_connections_to_remote_mmio_devices[chip_id][channel] = {
                        remote_chip_id, remote_eth_id};
                    channel++;
                } else {
                    chip_id_t remote_logical_chip_id = chip_uid_to_local_chip_id.at(remote_chip_id);

                    cluster_desc->ethernet_connections[chip_id][channel] = {remote_logical_chip_id, remote_eth_id};

                    channel++;
                }
            } else {
                throw std::runtime_error(fmt::format(
                    "6U Device {} ethernet channel {} has port status {}, routing FW should be disabled",
                    chip_id,
                    channel,
                    port_status));
            }
        }
    }
}

Cluster::Cluster(ClusterOptions options) {
    // If the cluster descriptor is not provided, create a new one.
    tt_ClusterDescriptor* temp_full_cluster_desc = options.cluster_descriptor;
    std::unique_ptr<tt_ClusterDescriptor> temp_full_cluster_desc_ptr;
    if (temp_full_cluster_desc == nullptr) {
        temp_full_cluster_desc_ptr = Cluster::create_cluster_descriptor();
        temp_full_cluster_desc = temp_full_cluster_desc_ptr.get();
    }

    std::unordered_set<chip_id_t> chips_to_construct = options.target_devices;
    // If no target devices are passed, obtain them from the cluster descriptor.
    if (chips_to_construct.empty()) {
        chips_to_construct = temp_full_cluster_desc->get_all_chips();
        // If no target devices are passed and the cluster descriptor is not constrained, we can use the full cluster.
        // Note that the pointer is being dereferenced below, that means that the default copy constructor will be
        // called for tt_ClusterDescriptor to construct the object which will end up in the unique_ptr, note that the
        // line below doesn't take ownership of already existing object pointed to by temp_full_cluster_desc.
        cluster_desc = std::make_unique<tt_ClusterDescriptor>(*temp_full_cluster_desc);
    } else {
        // Create constrained cluster descriptor which only contains the chips to be in this Cluster.
        cluster_desc =
            tt_ClusterDescriptor::create_constrained_cluster_descriptor(temp_full_cluster_desc, chips_to_construct);
    }
    std::vector<chip_id_t> chips_to_construct_vec(chips_to_construct.begin(), chips_to_construct.end());
    // Check target_devices against the cluster descriptor in case of silicon chips.
    // We also have to sort them so that local chips are constructed first.
    // For MOCK and SIMULATION chip types, passing target_devices which are not in cluster descriptor is allowed.
    if (options.chip_type == ChipType::SILICON) {
        chips_to_construct_vec = cluster_desc->get_chips_local_first(chips_to_construct);
    }
    for (auto& chip_id : chips_to_construct_vec) {
        // Combine passed simulated_harvesting_masks
        HarvestingMasks simulated_harvesting_masks =
            options.simulated_harvesting_masks | ((options.simulated_harvesting_masks_per_chip.find(chip_id) !=
                                                   options.simulated_harvesting_masks_per_chip.end())
                                                      ? options.simulated_harvesting_masks_per_chip.at(chip_id)
                                                      : HarvestingMasks{});
        tt_SocDescriptor soc_desc = construct_soc_descriptor(
            options.sdesc_path,
            chip_id,
            options.chip_type,
            cluster_desc.get(),
            options.perform_harvesting,
            simulated_harvesting_masks);

        add_chip(
            chip_id,
            options.chip_type,
            construct_chip_from_cluster(
                chip_id,
                options.chip_type,
                cluster_desc.get(),
                soc_desc,
                options.num_host_mem_ch_per_mmio_device,
                options.simulator_directory));
    }

    construct_cluster(options.num_host_mem_ch_per_mmio_device, options.chip_type);
}

void Cluster::configure_active_ethernet_cores_for_mmio_device(
    chip_id_t mmio_chip, const std::unordered_set<CoreCoord>& active_eth_cores_per_chip) {
    chips_.at(mmio_chip)->set_remote_transfer_ethernet_cores(active_eth_cores_per_chip);
}

std::set<chip_id_t> Cluster::get_target_device_ids() { return all_chip_ids_; }

std::set<chip_id_t> Cluster::get_target_mmio_device_ids() { return local_chip_ids_; }

std::set<chip_id_t> Cluster::get_target_remote_device_ids() { return remote_chip_ids_; }

void Cluster::assert_risc_reset() { broadcast_tensix_risc_reset_to_cluster(TENSIX_ASSERT_SOFT_RESET); }

void Cluster::deassert_risc_reset() { broadcast_tensix_risc_reset_to_cluster(TENSIX_DEASSERT_SOFT_RESET); }

void Cluster::deassert_risc_reset_at_core(
    const chip_id_t chip, const CoreCoord core, const TensixSoftResetOptions& soft_resets) {
    // Get Target Device to query soc descriptor and determine location in cluster
    TT_ASSERT(
        core.core_type == CoreType::TENSIX || core.core_type == CoreType::ETH,
        "Cannot deassert reset on a non-tensix or harvested core");
    get_chip(chip)->send_tensix_risc_reset(translate_to_api_coords(chip, core), soft_resets);
}

void Cluster::assert_risc_reset_at_core(
    const chip_id_t chip, const CoreCoord core, const TensixSoftResetOptions& soft_resets) {
    // Get Target Device to query soc descriptor and determine location in cluster
    TT_ASSERT(
        core.core_type == CoreType::TENSIX || core.core_type == CoreType::ETH,
        "Cannot assert reset on a non-tensix or harvested core");
    get_chip(chip)->send_tensix_risc_reset(translate_to_api_coords(chip, core), soft_resets);
}

tt_ClusterDescriptor* Cluster::get_cluster_description() { return cluster_desc.get(); }

std::function<void(uint32_t, uint32_t, const uint8_t*)> Cluster::get_fast_pcie_static_tlb_write_callable(
    int device_id) {
    return chips_.at(device_id)->get_fast_pcie_static_tlb_write_callable();
}

tt::Writer Cluster::get_static_tlb_writer(const chip_id_t chip, const CoreCoord target) {
    return get_tlb_manager(chip)->get_static_tlb_writer(translate_to_api_coords(chip, target));
}

int Cluster::get_clock(int logical_device_id) { return chips_.at(logical_device_id)->get_clock(); }

std::map<int, int> Cluster::get_clocks() {
    std::map<int, int> clock_freq_map;
    for (auto& chip_id : local_chip_ids_) {
        clock_freq_map.insert({chip_id, get_clock(chip_id)});
    }
    return clock_freq_map;
}

Cluster::~Cluster() {
    log_debug(LogSiliconDriver, "Cluster::~Cluster");

    cluster_desc.reset();
}

tlb_configuration Cluster::get_tlb_configuration(const chip_id_t chip, CoreCoord core) {
    return get_tlb_manager(chip)->get_tlb_configuration(translate_to_api_coords(chip, core));
}

void Cluster::configure_tlb(
    chip_id_t logical_device_id, tt_xy_pair core, int32_t tlb_index, uint64_t address, uint64_t ordering) {
    get_tlb_manager(logical_device_id)
        ->configure_tlb(
            core, translate_chip_coord_virtual_to_translated(logical_device_id, core), tlb_index, address, ordering);
}

void Cluster::configure_tlb(
    chip_id_t logical_device_id, tt::umd::CoreCoord core, int32_t tlb_index, uint64_t address, uint64_t ordering) {
    configure_tlb(logical_device_id, translate_to_api_coords(logical_device_id, core), tlb_index, address, ordering);
}

void* Cluster::host_dma_address(std::uint64_t offset, chip_id_t src_device_id, uint16_t channel) const {
    hugepage_mapping hugepage_map = get_local_chip(src_device_id)->get_sysmem_manager()->get_hugepage_mapping(channel);
    if (hugepage_map.mapping != nullptr) {
        return static_cast<std::byte*>(hugepage_map.mapping) + offset;
    } else {
        return nullptr;
    }
}

TTDevice* Cluster::get_tt_device(chip_id_t device_id) const {
    auto tt_device = get_local_chip(device_id)->get_tt_device();
    TT_ASSERT(tt_device != nullptr, "TTDevice not found for device: {}", device_id);
    return tt_device;
}

TLBManager* Cluster::get_tlb_manager(chip_id_t device_id) const { return get_local_chip(device_id)->get_tlb_manager(); }

Chip* Cluster::get_chip(chip_id_t device_id) const {
    auto chip_it = chips_.find(device_id);
    TT_ASSERT(chip_it != chips_.end(), "Device id {} not found in cluster.", device_id);
    return chip_it->second.get();
}

LocalChip* Cluster::get_local_chip(chip_id_t device_id) const {
    TT_ASSERT(local_chip_ids_.find(device_id) != local_chip_ids_.end(), "Device id {} is not a local chip.", device_id);
    return dynamic_cast<LocalChip*>(get_chip(device_id));
}

RemoteChip* Cluster::get_remote_chip(chip_id_t device_id) const {
    TT_ASSERT(
        remote_chip_ids_.find(device_id) != remote_chip_ids_.end(), "Device id {} is not a remote chip.", device_id);
    return dynamic_cast<RemoteChip*>(get_chip(device_id));
}

void Cluster::wait_for_non_mmio_flush(const chip_id_t chip_id) { get_chip(chip_id)->wait_for_non_mmio_flush(); }

void Cluster::wait_for_non_mmio_flush() {
    for (auto& [chip_id, chip] : chips_) {
        chip->wait_for_non_mmio_flush();
    }
}

std::unordered_map<chip_id_t, std::vector<std::vector<int>>>& Cluster::get_ethernet_broadcast_headers(
    const std::set<chip_id_t>& chips_to_exclude) {
    // Generate headers for Ethernet Broadcast (WH) only. Each header corresponds to a unique broadcast "grid".
    if (bcast_header_cache.find(chips_to_exclude) == bcast_header_cache.end()) {
        bcast_header_cache[chips_to_exclude] = {};
        std::unordered_map<chip_id_t, std::unordered_map<chip_id_t, std::vector<int>>>
            broadcast_mask_for_target_chips_per_group = {};
        std::map<std::vector<int>, std::tuple<chip_id_t, std::vector<int>>> broadcast_header_union_per_group = {};
        chip_id_t first_mmio_chip = *(get_target_mmio_device_ids().begin());
        for (const auto& chip : all_chip_ids_) {
            if (chips_to_exclude.find(chip) == chips_to_exclude.end()) {
                // Get shelf local physical chip id included in broadcast
                chip_id_t physical_chip_id = cluster_desc->get_shelf_local_physical_chip_coords(chip);
                eth_coord_t eth_coords = cluster_desc->get_chip_locations().at(chip);
                // Rack word to be set in header
                uint32_t rack_word = eth_coords.rack >> 2;
                // Rack byte to be set in header
                uint32_t rack_byte = eth_coords.rack % 4;
                // 1st level grouping: Group broadcasts based on the MMIO chip they must go through
                // Nebula + Galaxy Topology assumption: Disjoint sets can only be present in the first shelf, with each
                // set connected to host through its closest MMIO chip For the first shelf, pass broadcasts to specific
                // chips through their closest MMIO chip All other shelves are fully connected galaxy grids. These are
                // connected to all MMIO devices. Use any (or the first) MMIO device in the list.
                chip_id_t closest_mmio_chip = 0;
                if (eth_coords.rack == 0 && eth_coords.shelf == 0) {
                    // Shelf 0 + Rack 0: Either an MMIO chip or a remote chip potentially connected to host through its
                    // own MMIO counterpart.
                    closest_mmio_chip = cluster_desc->get_closest_mmio_capable_chip(chip);
                } else {
                    // All other shelves: Group these under the same/first MMIO chip, since all MMIO chips are
                    // connected.
                    closest_mmio_chip = first_mmio_chip;
                }
                if (broadcast_mask_for_target_chips_per_group.find(closest_mmio_chip) ==
                    broadcast_mask_for_target_chips_per_group.end()) {
                    broadcast_mask_for_target_chips_per_group.insert({closest_mmio_chip, {}});
                }
                // For each target physical chip id (local to a shelf), generate headers based on all racks and shelves
                // that contain this physical id.
                if (broadcast_mask_for_target_chips_per_group.at(closest_mmio_chip).find(physical_chip_id) ==
                    broadcast_mask_for_target_chips_per_group.at(closest_mmio_chip).end()) {
                    // Target seen for the first time.
                    std::vector<int> broadcast_mask(8, 0);
                    broadcast_mask.at(rack_word) |= (1 << eth_coords.shelf) << rack_byte;
                    broadcast_mask.at(3) |= 1 << physical_chip_id;
                    broadcast_mask_for_target_chips_per_group.at(closest_mmio_chip)
                        .insert({physical_chip_id, broadcast_mask});

                } else {
                    // Target was seen before -> include curr rack and shelf in header
                    broadcast_mask_for_target_chips_per_group.at(closest_mmio_chip)
                        .at(physical_chip_id)
                        .at(rack_word) |= static_cast<uint32_t>(1 << eth_coords.shelf) << rack_byte;
                }
            }
        }
        // 2nd level grouping: For each MMIO group, further group the chips based on their rack and shelf headers. The
        // number of groups after this step represent the final set of broadcast grids.
        for (auto& mmio_group : broadcast_mask_for_target_chips_per_group) {
            for (auto& chip : mmio_group.second) {
                // Generate a hash for this MMIO Chip + Rack + Shelf group
                std::vector<int> header_hash = {
                    mmio_group.first, chip.second.at(0), chip.second.at(1), chip.second.at(2)};
                if (broadcast_header_union_per_group.find(header_hash) == broadcast_header_union_per_group.end()) {
                    broadcast_header_union_per_group.insert(
                        {header_hash, std::make_tuple(mmio_group.first, chip.second)});
                } else {
                    // If group found, update chip header entry
                    std::get<1>(broadcast_header_union_per_group.at(header_hash)).at(3) |= chip.second.at(3);
                }
            }
        }
        // Get all broadcast headers per MMIO group
        for (const auto& header : broadcast_header_union_per_group) {
            chip_id_t mmio_chip = std::get<0>(header.second);
            if (bcast_header_cache[chips_to_exclude].find(mmio_chip) == bcast_header_cache[chips_to_exclude].end()) {
                bcast_header_cache[chips_to_exclude].insert({mmio_chip, {}});
            }
            bcast_header_cache[chips_to_exclude].at(mmio_chip).push_back(std::get<1>(header.second));
        }
        // Invert headers (FW convention)
        for (auto& bcast_group : bcast_header_cache[chips_to_exclude]) {
            for (auto& header : bcast_group.second) {
                int header_idx = 0;
                for (auto& header_entry : header) {
                    if (header_idx == 4) {
                        break;
                    }
                    header_entry = ~header_entry;
                    header_idx++;
                }
            }
        }
    }
    return bcast_header_cache[chips_to_exclude];
}

inline bool tensix_or_eth_in_broadcast(
    const std::set<uint32_t>& cols_to_exclude,
    const tt::umd::architecture_implementation* architecture_implementation) {
    bool found_tensix_or_eth = false;
    for (const auto& col : architecture_implementation->get_t6_x_locations()) {
        found_tensix_or_eth |= (cols_to_exclude.find(col) == cols_to_exclude.end());
    }
    return found_tensix_or_eth;
}

inline bool valid_tensix_broadcast_grid(
    const std::set<uint32_t>& rows_to_exclude,
    const std::set<uint32_t>& cols_to_exclude,
    const tt::umd::architecture_implementation* architecture_implementation) {
    bool t6_bcast_rows_complete = true;
    bool t6_bcast_rows_empty = true;

    for (const auto& row : architecture_implementation->get_t6_y_locations()) {
        t6_bcast_rows_complete &= (rows_to_exclude.find(row) == rows_to_exclude.end());
        t6_bcast_rows_empty &= (rows_to_exclude.find(row) != rows_to_exclude.end());
    }
    return t6_bcast_rows_complete || t6_bcast_rows_empty;
}

void Cluster::ethernet_broadcast_write(
    const void* mem_ptr,
    uint32_t size_in_bytes,
    uint64_t address,
    const std::set<chip_id_t>& chips_to_exclude,
    const std::set<uint32_t>& rows_to_exclude,
    std::set<uint32_t>& cols_to_exclude,
    bool use_virtual_coords) {
    if (use_ethernet_broadcast) {
        // Broadcast through ERISC core supported
        std::unordered_map<chip_id_t, std::vector<std::vector<int>>>& broadcast_headers =
            get_ethernet_broadcast_headers(chips_to_exclude);
        // Apply row and column exclusion mask explictly. Placing this here if we want to cache the higher level
        // broadcast headers on future/
        std::uint32_t row_exclusion_mask = 0;
        std::uint32_t col_exclusion_mask = 0;
        for (const auto& row : rows_to_exclude) {
            row_exclusion_mask |= 1 << row;
        }

        for (const auto& col : cols_to_exclude) {
            col_exclusion_mask |= 1 << (16 + col);
        }
        // Write broadcast block to device.
        for (auto& mmio_group : broadcast_headers) {
            for (auto& header : mmio_group.second) {
                header.at(4) = use_virtual_coords * 0x8000;  // Reset row/col exclusion masks
                header.at(4) |= row_exclusion_mask;
                header.at(4) |= col_exclusion_mask;
                get_local_chip(mmio_group.first)->ethernet_broadcast_write(mem_ptr, address, size_in_bytes, header);
            }
        }
    } else {
        // Broadcast not supported. Implement this at the software level as a for loop
        std::vector<tt_cxy_pair> cores_to_write = {};
        for (const auto& chip : all_chip_ids_) {
            if (chips_to_exclude.find(chip) != chips_to_exclude.end()) {
                continue;
            }
            for (const CoreCoord core : get_soc_descriptor(chip).get_all_cores(CoordSystem::VIRTUAL)) {
                if (cols_to_exclude.find(core.x) == cols_to_exclude.end() &&
                    rows_to_exclude.find(core.y) == rows_to_exclude.end()) {
                    write_to_device(mem_ptr, size_in_bytes, chip, core, address);
                }
            }
        }
    }
}

void Cluster::broadcast_write_to_cluster(
    const void* mem_ptr,
    uint32_t size_in_bytes,
    uint64_t address,
    const std::set<chip_id_t>& chips_to_exclude,
    std::set<uint32_t>& rows_to_exclude,
    std::set<uint32_t>& cols_to_exclude) {
    if (arch_name == tt::ARCH::BLACKHOLE) {
        auto architecture_implementation = tt::umd::architecture_implementation::create(arch_name);
        if (cols_to_exclude.find(0) == cols_to_exclude.end() or cols_to_exclude.find(9) == cols_to_exclude.end()) {
            TT_ASSERT(
                !tensix_or_eth_in_broadcast(cols_to_exclude, architecture_implementation.get()),
                "Cannot broadcast to tensix/ethernet and DRAM simultaneously on Blackhole.");
            if (cols_to_exclude.find(0) == cols_to_exclude.end()) {
                // When broadcast includes column zero do not exclude anything
                std::set<uint32_t> unsafe_rows = {};
                std::set<uint32_t> cols_to_exclude_for_col_0_bcast = cols_to_exclude;
                std::set<uint32_t> rows_to_exclude_for_col_0_bcast = rows_to_exclude;
                cols_to_exclude_for_col_0_bcast.insert(9);
                rows_to_exclude_for_col_0_bcast.insert(unsafe_rows.begin(), unsafe_rows.end());
                ethernet_broadcast_write(
                    mem_ptr,
                    size_in_bytes,
                    address,
                    chips_to_exclude,
                    rows_to_exclude_for_col_0_bcast,
                    cols_to_exclude_for_col_0_bcast,
                    false);
            }
            if (cols_to_exclude.find(9) == cols_to_exclude.end()) {
                std::set<uint32_t> cols_to_exclude_for_col_9_bcast = cols_to_exclude;
                cols_to_exclude_for_col_9_bcast.insert(0);
                ethernet_broadcast_write(
                    mem_ptr,
                    size_in_bytes,
                    address,
                    chips_to_exclude,
                    rows_to_exclude,
                    cols_to_exclude_for_col_9_bcast,
                    false);
            }
        } else {
            TT_ASSERT(
                use_virtual_coords_for_eth_broadcast or
                    valid_tensix_broadcast_grid(rows_to_exclude, cols_to_exclude, architecture_implementation.get()),
                "Must broadcast to all tensix rows when ERISC FW is < 6.8.0.");
            ethernet_broadcast_write(
                mem_ptr,
                size_in_bytes,
                address,
                chips_to_exclude,
                rows_to_exclude,
                cols_to_exclude,
                use_virtual_coords_for_eth_broadcast);
        }
    } else {
        auto architecture_implementation = tt::umd::architecture_implementation::create(arch_name);
        if (cols_to_exclude.find(0) == cols_to_exclude.end() or cols_to_exclude.find(5) == cols_to_exclude.end()) {
            TT_ASSERT(
                !tensix_or_eth_in_broadcast(cols_to_exclude, architecture_implementation.get()),
                "Cannot broadcast to tensix/ethernet and DRAM simultaneously on Wormhole.");
            if (cols_to_exclude.find(0) == cols_to_exclude.end()) {
                // When broadcast includes column zero Exclude PCIe, ARC and router cores from broadcast explictly,
                // since writing to these is unsafe ERISC FW does not exclude these.
                std::set<uint32_t> unsafe_rows = {2, 3, 4, 8, 9, 10};
                std::set<uint32_t> cols_to_exclude_for_col_0_bcast = cols_to_exclude;
                std::set<uint32_t> rows_to_exclude_for_col_0_bcast = rows_to_exclude;
                cols_to_exclude_for_col_0_bcast.insert(5);
                rows_to_exclude_for_col_0_bcast.insert(unsafe_rows.begin(), unsafe_rows.end());
                ethernet_broadcast_write(
                    mem_ptr,
                    size_in_bytes,
                    address,
                    chips_to_exclude,
                    rows_to_exclude_for_col_0_bcast,
                    cols_to_exclude_for_col_0_bcast,
                    false);
            }
            if (cols_to_exclude.find(5) == cols_to_exclude.end()) {
                std::set<uint32_t> cols_to_exclude_for_col_5_bcast = cols_to_exclude;
                cols_to_exclude_for_col_5_bcast.insert(0);
                ethernet_broadcast_write(
                    mem_ptr,
                    size_in_bytes,
                    address,
                    chips_to_exclude,
                    rows_to_exclude,
                    cols_to_exclude_for_col_5_bcast,
                    false);
            }
        } else {
            TT_ASSERT(
                use_virtual_coords_for_eth_broadcast or
                    valid_tensix_broadcast_grid(rows_to_exclude, cols_to_exclude, architecture_implementation.get()),
                "Must broadcast to all tensix rows when ERISC FW is < 6.8.0.");
            ethernet_broadcast_write(
                mem_ptr,
                size_in_bytes,
                address,
                chips_to_exclude,
                rows_to_exclude,
                cols_to_exclude,
                use_virtual_coords_for_eth_broadcast);
        }
    }
}

void Cluster::write_to_sysmem(
    const void* mem_ptr, std::uint32_t size, uint64_t addr, uint16_t channel, chip_id_t src_device_id) {
    get_local_chip(src_device_id)->write_to_sysmem(channel, mem_ptr, addr, size);
}

void Cluster::read_from_sysmem(void* mem_ptr, uint64_t addr, uint16_t channel, uint32_t size, chip_id_t src_device_id) {
    get_local_chip(src_device_id)->read_from_sysmem(channel, mem_ptr, addr, size);
}

void Cluster::l1_membar(const chip_id_t chip, const std::unordered_set<tt::umd::CoreCoord>& cores) {
    get_chip(chip)->l1_membar(cores);
}

void Cluster::dram_membar(const chip_id_t chip, const std::unordered_set<tt::umd::CoreCoord>& cores) {
    get_chip(chip)->dram_membar(cores);
}

void Cluster::dram_membar(const chip_id_t chip, const std::unordered_set<uint32_t>& channels) {
    get_chip(chip)->dram_membar(channels);
}

void Cluster::write_to_device(
    const void* mem_ptr, uint32_t size_in_bytes, chip_id_t chip, CoreCoord core, uint64_t addr) {
    get_chip(chip)->write_to_device(translate_to_api_coords(chip, core), mem_ptr, addr, size_in_bytes);
}

void Cluster::write_to_device_reg(
    const void* mem_ptr, uint32_t size_in_bytes, chip_id_t chip, CoreCoord core, uint64_t addr) {
    get_chip(chip)->write_to_device_reg(translate_to_api_coords(chip, core), mem_ptr, addr, size_in_bytes);
}

void Cluster::dma_write_to_device(
    const void* src, size_t size, chip_id_t chip, tt::umd::CoreCoord core, uint64_t addr) {
    auto api_coords = translate_to_api_coords(chip, core);
    get_local_chip(chip)->dma_write_to_device(src, size, api_coords, addr);
}

void Cluster::dma_read_from_device(void* dst, size_t size, chip_id_t chip, tt::umd::CoreCoord core, uint64_t addr) {
    auto api_coords = translate_to_api_coords(chip, core);
    get_local_chip(chip)->dma_read_from_device(dst, size, api_coords, addr);
}

void Cluster::read_from_device(void* mem_ptr, chip_id_t chip, CoreCoord core, uint64_t addr, uint32_t size) {
    get_chip(chip)->read_from_device(translate_to_api_coords(chip, core), mem_ptr, addr, size);
}

void Cluster::read_from_device_reg(void* mem_ptr, chip_id_t chip, CoreCoord core, uint64_t addr, uint32_t size) {
    get_chip(chip)->read_from_device_reg(translate_to_api_coords(chip, core), mem_ptr, addr, size);
}

int Cluster::arc_msg(
    int logical_device_id,
    uint32_t msg_code,
    bool wait_for_done,
    uint32_t arg0,
    uint32_t arg1,
    uint32_t timeout_ms,
    uint32_t* return_3,
    uint32_t* return_4) {
    return get_chip(logical_device_id)->arc_msg(msg_code, wait_for_done, arg0, arg1, timeout_ms, return_3, return_4);
}

void Cluster::broadcast_tensix_risc_reset_to_cluster(const TensixSoftResetOptions& soft_resets) {
    if (chips_.empty()) {
        // Nowhere to broadcast to.
        return;
    }
    // If ethernet broadcast is not supported, do it one by one.
    if (!use_ethernet_broadcast) {
        for (auto& chip_id : all_chip_ids_) {
            get_chip(chip_id)->send_tensix_risc_reset(soft_resets);
        }
        return;
    }

    auto valid = soft_resets & ALL_TENSIX_SOFT_RESET;
    uint32_t valid_val = (std::underlying_type<TensixSoftResetOptions>::type)valid;
    std::set<chip_id_t> chips_to_exclude = {};
    std::set<uint32_t> rows_to_exclude;
    std::set<uint32_t> columns_to_exclude;
    if (arch_name == tt::ARCH::BLACKHOLE) {
        rows_to_exclude = {0, 1};
        columns_to_exclude = {0, 8, 9};
    } else {
        rows_to_exclude = {0, 6};
        columns_to_exclude = {0, 5};
    }
    broadcast_write_to_cluster(
        &valid_val, sizeof(uint32_t), 0xFFB121B0, chips_to_exclude, rows_to_exclude, columns_to_exclude);
    // Ensure that reset signal is globally visible
    wait_for_non_mmio_flush();
}

void Cluster::set_power_state(tt_DevicePowerState device_state) {
    for (auto& [_, chip] : chips_) {
        chip->set_power_state(device_state);
    }
}

void Cluster::enable_ethernet_queue(int timeout) {
    for (const chip_id_t& chip : all_chip_ids_) {
        get_chip(chip)->enable_ethernet_queue(timeout);
    }
}

void Cluster::deassert_resets_and_set_power_state() {
    // Assert tensix resets on all chips in cluster
    broadcast_tensix_risc_reset_to_cluster(TENSIX_ASSERT_SOFT_RESET);

    for (auto& [_, chip] : chips_) {
        chip->deassert_risc_resets();
    }

    // MT Initial BH - ARC messages not supported in Blackhole
    if (arch_name != tt::ARCH::BLACKHOLE) {
        enable_ethernet_queue(30);
    }

    // Set power state to busy
    set_power_state(tt_DevicePowerState::BUSY);
}

void Cluster::verify_eth_fw() {
    for (const auto& chip : all_chip_ids_) {
        uint32_t fw_version;
        std::vector<uint32_t> fw_versions;
        for (const CoreCoord eth_core : get_soc_descriptor(chip).get_cores(CoreType::ETH)) {
            read_from_device(
                &fw_version, chip, eth_core, get_chip(chip)->l1_address_params.fw_version_addr, sizeof(uint32_t));
            fw_versions.push_back(fw_version);
        }
        verify_sw_fw_versions(chip, SW_VERSION, fw_versions);
        eth_fw_version = fw_versions.empty() ? tt_version() : tt_version(fw_versions.at(0));
    }
}

void Cluster::verify_sw_fw_versions(int device_id, std::uint32_t sw_version, std::vector<std::uint32_t>& fw_versions) {
    if (fw_versions.empty()) {
        log_debug(
            LogSiliconDriver,
            "No ethernet cores found on device {}, skipped verification of software and firmware versions.",
            device_id);
        return;
    }
    tt_version sw(sw_version), fw_first_eth_core(fw_versions.at(0));
    log_info(
        LogSiliconDriver,
        "Software version {}, Ethernet FW version {} (Device {})",
        sw.str(),
        fw_first_eth_core.str(),
        device_id);
    for (std::uint32_t& fw_version : fw_versions) {
        tt_version fw(fw_version);
        TT_ASSERT(fw == fw_first_eth_core, "FW versions are not the same across different ethernet cores");
        TT_ASSERT(sw.major == fw.major, "SW/FW major version number out of sync");
        TT_ASSERT(sw.minor <= fw.minor, "SW version is newer than FW version");
    }

    // Min ERISC FW version required to support ethernet broadcast is 6.5.0.
    use_ethernet_broadcast &= fw_first_eth_core >= tt_version(6, 5, 0);
    // Virtual coordinates can be used for broadcast headers if ERISC FW >= 6.8.0 and NOC translation is enabled
    // Temporarily enable this feature for 6.7.241 as well for testing.
    use_virtual_coords_for_eth_broadcast &=
        (fw_first_eth_core >= tt_version(6, 8, 0) || fw_first_eth_core == tt_version(6, 7, 241)) &&
        get_soc_descriptor(device_id).noc_translation_enabled;
}

void Cluster::start_device(const tt_device_params& device_params) {
    if (device_params.init_device) {
        for (auto chip_id : all_chip_ids_) {
            get_chip(chip_id)->start_device();
        }

        // MT Initial BH - Ethernet firmware not present in Blackhole
        if (arch_name == tt::ARCH::WORMHOLE_B0) {
            verify_eth_fw();
        }
        deassert_resets_and_set_power_state();
    }
}

void Cluster::close_device() {
    for (auto chip_id : all_chip_ids_) {
        get_chip(chip_id)->close_device();
    }
    set_power_state(tt_DevicePowerState::LONG_IDLE);
    broadcast_tensix_risc_reset_to_cluster(TENSIX_ASSERT_SOFT_RESET);
}

std::uint32_t Cluster::get_num_host_channels(std::uint32_t device_id) {
    return chips_.at(device_id)->get_num_host_channels();
}

std::uint32_t Cluster::get_host_channel_size(std::uint32_t device_id, std::uint32_t channel) {
    return chips_.at(device_id)->get_host_channel_size(channel);
}

std::uint32_t Cluster::get_numa_node_for_pcie_device(std::uint32_t device_id) {
    return chips_.at(device_id)->get_numa_node();
}

std::uint64_t Cluster::get_pcie_base_addr_from_device(const chip_id_t chip_id) const {
    // TODO: Should probably be lowered to TTDevice.
    tt::ARCH arch = get_soc_descriptor(chip_id).arch;
    if (arch == tt::ARCH::WORMHOLE_B0) {
        return 0x800000000;
    } else if (arch == tt::ARCH::BLACKHOLE) {
        // Enable 4th ATU window.
        return 1ULL << 60;
    } else {
        return 0;
    }
}

tt_version Cluster::get_ethernet_fw_version() const {
    TT_ASSERT(arch_name == tt::ARCH::WORMHOLE_B0, "Can only get Ethernet FW version for Wormhole architectures.");
    TT_ASSERT(
        eth_fw_version.major != 0xffff and eth_fw_version.minor != 0xff and eth_fw_version.patch != 0xff,
        "Device must be started before querying Ethernet FW version.");
    return eth_fw_version;
}

void Cluster::set_barrier_address_params(const barrier_address_params& barrier_address_params_) {
    for (auto& [_, chip] : chips_) {
        chip->set_barrier_address_params(barrier_address_params_);
    }
}

// TODO: This is a temporary function while we're switching between the old and the new API.
// Eventually, this function should be so small it would be obvioud to remove.
tt_xy_pair Cluster::translate_to_api_coords(const chip_id_t chip, const tt::umd::CoreCoord core_coord) const {
    return get_soc_descriptor(chip).translate_coord_to(core_coord, CoordSystem::VIRTUAL);
}

tt_xy_pair Cluster::translate_chip_coord_virtual_to_translated(const chip_id_t chip_id, const tt_xy_pair core) const {
    CoreCoord core_coord = get_soc_descriptor(chip_id).get_coord_at(core, CoordSystem::VIRTUAL);
    // Since NOC1 and translated coordinate space overlaps for Tensix cores on Blackhole,
    // Tensix cores are always used in translated space. Other cores are used either in
    // NOC1 or translated space depending on the umd_use_noc1 flag.
    // On Wormhole Tensix can use NOC1 space if umd_use_noc1 is set to true.
    if (get_soc_descriptor(chip_id).noc_translation_enabled) {
        if (get_soc_descriptor(chip_id).arch == tt::ARCH::BLACKHOLE) {
            if (core_coord.core_type == CoreType::TENSIX || !umd_use_noc1) {
                return get_soc_descriptor(chip_id).translate_coord_to(core_coord, CoordSystem::TRANSLATED);
            } else {
                return get_soc_descriptor(chip_id).translate_coord_to(core_coord, CoordSystem::NOC1);
            }
        } else {
            return get_soc_descriptor(chip_id).translate_coord_to(
                core_coord, umd_use_noc1 ? CoordSystem::NOC1 : CoordSystem::TRANSLATED);
        }
    } else {
        return get_soc_descriptor(chip_id).translate_coord_to(
            core_coord, umd_use_noc1 ? CoordSystem::NOC1 : CoordSystem::TRANSLATED);
    }
}

std::unique_ptr<tt_ClusterDescriptor> Cluster::create_cluster_descriptor(std::string sdesc_path) {
    std::map<int, PciDeviceInfo> pci_device_info = PCIDevice::enumerate_devices_info();
    if (pci_device_info.begin()->second.get_arch() == tt::ARCH::BLACKHOLE) {
        std::vector<int> pci_device_ids = PCIDevice::enumerate_devices();

        std::unordered_map<chip_id_t, std::unique_ptr<Chip>> chips;
        chip_id_t chip_id = 0;
        for (auto& device_id : pci_device_ids) {
            std::unique_ptr<LocalChip> chip = nullptr;
            if (sdesc_path.empty()) {
                chip = std::make_unique<LocalChip>(TTDevice::create(device_id));
            } else {
                chip = std::make_unique<LocalChip>(sdesc_path, TTDevice::create(device_id));
            }
            chips.emplace(chip_id, std::move(chip));
            chip_id++;
        }

        return Cluster::create_cluster_descriptor(chips);
    } else {
        std::vector<int> pci_device_ids = PCIDevice::enumerate_devices();

        std::vector<std::unique_ptr<TTDevice>> tt_devices;
        for (auto& device_id : pci_device_ids) {
            std::unique_ptr<TTDevice> tt_device = TTDevice::create(device_id);
            tt_devices.push_back(std::move(tt_device));
        }

        // Topology discovery from source is supported for Wormhole UBB at the moment,
        // other Wormhole specs need to go through a legacy create-ethernet-map.
        if (!tt_devices.empty() && tt_devices[0]->get_board_type() != BoardType::UBB) {
            return TopologyDiscovery().create_ethernet_map();
        }

        std::unordered_map<chip_id_t, std::unique_ptr<Chip>> chips;
        chip_id_t chip_id = 0;
        for (auto& device_id : pci_device_ids) {
            std::unique_ptr<LocalChip> chip = nullptr;
            if (sdesc_path.empty()) {
                chip = std::make_unique<LocalChip>(TTDevice::create(device_id));
            } else {
                chip = std::make_unique<LocalChip>(sdesc_path, TTDevice::create(device_id));
            }
            chips.emplace(chip_id, std::move(chip));
            chip_id++;
        }

        return Cluster::create_cluster_descriptor(chips);
    }
}

std::unique_ptr<tt_ClusterDescriptor> Cluster::create_cluster_descriptor(
    const std::unordered_map<chip_id_t, std::unique_ptr<tt::umd::Chip>>& chips) {
    std::unique_ptr<tt_ClusterDescriptor> desc = std::unique_ptr<tt_ClusterDescriptor>(new tt_ClusterDescriptor());

    if (chips.empty()) {
        return desc;
    }

    for (auto& it : chips) {
        const chip_id_t chip_id = it.first;
        const std::unique_ptr<Chip>& chip = it.second;

        // TODO: Use the line below when we can read asic location from the Blackhole telemetry.
        // Until then we have to read it from ETH core.
        // desc->add_chip_uid(chip_id, chip->get_chip_info().chip_uid);

        // TODO: Remove this when we can read asic location from the Blackhole telemetry.
        // Until then we have to read it from ETH core.
        const std::vector<CoreCoord> eth_cores = chip->get_soc_descriptor().get_cores(CoreType::ETH);
        for (size_t eth_channel = 0; eth_channel < eth_cores.size(); eth_channel++) {
            const CoreCoord& eth_core = eth_cores[eth_channel];
            TTDevice* tt_device = chip->get_tt_device();
            blackhole::boot_results_t boot_results;

            tt_device->read_from_device(
                (uint8_t*)&boot_results,
                tt_xy_pair(eth_core.x, eth_core.y),
                blackhole::BOOT_RESULTS_ADDR,
                sizeof(boot_results));

            // We can read the asic location only from active ETH cores.
            if (boot_results.eth_status.port_status == blackhole::port_status_e::PORT_UP) {
                const blackhole::chip_info_t& local_info = boot_results.local_info;
                desc->add_chip_uid(chip_id, ChipUID{chip->get_chip_info().chip_uid.board_id, local_info.asic_location});
            }
        }
    }

    for (auto& it : chips) {
        const chip_id_t chip_id = it.first;
        const std::unique_ptr<Chip>& chip = it.second;

        desc->all_chips.insert(chip_id);
        desc->chip_arch.insert({chip_id, chip->get_tt_device()->get_arch()});

        desc->chips_with_mmio.insert({chip_id, chip->get_tt_device()->get_pci_device()->get_device_num()});

        desc->chip_board_type.insert({chip_id, chip->get_chip_info().board_type});

        desc->noc_translation_enabled.insert({chip_id, chip->get_chip_info().noc_translation_enabled});
        desc->harvesting_masks.insert({chip_id, chip->get_chip_info().harvesting_masks.tensix_harvesting_mask});
        desc->dram_harvesting_masks.insert({chip_id, chip->get_chip_info().harvesting_masks.dram_harvesting_mask});
        desc->eth_harvesting_masks.insert({chip_id, chip->get_chip_info().harvesting_masks.eth_harvesting_mask});
        desc->pcie_harvesting_masks.insert({chip_id, chip->get_chip_info().harvesting_masks.pcie_harvesting_mask});
    }

    if (chips.begin()->second->get_tt_device()->get_arch() == tt::ARCH::BLACKHOLE) {
        for (auto& it : chips) {
            const chip_id_t chip_id = it.first;
            const std::unique_ptr<Chip>& chip = it.second;

            const std::vector<CoreCoord> eth_cores = chip->get_soc_descriptor().get_cores(CoreType::ETH);

            for (size_t eth_channel = 0; eth_channel < eth_cores.size(); eth_channel++) {
                const CoreCoord& eth_core = eth_cores[eth_channel];
                TTDevice* tt_device = chip->get_tt_device();
                blackhole::boot_results_t boot_results;

                tt_device->read_from_device(
                    (uint8_t*)&boot_results,
                    tt_xy_pair(eth_core.x, eth_core.y),
                    blackhole::BOOT_RESULTS_ADDR,
                    sizeof(boot_results));

                if (boot_results.eth_status.port_status == blackhole::port_status_e::PORT_UP) {
                    // active eth core
                    desc->active_eth_channels[chip_id].insert(eth_channel);
                    log_debug(
                        LogSiliconDriver, "Eth core ({}, {}) on chip {} is active", eth_core.x, eth_core.y, chip_id);
                    const blackhole::chip_info_t& local_info = boot_results.local_info;
                    const blackhole::chip_info_t& remote_info = boot_results.remote_info;

                    chip_id_t local_chip_id = desc->get_chip_id(local_info.get_chip_uid()).value();
                    std::optional<chip_id_t> remote_chip_id = desc->get_chip_id(remote_info.get_chip_uid());
                    if (!remote_chip_id.has_value()) {
                        log_debug(
                            LogSiliconDriver,
                            "Eth core ({}, {}) on chip {} is connected to an chip with board_id {} not present in the "
                            "target devices opened by this driver.",
                            eth_core.x,
                            eth_core.y,
                            chip_id,
                            remote_info.get_chip_uid().board_id);
                    } else {
                        const CoreCoord logical_remote_coord = chips.at(remote_chip_id.value())
                                                                   ->get_soc_descriptor()
                                                                   .translate_coord_to(
                                                                       blackhole::ETH_CORES_NOC0[remote_info.eth_id],
                                                                       CoordSystem::PHYSICAL,
                                                                       CoordSystem::LOGICAL);
                        // Adding a connection only one way, the other chip should add it another way.
                        desc->ethernet_connections[local_chip_id][eth_channel] = {
                            remote_chip_id.value(), logical_remote_coord.y};
                    }
                } else if (boot_results.eth_status.port_status == blackhole::port_status_e::PORT_DOWN) {
                    // active eth core, just with link being down.
                    desc->active_eth_channels[chip_id].insert(eth_channel);
                    log_debug(
                        LogSiliconDriver,
                        "Port on eth core ({}, {}) on chip {} is down",
                        eth_core.x,
                        eth_core.y,
                        chip_id);
                } else if (boot_results.eth_status.port_status == blackhole::port_status_e::PORT_UNUSED) {
                    // idle core
                    desc->idle_eth_channels[chip_id].insert(eth_channel);
                    log_debug(LogSiliconDriver, "Eth core ({}, {}) on chip {} is idle");
                } else if (boot_results.eth_status.port_status == blackhole::port_status_e::PORT_UNKNOWN) {
                    log_debug(
                        LogSiliconDriver,
                        "Port on eth core ({}, {}) on chip {} is in unknown state",
                        eth_core.x,
                        eth_core.y,
                        chip_id);
                }
            }
        }
    } else {
        ubb_eth_connections(chips, desc);
    }

    desc->fill_chips_grouped_by_closest_mmio();

    return desc;
}

}  // namespace tt::umd<|MERGE_RESOLUTION|>--- conflicted
+++ resolved
@@ -180,14 +180,10 @@
     if (cluster_desc->is_chip_mmio_capable(chip_id)) {
         auto chip = std::make_unique<LocalChip>(
             soc_desc, cluster_desc->get_chips_with_mmio().at(chip_id), num_host_mem_channels);
-<<<<<<< HEAD
-        chip->set_remote_transfer_ethernet_cores(cluster_desc->get_active_eth_channels(chip_id));
-=======
         if (cluster_desc->get_arch(chip_id) == tt::ARCH::WORMHOLE_B0) {
             // Remote transfer currently supported only for wormhole.
             chip->set_remote_transfer_ethernet_cores(cluster_desc->get_active_eth_channels(chip_id));
         }
->>>>>>> 3f75fc65
         return chip;
     } else {
         if (cluster_desc->get_arch(chip_id) != tt::ARCH::WORMHOLE_B0) {
