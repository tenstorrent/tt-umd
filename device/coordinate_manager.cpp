--- conflicted
+++ resolved
@@ -550,13 +550,9 @@
                 tt::umd::wormhole::ARC_CORES,
                 tt::umd::wormhole::PCIE_GRID_SIZE,
                 tt::umd::wormhole::PCIE_CORES);
-<<<<<<< HEAD
-        case tt::ARCH::BLACKHOLE:
-        case tt::ARCH::QUASAR: // TODO: Add Quasar configuration
-=======
+        case tt::ARCH::QUASAR:  // TODO: Add Quasar configuration
         case tt::ARCH::BLACKHOLE: {
             const std::vector<tt_xy_pair> pcie_cores = tt::umd::blackhole::get_pcie_cores(board_type, is_chip_remote);
->>>>>>> 0f2f8d87
             return create_coordinate_manager(
                 arch,
                 noc_translation_enabled,
