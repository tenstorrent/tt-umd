--- conflicted
+++ resolved
@@ -501,11 +501,8 @@
                 tt::umd::blackhole::PCIE_CORES);
         case tt::ARCH::Invalid:
             throw std::runtime_error("Invalid architecture for creating coordinate manager");
-<<<<<<< HEAD
-=======
         default:
             throw std::runtime_error("Unexpected ARCH value " + std::to_string((int)arch));
->>>>>>> 788139d9
     }
 
     throw std::runtime_error("Invalid architecture for creating coordinate manager 2");
