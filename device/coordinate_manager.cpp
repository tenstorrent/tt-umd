/*
 * SPDX-FileCopyrightText: (c) 2023 Tenstorrent Inc.
 *
 * SPDX-License-Identifier: Apache-2.0
 */
#include "umd/device/coordinate_manager.h"

#include "logger.hpp"
#include "umd/device/blackhole_coordinate_manager.h"
#include "umd/device/grayskull_coordinate_manager.h"
#include "umd/device/wormhole_coordinate_manager.h"

using namespace tt::umd;

CoordinateManager::CoordinateManager(
    const tt_xy_pair& tensix_grid_size,
    const std::vector<tt_xy_pair>& tensix_cores,
    const size_t tensix_harvesting_mask,
    const tt_xy_pair& dram_grid_size,
    const std::vector<tt_xy_pair>& dram_cores,
    const size_t dram_harvesting_mask,
    const tt_xy_pair& eth_grid_size,
    const std::vector<tt_xy_pair>& eth_cores,
    const tt_xy_pair& arc_grid_size,
    const std::vector<tt_xy_pair>& arc_cores,
    const tt_xy_pair& pcie_grid_size,
    const std::vector<tt_xy_pair>& pcie_cores) :
    tensix_grid_size(tensix_grid_size),
    tensix_cores(tensix_cores),
    tensix_harvesting_mask(tensix_harvesting_mask),
    dram_grid_size(dram_grid_size),
    dram_cores(dram_cores),
    dram_harvesting_mask(dram_harvesting_mask),
    eth_grid_size(eth_grid_size),
    eth_cores(eth_cores),
    arc_grid_size(arc_grid_size),
    arc_cores(arc_cores),
    pcie_grid_size(pcie_grid_size),
    pcie_cores(pcie_cores) {}

std::map<tt_xy_pair, CoreCoord>& CoordinateManager::get_logical_to_translated(CoreType core_type) {
    switch (core_type) {
        case CoreType::TENSIX:
            return tensix_logical_to_translated;
        case CoreType::DRAM:
            return dram_logical_to_translated;
        case CoreType::ACTIVE_ETH:
        case CoreType::IDLE_ETH:
        case CoreType::ETH:
            return eth_logical_to_translated;
        case CoreType::ARC:
            return arc_logical_to_translated;
        case CoreType::PCIE:
            return pcie_logical_to_translated;
        default:
            throw std::runtime_error("Core type is not supported for getting logical to translated mapping");
    }
}

std::map<tt_xy_pair, CoreCoord>& CoordinateManager::get_logical_to_virtual(CoreType core_type) {
    switch (core_type) {
        case CoreType::TENSIX:
            return tensix_logical_to_virtual;
        case CoreType::DRAM:
            return dram_logical_to_virtual;
        case CoreType::ACTIVE_ETH:
        case CoreType::IDLE_ETH:
        case CoreType::ETH:
            return eth_logical_to_virtual;
        case CoreType::ARC:
            return arc_logical_to_virtual;
        case CoreType::PCIE:
            return pcie_logical_to_virtual;
        default:
            throw std::runtime_error("Core type is not supported for getting logical to virtual mapping");
    }
}

std::map<tt_xy_pair, CoreCoord>& CoordinateManager::get_logical_to_physical(CoreType core_type) {
    switch (core_type) {
        case CoreType::TENSIX:
            return tensix_logical_to_physical;
        case CoreType::DRAM:
            return dram_logical_to_physical;
        case CoreType::ACTIVE_ETH:
        case CoreType::IDLE_ETH:
        case CoreType::ETH:
            return eth_logical_to_physical;
        case CoreType::ARC:
            return arc_logical_to_physical;
        case CoreType::PCIE:
            return pcie_logical_to_physical;
        default:
            throw std::runtime_error("Core type is not supported for getting logical to physical mapping");
    }
}

std::map<tt_xy_pair, CoreCoord>& CoordinateManager::get_physical_to_logical(CoreType core_type) {
    switch (core_type) {
        case CoreType::TENSIX:
            return tensix_physical_to_logical;
        case CoreType::DRAM:
            return dram_physical_to_logical;
        case CoreType::ACTIVE_ETH:
        case CoreType::IDLE_ETH:
        case CoreType::ETH:
            return eth_physical_to_logical;
        case CoreType::ARC:
            return arc_physical_to_logical;
        case CoreType::PCIE:
            return pcie_physical_to_logical;
        default:
            throw std::runtime_error("Core type is not supported for getting physical to logical mapping");
    }
}

std::map<tt_xy_pair, CoreCoord>& CoordinateManager::get_virtual_to_logical(CoreType core_type) {
    switch (core_type) {
        case CoreType::TENSIX:
            return tensix_virtual_to_logical;
        case CoreType::DRAM:
            return dram_virtual_to_logical;
        case CoreType::ACTIVE_ETH:
        case CoreType::IDLE_ETH:
        case CoreType::ETH:
            return eth_virtual_to_logical;
        case CoreType::ARC:
            return arc_virtual_to_logical;
        case CoreType::PCIE:
            return pcie_virtual_to_logical;
        default:
            throw std::runtime_error("Core type is not supported for getting virtual to logical mapping");
    }
}

std::map<tt_xy_pair, CoreCoord>& CoordinateManager::get_translated_to_logical(CoreType core_type) {
    switch (core_type) {
        case CoreType::TENSIX:
            return tensix_translated_to_logical;
        case CoreType::DRAM:
            return dram_translated_to_logical;
        case CoreType::ACTIVE_ETH:
        case CoreType::IDLE_ETH:
        case CoreType::ETH:
            return eth_translated_to_logical;
        case CoreType::ARC:
            return arc_translated_to_logical;
        case CoreType::PCIE:
            return pcie_translated_to_logical;
        default:
            throw std::runtime_error("Core type is not supported for getting translated to logical mapping");
    }
}

CoreCoord CoordinateManager::to_physical(const CoreCoord core_coord) {
    switch (core_coord.coord_system) {
        case CoordSystem::PHYSICAL:
            return core_coord;
        case CoordSystem::VIRTUAL:
        case CoordSystem::TRANSLATED:
            return to_physical(to_logical(core_coord));
    }

    // Coord system is surely logical.
    auto& logical_mapping = get_logical_to_physical(core_coord.core_type);
    return logical_mapping[{core_coord.x, core_coord.y}];
}

CoreCoord CoordinateManager::to_virtual(const CoreCoord core_coord) {
    switch (core_coord.coord_system) {
        case CoordSystem::TRANSLATED:
        case CoordSystem::PHYSICAL:
            return to_virtual(to_logical(core_coord));
        case CoordSystem::VIRTUAL:
            return core_coord;
    }

    // Coord system is surely logical.
    auto& logical_mapping = get_logical_to_virtual(core_coord.core_type);
    return logical_mapping[{core_coord.x, core_coord.y}];
}

CoreCoord CoordinateManager::to_logical(const CoreCoord core_coord) {
    switch (core_coord.coord_system) {
        case CoordSystem::LOGICAL:
            return core_coord;
        case CoordSystem::PHYSICAL: {
            auto& physical_mapping = get_physical_to_logical(core_coord.core_type);
            return physical_mapping[{core_coord.x, core_coord.y}];
        }
        case CoordSystem::VIRTUAL: {
            auto& virtual_mapping = get_virtual_to_logical(core_coord.core_type);
            return virtual_mapping[{core_coord.x, core_coord.y}];
        }
        case CoordSystem::TRANSLATED: {
            auto& translated_mapping = get_translated_to_logical(core_coord.core_type);
            return translated_mapping[{core_coord.x, core_coord.y}];
        }
    }
}

CoreCoord CoordinateManager::to_translated(const CoreCoord core_coord) {
    switch (core_coord.coord_system) {
        case CoordSystem::PHYSICAL:
        case CoordSystem::VIRTUAL:
            return to_translated(to_logical(core_coord));
        case CoordSystem::TRANSLATED:
            return core_coord;
    }

    // Coord system is surely logical.
    auto& logical_mapping = get_logical_to_translated(core_coord.core_type);
    return logical_mapping[{core_coord.x, core_coord.y}];
}

CoreCoord CoordinateManager::to(const CoreCoord core_coord, const CoordSystem coord_system) {
    switch (coord_system) {
        case CoordSystem::LOGICAL:
            return to_logical(core_coord);
        case CoordSystem::PHYSICAL:
            return to_physical(core_coord);
        case CoordSystem::VIRTUAL:
            return to_virtual(core_coord);
        case CoordSystem::TRANSLATED:
            return to_translated(core_coord);
    }
}

void CoordinateManager::translate_tensix_coords() {
    size_t num_harvested_y = __builtin_popcount(tensix_harvesting_mask);
    size_t grid_size_x = tensix_grid_size.x;
    size_t grid_size_y = tensix_grid_size.y;

    size_t logical_y = 0;
    for (size_t y = 0; y < grid_size_y; y++) {
        if (!(tensix_harvesting_mask & (1 << y))) {
            for (size_t x = 0; x < grid_size_x; x++) {
                const tt_xy_pair& tensix_core = tensix_cores[y * grid_size_x + x];
                tensix_logical_to_physical[{x, logical_y}] =
                    CoreCoord(tensix_core.x, tensix_core.y, CoreType::TENSIX, CoordSystem::PHYSICAL);
                tensix_physical_to_logical[tensix_core] =
                    CoreCoord(x, logical_y, CoreType::TENSIX, CoordSystem::LOGICAL);
            }
            logical_y++;
        }
    }

    for (size_t y = 0; y < grid_size_y - num_harvested_y; y++) {
        for (size_t x = 0; x < grid_size_x; x++) {
            const tt_xy_pair& tensix_core = tensix_cores[y * grid_size_x + x];
            tensix_logical_to_virtual[{x, y}] =
                CoreCoord(tensix_core.x, tensix_core.y, CoreType::TENSIX, CoordSystem::VIRTUAL);
            tensix_virtual_to_logical[tensix_core] = CoreCoord(x, y, CoreType::TENSIX, CoordSystem::LOGICAL);
        }
    }

    fill_tensix_logical_to_translated();
}

void CoordinateManager::fill_tensix_logical_to_translated() {
    size_t num_harvested_y = __builtin_popcount(tensix_harvesting_mask);

    for (size_t x = 0; x < tensix_grid_size.x; x++) {
        for (size_t y = 0; y < tensix_grid_size.y - num_harvested_y; y++) {
            const CoreCoord physical_coord = tensix_logical_to_physical[{x, y}];
            const size_t translated_x = physical_coord.x;
            const size_t translated_y = physical_coord.y;
            tensix_logical_to_translated[{x, y}] =
                CoreCoord(translated_x, translated_y, CoreType::TENSIX, CoordSystem::TRANSLATED);
            tensix_translated_to_logical[tt_xy_pair(translated_x, translated_y)] =
                CoreCoord(x, y, CoreType::TENSIX, CoordSystem::LOGICAL);
        }
    }
}

void CoordinateManager::translate_dram_coords() {
    for (size_t x = 0; x < dram_grid_size.x; x++) {
        for (size_t y = 0; y < dram_grid_size.y; y++) {
            const tt_xy_pair dram_core = dram_cores[x * dram_grid_size.y + y];
            dram_logical_to_virtual[{x, y}] = CoreCoord(dram_core.x, dram_core.y, CoreType::DRAM, CoordSystem::VIRTUAL);
            dram_virtual_to_logical[dram_core] = CoreCoord(x, y, CoreType::DRAM, CoordSystem::LOGICAL);

            dram_logical_to_physical[{x, y}] =
                CoreCoord(dram_core.x, dram_core.y, CoreType::DRAM, CoordSystem::PHYSICAL);
            dram_physical_to_logical[dram_core] = CoreCoord(x, y, CoreType::DRAM, CoordSystem::LOGICAL);
        }
    }

    fill_dram_logical_to_translated();
}

void CoordinateManager::translate_eth_coords() {
    for (size_t x = 0; x < eth_grid_size.x; x++) {
        for (size_t y = 0; y < eth_grid_size.y; y++) {
            const tt_xy_pair eth_core = eth_cores[x * eth_grid_size.y + y];
            eth_logical_to_virtual[{x, y}] = CoreCoord(eth_core.x, eth_core.y, CoreType::ETH, CoordSystem::VIRTUAL);
            eth_virtual_to_logical[eth_core] = CoreCoord(x, y, CoreType::ETH, CoordSystem::LOGICAL);

            eth_logical_to_physical[{x, y}] = CoreCoord(eth_core.x, eth_core.y, CoreType::ETH, CoordSystem::PHYSICAL);
            eth_physical_to_logical[eth_core] = CoreCoord(x, y, CoreType::ETH, CoordSystem::LOGICAL);
        }
    }

    fill_eth_logical_to_translated();
}

void CoordinateManager::translate_arc_coords() {
    for (size_t x = 0; x < arc_grid_size.x; x++) {
        for (size_t y = 0; y < arc_grid_size.y; y++) {
            const tt_xy_pair arc_core = arc_cores[x * arc_grid_size.y + y];
            arc_logical_to_virtual[{x, y}] = CoreCoord(arc_core.x, arc_core.y, CoreType::ARC, CoordSystem::VIRTUAL);
            arc_virtual_to_logical[arc_core] = CoreCoord(x, y, CoreType::ARC, CoordSystem::LOGICAL);

            arc_logical_to_physical[{x, y}] = CoreCoord(arc_core.x, arc_core.y, CoreType::ARC, CoordSystem::PHYSICAL);
            arc_physical_to_logical[arc_core] = CoreCoord(x, y, CoreType::ARC, CoordSystem::LOGICAL);

            arc_logical_to_translated[{x, y}] =
                CoreCoord(arc_core.x, arc_core.y, CoreType::ARC, CoordSystem::TRANSLATED);
            arc_translated_to_logical[arc_core] = CoreCoord(x, y, CoreType::ARC, CoordSystem::LOGICAL);
        }
    }

    fill_arc_logical_to_translated();
}

void CoordinateManager::translate_pcie_coords() {
    for (size_t x = 0; x < pcie_grid_size.x; x++) {
        for (size_t y = 0; y < pcie_grid_size.y; y++) {
            const tt_xy_pair pcie_core = pcie_cores[x * pcie_grid_size.y + y];
            pcie_logical_to_virtual[{x, y}] = CoreCoord(pcie_core.x, pcie_core.y, CoreType::PCIE, CoordSystem::VIRTUAL);
            pcie_virtual_to_logical[pcie_core] = CoreCoord(x, y, CoreType::PCIE, CoordSystem::LOGICAL);

            pcie_logical_to_physical[{x, y}] =
                CoreCoord(pcie_core.x, pcie_core.y, CoreType::PCIE, CoordSystem::PHYSICAL);
            pcie_physical_to_logical[pcie_core] = CoreCoord(x, y, CoreType::PCIE, CoordSystem::LOGICAL);
        }
    }

    fill_pcie_logical_to_translated();
}

void CoordinateManager::fill_eth_logical_to_translated() {
    for (size_t x = 0; x < eth_grid_size.x; x++) {
        for (size_t y = 0; y < eth_grid_size.y; y++) {
            const CoreCoord physical_coord = eth_logical_to_physical[{x, y}];
            const size_t translated_x = physical_coord.x;
            const size_t translated_y = physical_coord.y;
            eth_logical_to_translated[{x, y}] =
                CoreCoord(translated_x, translated_y, CoreType::ETH, CoordSystem::TRANSLATED);
            eth_translated_to_logical[{translated_x, translated_y}] =
                CoreCoord(x, y, CoreType::ETH, CoordSystem::LOGICAL);
        }
    }
}

void CoordinateManager::fill_dram_logical_to_translated() {
    for (size_t x = 0; x < dram_grid_size.x; x++) {
        for (size_t y = 0; y < dram_grid_size.y; y++) {
            const CoreCoord physical_coord = dram_logical_to_physical[{x, y}];
            const size_t translated_x = physical_coord.x;
            const size_t translated_y = physical_coord.y;
            dram_logical_to_translated[{x, y}] =
                CoreCoord(translated_x, translated_y, CoreType::DRAM, CoordSystem::TRANSLATED);
            dram_translated_to_logical[{translated_x, translated_y}] =
                CoreCoord(x, y, CoreType::DRAM, CoordSystem::LOGICAL);
        }
    }
}

void CoordinateManager::fill_pcie_logical_to_translated() {
    for (size_t x = 0; x < pcie_grid_size.x; x++) {
        for (size_t y = 0; y < pcie_grid_size.y; y++) {
            const CoreCoord physical_coord = pcie_logical_to_physical[{x, y}];
            const size_t translated_x = physical_coord.x;
            const size_t translated_y = physical_coord.y;
            pcie_logical_to_translated[{x, y}] =
                CoreCoord(translated_x, translated_y, CoreType::PCIE, CoordSystem::TRANSLATED);
            pcie_translated_to_logical[{translated_x, translated_y}] =
                CoreCoord(x, y, CoreType::PCIE, CoordSystem::LOGICAL);
        }
    }
}

void CoordinateManager::fill_arc_logical_to_translated() {
    for (size_t x = 0; x < arc_grid_size.x; x++) {
        for (size_t y = 0; y < arc_grid_size.y; y++) {
            const CoreCoord physical_coord = arc_logical_to_physical[{x, y}];
            const size_t translated_x = physical_coord.x;
            const size_t translated_y = physical_coord.y;
            arc_logical_to_translated[{x, y}] =
                CoreCoord(translated_x, translated_y, CoreType::ARC, CoordSystem::TRANSLATED);
            arc_translated_to_logical[{translated_x, translated_y}] =
                CoreCoord(x, y, CoreType::ARC, CoordSystem::LOGICAL);
        }
    }
}

<<<<<<< HEAD
#include "device/blackhole/blackhole_coordinate_manager.h"
#include "device/grayskull/grayskull_coordinate_manager.h"
#include "device/wormhole/wormhole_coordinate_manager.h"
#include "device/quasar/quasar_coordinate_manager.h"
=======
void CoordinateManager::assert_create_coordinate_manager(
    const tt::ARCH arch, const size_t tensix_harvesting_mask, const size_t dram_harvesting_mask) {
    log_assert(
        !(arch != tt::ARCH::BLACKHOLE && dram_harvesting_mask != 0), "DRAM harvesting is supported only for Blackhole");

    if (arch == tt::ARCH::BLACKHOLE) {
        log_assert(get_num_harvested(dram_harvesting_mask) <= 1, "Only one DRAM bank can be harvested on Blackhole");
    }
}

std::shared_ptr<CoordinateManager> CoordinateManager::create_coordinate_manager(
    tt::ARCH arch, const size_t tensix_harvesting_mask, const size_t dram_harvesting_mask) {
    assert_create_coordinate_manager(arch, tensix_harvesting_mask, dram_harvesting_mask);

    switch (arch) {
        case tt::ARCH::GRAYSKULL:
            return create_coordinate_manager(
                arch,
                tt::umd::grayskull::TENSIX_GRID_SIZE,
                tt::umd::grayskull::TENSIX_CORES,
                tensix_harvesting_mask,
                tt::umd::grayskull::DRAM_GRID_SIZE,
                tt::umd::grayskull::DRAM_CORES,
                dram_harvesting_mask,
                tt::umd::grayskull::ETH_GRID_SIZE,
                tt::umd::grayskull::ETH_CORES,
                tt::umd::grayskull::ARC_GRID_SIZE,
                tt::umd::grayskull::ARC_CORES,
                tt::umd::grayskull::PCIE_GRID_SIZE,
                tt::umd::grayskull::PCIE_CORES);
        case tt::ARCH::WORMHOLE_B0:
            return create_coordinate_manager(
                arch,
                tt::umd::wormhole::TENSIX_GRID_SIZE,
                tt::umd::wormhole::TENSIX_CORES,
                tensix_harvesting_mask,
                tt::umd::wormhole::DRAM_GRID_SIZE,
                tt::umd::wormhole::DRAM_CORES,
                dram_harvesting_mask,
                tt::umd::wormhole::ETH_GRID_SIZE,
                tt::umd::wormhole::ETH_CORES,
                tt::umd::wormhole::ARC_GRID_SIZE,
                tt::umd::wormhole::ARC_CORES,
                tt::umd::wormhole::PCIE_GRID_SIZE,
                tt::umd::wormhole::PCIE_CORES);
        case tt::ARCH::BLACKHOLE:
            return create_coordinate_manager(
                arch,
                tt::umd::blackhole::TENSIX_GRID_SIZE,
                tt::umd::blackhole::TENSIX_CORES,
                tensix_harvesting_mask,
                tt::umd::blackhole::DRAM_GRID_SIZE,
                tt::umd::blackhole::DRAM_CORES,
                dram_harvesting_mask,
                tt::umd::blackhole::ETH_GRID_SIZE,
                tt::umd::blackhole::ETH_CORES,
                tt::umd::blackhole::ARC_GRID_SIZE,
                tt::umd::blackhole::ARC_CORES,
                tt::umd::blackhole::PCIE_GRID_SIZE,
                tt::umd::blackhole::PCIE_CORES);
    }
}
>>>>>>> 632f4e43

std::shared_ptr<CoordinateManager> CoordinateManager::create_coordinate_manager(
    tt::ARCH arch,
    const tt_xy_pair& tensix_grid_size,
    const std::vector<tt_xy_pair>& tensix_cores,
    const size_t tensix_harvesting_mask,
    const tt_xy_pair& dram_grid_size,
    const std::vector<tt_xy_pair>& dram_cores,
    const size_t dram_harvesting_mask,
    const tt_xy_pair& eth_grid_size,
    const std::vector<tt_xy_pair>& eth_cores,
    const tt_xy_pair& arc_grid_size,
    const std::vector<tt_xy_pair>& arc_cores,
    const tt_xy_pair& pcie_grid_size,
    const std::vector<tt_xy_pair>& pcie_cores) {
    assert_create_coordinate_manager(arch, tensix_harvesting_mask, dram_harvesting_mask);

    switch (arch) {
        case tt::ARCH::GRAYSKULL:
            return std::make_shared<GrayskullCoordinateManager>(
                tensix_grid_size,
                tensix_cores,
                tensix_harvesting_mask,
                dram_grid_size,
                dram_cores,
                dram_harvesting_mask,
                eth_grid_size,
                eth_cores,
                arc_grid_size,
                arc_cores,
                pcie_grid_size,
                pcie_cores);
        case tt::ARCH::WORMHOLE_B0:
            return std::make_shared<WormholeCoordinateManager>(
                tensix_grid_size,
                tensix_cores,
                tensix_harvesting_mask,
                dram_grid_size,
                dram_cores,
                dram_harvesting_mask,
                eth_grid_size,
                eth_cores,
                arc_grid_size,
                arc_cores,
                pcie_grid_size,
                pcie_cores);
        case tt::ARCH::BLACKHOLE:
<<<<<<< HEAD
            return std::make_unique<BlackholeCoordinateManager>(worker_grid_size, workers, harvesting_mask);
        case tt::ARCH::QUASAR:
            return std::make_unique<QuasarCoordinateManager>(worker_grid_size, workers, harvesting_mask);
=======
            return std::make_shared<BlackholeCoordinateManager>(
                tensix_grid_size,
                tensix_cores,
                tensix_harvesting_mask,
                dram_grid_size,
                dram_cores,
                dram_harvesting_mask,
                eth_grid_size,
                eth_cores,
                arc_grid_size,
                arc_cores,
                pcie_grid_size,
                pcie_cores);
>>>>>>> 632f4e43
        case tt::ARCH::Invalid:
            throw std::runtime_error("Invalid architecture for creating coordinate manager");
    }

    throw std::runtime_error("Invalid architecture for creating coordinate manager");
}

size_t CoordinateManager::get_num_harvested(const size_t harvesting_mask) {
    // Counts the number of 1 bits in harvesting mask, representing
    // the number of harvested tensix rows, tensix columns, DRAM banks...
    size_t num_harvested = 0;
    size_t mask = harvesting_mask;
    while (mask > 0) {
        num_harvested += mask & 1;
        mask >>= 1;
    }
    return num_harvested;
}

std::vector<size_t> CoordinateManager::get_harvested_indices(const size_t harvesting_mask) {
    std::vector<size_t> indices;
    size_t mask = harvesting_mask;
    size_t index = 0;
    while (mask > 0) {
        if (mask & 1) {
            indices.push_back(index);
        }
        mask >>= 1;
        index++;
    }

    return indices;
}<|MERGE_RESOLUTION|>--- conflicted
+++ resolved
@@ -8,6 +8,7 @@
 #include "logger.hpp"
 #include "umd/device/blackhole_coordinate_manager.h"
 #include "umd/device/grayskull_coordinate_manager.h"
+#include "umd/device/quasar_coordinate_manager.h"
 #include "umd/device/wormhole_coordinate_manager.h"
 
 using namespace tt::umd;
@@ -395,12 +396,6 @@
     }
 }
 
-<<<<<<< HEAD
-#include "device/blackhole/blackhole_coordinate_manager.h"
-#include "device/grayskull/grayskull_coordinate_manager.h"
-#include "device/wormhole/wormhole_coordinate_manager.h"
-#include "device/quasar/quasar_coordinate_manager.h"
-=======
 void CoordinateManager::assert_create_coordinate_manager(
     const tt::ARCH arch, const size_t tensix_harvesting_mask, const size_t dram_harvesting_mask) {
     log_assert(
@@ -463,7 +458,6 @@
                 tt::umd::blackhole::PCIE_CORES);
     }
 }
->>>>>>> 632f4e43
 
 std::shared_ptr<CoordinateManager> CoordinateManager::create_coordinate_manager(
     tt::ARCH arch,
@@ -511,11 +505,6 @@
                 pcie_grid_size,
                 pcie_cores);
         case tt::ARCH::BLACKHOLE:
-<<<<<<< HEAD
-            return std::make_unique<BlackholeCoordinateManager>(worker_grid_size, workers, harvesting_mask);
-        case tt::ARCH::QUASAR:
-            return std::make_unique<QuasarCoordinateManager>(worker_grid_size, workers, harvesting_mask);
-=======
             return std::make_shared<BlackholeCoordinateManager>(
                 tensix_grid_size,
                 tensix_cores,
@@ -529,7 +518,20 @@
                 arc_cores,
                 pcie_grid_size,
                 pcie_cores);
->>>>>>> 632f4e43
+        case tt::ARCH::QUASAR:
+            return std::make_shared<QuasarCoordinateManager>(
+                tensix_grid_size,
+                tensix_cores,
+                tensix_harvesting_mask,
+                dram_grid_size,
+                dram_cores,
+                dram_harvesting_mask,
+                eth_grid_size,
+                eth_cores,
+                arc_grid_size,
+                arc_cores,
+                pcie_grid_size,
+                pcie_cores);
         case tt::ARCH::Invalid:
             throw std::runtime_error("Invalid architecture for creating coordinate manager");
     }
