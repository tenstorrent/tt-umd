--- conflicted
+++ resolved
@@ -26,13 +26,9 @@
     const tt_xy_pair& arc_grid_size,
     const std::vector<tt_xy_pair>& arc_cores,
     const tt_xy_pair& pcie_grid_size,
-<<<<<<< HEAD
-    const std::vector<tt_xy_pair>& pcie_cores) :
-    noc_translation_enabled(noc_translation_enabled),
-=======
     const std::vector<tt_xy_pair>& pcie_cores,
     const std::vector<tt_xy_pair>& router_cores) :
->>>>>>> 4c56cde4
+    noc_translation_enabled(noc_translation_enabled),
     tensix_grid_size(tensix_grid_size),
     tensix_cores(tensix_cores),
     tensix_harvesting_mask(tensix_harvesting_mask),
@@ -283,9 +279,6 @@
     }
 }
 
-<<<<<<< HEAD
-void CoordinateManager::fill_eth_default_physical_translated_mapping() {
-=======
 void CoordinateManager::translate_router_coords() {
     // Just do identity mapping for virtual and translated router coordinates.
     // No logical coordinates available for router cores.
@@ -298,8 +291,7 @@
     }
 }
 
-void CoordinateManager::fill_eth_physical_translated_mapping() {
->>>>>>> 4c56cde4
+void CoordinateManager::fill_eth_default_physical_translated_mapping() {
     for (size_t x = 0; x < eth_grid_size.x; x++) {
         for (size_t y = 0; y < eth_grid_size.y; y++) {
             CoreCoord logical_coord = CoreCoord(x, y, CoreType::ETH, CoordSystem::LOGICAL);
