// SPDX-FileCopyrightText: (c) 2023 Tenstorrent Inc.
//
// SPDX-License-Identifier: Apache-2.0

#include "cpuset_lib.hpp"

#include <algorithm>
#include <filesystem>
#include <thread>

<<<<<<< HEAD
#include "cpuset_lib.hpp"
#include "logger.hpp"
#include <thread>
#include "umd/device/cluster.h"
#include <filesystem>
=======
#include "common/logger.hpp"
#include "device/cluster.h"
>>>>>>> 90ea1ad6
#include "fmt/core.h"

namespace tt {

namespace fs = std::filesystem;

namespace cpuset {

/////////////////////////////////////////////////////////////////////////
// Initialization Functions /////////////////////////////////////////////
/////////////////////////////////////////////////////////////////////////

// Constructor for singleton class cpu id allocator
tt_cpuset_allocator::tt_cpuset_allocator() {
    m_pid = getpid();
    m_debug = std::getenv("TT_BACKEND_CPUSET_ALLOCATOR_DEBUG") ? true : false;

    // Chicken bit to disable this entire feature for debug/comparison.
    bool cpuset_allocator_enable_env = std::getenv("TT_BACKEND_CPUSET_ALLOCATOR_ENABLE") ? true : false;

    auto system_tid = std::this_thread::get_id();
    log_debug(
        LogSiliconDriver,
        "Starting tt_cpuset_allocator constructor now for process_id: {} thread_id: {}",
        m_pid,
        system_tid);

    m_enable_cpuset_allocator = true;

    // NumaNodes are used for hugepage allocations, separate from CPU Pinning. Required to parse topology first.
    m_enable_cpuset_allocator &= init_topology_init_and_load();
    m_enable_cpuset_allocator &= init_get_number_of_packages();
    m_enable_cpuset_allocator &= init_find_tt_pci_devices_packages_numanodes();

    if (!cpuset_allocator_enable_env) {
        m_enable_cpuset_allocator = false;
    } else {
        bool is_cpu_supported = init_is_cpu_model_supported();

        if (is_cpu_supported) {
            m_enable_cpuset_allocator &= init_determine_cpuset_allocations();
        } else {
            m_enable_cpuset_allocator = false;
        }

        log_debug(
            LogSiliconDriver,
            "Finished tt_cpuset_allocator constructor now with m_enable_cpuset_allocator: {} for process_id: {} "
            "thread_id: {} ",
            m_enable_cpuset_allocator,
            m_pid,
            system_tid);
    }
}

// Step 1 : Initialize and perform m_topology detection
bool tt_cpuset_allocator::init_topology_init_and_load() {
    log_debug(LogSiliconDriver, "Inside tt_cpuset_allocator::topology_init_and_load()");

    if (!m_enable_cpuset_allocator) {
        return false;
    }

    if (hwloc_topology_init(&m_topology)) {
        log_warning(LogSiliconDriver, "Problem initializing topology");
        return false;
    }

    hwloc_topology_set_type_filter(
        m_topology, HWLOC_OBJ_PCI_DEVICE, HWLOC_TYPE_FILTER_KEEP_ALL);  // Need to find PCI devices.

    if (hwloc_topology_load(m_topology)) {
        log_warning(LogSiliconDriver, "Problem loading topology");
        return false;
    }

    return true;  // Success
}

// Step 2 - Find TT PCI devices in topology by vendor_id to get their PCI bus_id and physical device_id, and package and
// numamode.
bool tt_cpuset_allocator::init_find_tt_pci_devices_packages_numanodes() {
    if (!m_enable_cpuset_allocator) {
        return false;
    }

    log_debug(LogSiliconDriver, "Starting tt_cpuset_allocator::init_find_tt_pci_devices_packages_numanodes()");
    m_num_tt_device_by_pci_device_id_map.clear();

    hwloc_obj_t pci_device_obj = NULL;
    const std::regex tt_device_re("tenstorrent!([0-9]+)");

    while ((pci_device_obj = hwloc_get_next_pcidev(m_topology, pci_device_obj))) {
        if (hwloc_obj_type_is_io(pci_device_obj->type) &&
            (pci_device_obj->attr->pcidev.vendor_id == TENSTORRENT_VENDOR_ID)) {
            std::pair<uint16_t, uint16_t> device_id_revision =
                std::make_pair(pci_device_obj->attr->pcidev.device_id, pci_device_obj->attr->pcidev.revision);
            m_num_tt_device_by_pci_device_id_map[device_id_revision] += 1;

            std::string pci_bus_id_str = get_pci_bus_id(pci_device_obj);
            std::string pci_device_dir = fmt::format("/sys/bus/pci/devices/{}/tenstorrent/", pci_bus_id_str);
            int physical_device_id = -1;

            log_trace(
                LogSiliconDriver,
                "Found TT device with pci_bus_id_str: {} num_devices_by_pci_device_id: {}",
                pci_bus_id_str,
                m_num_tt_device_by_pci_device_id_map[device_id_revision]);

            // First, get the physical_device_id of the device.
            if (fs::exists(pci_device_dir)) {
                for (const auto &entry : fs::directory_iterator(pci_device_dir)) {
                    auto entry_str = entry.path().string();

                    if (std::smatch device_match;
                        std::regex_search(entry_str, device_match, tt_device_re) and (stoi(device_match[1]) >= 0)) {
                        physical_device_id = stoi(device_match[1]);
                        m_all_tt_devices.push_back(physical_device_id);
                        log_debug(
                            LogSiliconDriver,
                            "Found physical_device_id: {} from file: {}",
                            physical_device_id,
                            entry_str);
                        break;
                    }
                }

                if (physical_device_id == -1) {
                    log_warning(
                        LogSiliconDriver, "Did not find file containing physical_device_id in {}", pci_device_dir);
                    return false;
                }

                m_physical_device_id_to_pci_bus_id_map.insert({physical_device_id, pci_bus_id_str});

                // Next, get the PackageID of the device and update maps.
                auto package_id = get_package_id_from_device(pci_device_obj, physical_device_id);

                // This package was not previously seen. Initialize structures tracking the TT Devices mapped to this
                // package and structures storing the CPU characteristics per package.
                if (m_package_id_to_devices_map.find(package_id) == m_package_id_to_devices_map.end()) {
                    m_package_id_to_devices_map.insert({package_id, {}});
                    m_package_id_to_num_l3_per_ccx_map.insert({package_id, 0});
                    m_package_id_to_num_ccx_per_ccd_map.insert({package_id, 0});
                }
                if (package_id != -1) {
                    m_package_id_to_devices_map.at(package_id).push_back(physical_device_id);
                    m_physical_device_id_to_package_id_map.insert({physical_device_id, package_id});
                } else {
                    log_warning(
                        LogSiliconDriver,
                        "Could not find package_id for TT Device (physical_device_id: {} pci_bus_id: {})",
                        physical_device_id,
                        pci_bus_id_str);
                    return false;
                }

                // Next, get the NumaNode set of the device, and update maps.
                auto numa_nodeset = get_numa_nodeset_from_device(pci_device_obj, physical_device_id);
                m_physical_device_id_to_numa_nodeset_map.insert({physical_device_id, numa_nodeset});

                if (numa_nodeset == 0x0) {
                    log_warning(
                        LogSiliconDriver,
                        "Could not find NumaNodeSet for TT Device (physical_device_id: {} pci_bus_id: {})",
                        physical_device_id,
                        pci_bus_id_str);
                    return false;
                }

                m_physical_device_id_to_cpusets_map.insert({physical_device_id, {}});  // Empty vector.
                m_num_cpu_cores_allocated_per_tt_device.insert({physical_device_id, 0});
            }
        }
    }

    if (m_all_tt_devices.size() == 0) {
        log_warning(
            LogSiliconDriver,
            "Did not find any PCI devices matching Tenstorrent vendor_id 0x{:x}",
            TENSTORRENT_VENDOR_ID);
        return false;
    }

    log_debug(
        LogSiliconDriver,
        "Finshed tt_cpuset_allocator::init_find_tt_pci_devices_packages_numanodes() found {} devices",
        m_all_tt_devices.size());

    // Sort these 2 vectors of device_ids before we are done, since discovery can be in any order.
    for (auto &p : m_package_id_to_devices_map) {
        std::sort(p.second.begin(), p.second.end());
    }

    std::sort(m_all_tt_devices.begin(), m_all_tt_devices.end());

    return true;  // Success
}

// Step 3 : Detect the number of packages.
bool tt_cpuset_allocator::init_get_number_of_packages() {
    if (!m_enable_cpuset_allocator) {
        return false;
    }

    m_num_packages = hwloc_get_nbobjs_by_type(m_topology, HWLOC_OBJ_PACKAGE);
    log_debug(LogSiliconDriver, "Found {} CPU packages", m_num_packages);
    return m_num_packages > 0;  // Success
}

// Step 4 : Return true if all packages are models we want to support. Env-var can be used to ignore this check.
bool tt_cpuset_allocator::init_is_cpu_model_supported() {
    if (!m_enable_cpuset_allocator) {
        return false;
    }

    if (m_num_packages == 0) {
        log_debug(LogSiliconDriver, "init_is_cpu_model_supported(): Found 0 packages, functions run out of order?");
        return false;
    }

    bool use_any_cpu = std::getenv("TT_BACKEND_CPUSET_ALLOCATOR_SUPPORT_ANY_CPU") ? true : false;

    log_debug(LogSiliconDriver, "Inside tt_cpuset_allocator::check_if_cpu_model_supported()");

    // Supported CPU Models for enabling CPUSET Allocator.  Keep the list small to production machines to start.
    std::vector<std::string> supported_cpu_models = {
        "AMD EPYC 7352 24-Core Processor", "AMD EPYC 7532 32-Core Processor"};

    // CPU Models that have L3 per CCX and 2 CCX per CCD
    std::vector<std::string> opt_2ccx_per_ccd_cpu_models = {
        "AMD EPYC 7352 24-Core Processor", "AMD EPYC 7532 32-Core Processor"};
    for (const auto &package : m_package_id_to_devices_map) {
        int package_id = package.first;
        auto package_obj = hwloc_get_obj_by_type(m_topology, HWLOC_OBJ_PACKAGE, package_id);
        if (m_debug) {
            print_hwloc_object(package_obj, 0, true, true);
        }

        std::string pkg_cpu_model = hwloc_obj_get_info_by_name(package_obj, "CPUModel");

        // First find out if this CPU is supported by CPUSET Allocator at all.
        bool has_supported_cpu = use_any_cpu ? true : false;

        for (auto &supported_cpu_model : supported_cpu_models) {
            has_supported_cpu |= (pkg_cpu_model.find(supported_cpu_model) != std::string::npos);
        }

        log_debug(
            LogSiliconDriver,
            "Detected package-id: {} has_supported_cpu: {} for CpuModel: {}",
            package_id,
            has_supported_cpu,
            pkg_cpu_model);

        if (!has_supported_cpu) {
            return false;
        }

        // Then, determine if the 2CCX-PER-CCD optimization can be enabled for this CPU Model in the package.
        for (auto &opt_cpu_model : opt_2ccx_per_ccd_cpu_models) {
            if (pkg_cpu_model.find(opt_cpu_model) != std::string::npos) {
                m_package_id_to_num_l3_per_ccx_map.at(package_id) = 1;
                m_package_id_to_num_ccx_per_ccd_map.at(package_id) = 2;
            }
        }
    }

    return true;  // Successhwloc
}

// Step 5: Get all target allocation objects (ie. L3Cache if IO thread to be allocated per L3Cache cpuset) for a given
// socket/package.
bool tt_cpuset_allocator::init_determine_cpuset_allocations() {
    if (!m_enable_cpuset_allocator) {
        return false;
    }

    log_debug(LogSiliconDriver, "Inside tt_cpuset_allocator::init_determine_cpuset_allocations()");
    for (const auto &package : m_package_id_to_devices_map) {
        int package_id = package.first;
        auto num_tt_devices_for_cpu_package = package.second.size();

        if (num_tt_devices_for_cpu_package == 0) {
            log_debug(
                LogSiliconDriver,
                "init_determine_cpuset_allocations() -- no TT devices for package_id: {}, skipping.",
                package_id);
            continue;
        }

        log_debug(
            LogSiliconDriver,
            "init_determine_cpuset_allocations(). starting to detect allocation slots for package_id: {} ",
            package_id);

        auto package_obj = hwloc_get_obj_by_type(m_topology, HWLOC_OBJ_PACKAGE, package_id);
        if (m_debug) {
            print_hwloc_object(package_obj, 0, true, true);
        }

        auto num_alloc_slots_in_package =
            hwloc_get_nbobjs_inside_cpuset_by_type(m_topology, package_obj->cpuset, m_object_per_alloc_slot);
        if (num_alloc_slots_in_package == 0) {
            log_warning(
                LogSiliconDriver,
                "Could not find any of the alloc objects in package_id: {} for this cpu arc",
                package_id);
            return false;
        }
        auto num_alloc_slots_per_tt_device = num_alloc_slots_in_package / num_tt_devices_for_cpu_package;

        // Above splits evenly by devices, leaves remainder unused in the example case of 3 devices but 8 slots.
        log_debug(
            LogSiliconDriver,
            "init_determine_cpuset_allocations(). package_id: {} num_alloc_slots_in_package: {} "
            "num_tt_devices_for_cpu_package: {} num_alloc_slots_per_tt_device: {}",
            package_id,
            num_alloc_slots_in_package,
            num_tt_devices_for_cpu_package,
            num_alloc_slots_per_tt_device);

        int device_idx = 0;

        for (int obj_idx = 0; obj_idx < num_alloc_slots_in_package; obj_idx++) {
            auto obj = hwloc_get_obj_below_by_type(
                m_topology, HWLOC_OBJ_PACKAGE, package_id, m_object_per_alloc_slot, obj_idx);

            if (obj) {
                if (m_debug) {
                    print_hwloc_object(obj, 1, true);
                }

                auto physical_device_id = m_package_id_to_devices_map.at(package_id).at(device_idx);

                // Hack for maximum number of slots per device.
                // if (m_physical_device_id_to_cpusets_map.at(physical_device_id).size() < 2){
                m_physical_device_id_to_cpusets_map.at(physical_device_id).push_back(obj->cpuset);
                int num_cpus = hwloc_get_nbobjs_inside_cpuset_by_type(m_topology, obj->cpuset, HWLOC_OBJ_CORE);
                m_num_cpu_cores_allocated_per_tt_device.at(physical_device_id) += num_cpus;
                // }

                // We're distributing allocation objects per package across TT devices, so switch to next one.
                if (((obj_idx + 1) % num_alloc_slots_per_tt_device) == 0) {
                    device_idx = (device_idx + 1) %
                                 num_tt_devices_for_cpu_package;  // Loop around if extra slots remain. Assigned to
                                                                  // first device for that package.
                }

            } else {
                log_warning(
                    LogSiliconDriver,
                    "init_determine_cpuset_allocations(). Something went wrong looking for cpuset alloc object under "
                    "package");
                return false;
            }
        }

        log_debug(
            LogSiliconDriver,
            "init_determine_cpuset_allocations(). Done detecting allocation slots for package_id: {} ",
            package_id);
    }

    // Summary for Debug purposes.
    for (auto &physical_device_id : m_all_tt_devices) {
        for (size_t device_alloc_idx = 0;
             device_alloc_idx < m_physical_device_id_to_cpusets_map.at(physical_device_id).size();
             device_alloc_idx++) {
            auto cpuset = m_physical_device_id_to_cpusets_map.at(physical_device_id).at(device_alloc_idx);
            auto pu_ids_vector = get_hwloc_bitmap_vector(cpuset);
            auto num_pu_ids = pu_ids_vector.size();
            auto package_id = m_physical_device_id_to_package_id_map.at(physical_device_id);
            log_debug(
                LogSiliconDriver,
                "Done init_determine_cpuset_allocations(). Summary => for mmio physical_device_id: {} package_id: {} "
                "device_alloc_idx: {} picked {} PU's {}",
                physical_device_id,
                package_id,
                device_alloc_idx,
                num_pu_ids,
                pu_ids_vector);
        }
    }

    return true;  // Success
}

/////////////////////////////////////////////////////////////////////////
// Runtime Functions ////////////////////////////////////////////////////
/////////////////////////////////////////////////////////////////////////

// Given a physical device_id, determine the right numa nodes associated with it and attempt to membind a previously
// allocated memory region to it.
bool tt_cpuset_allocator::bind_area_memory_nodeset(chip_id_t physical_device_id, const void *addr, size_t len) {
    auto tid = std::this_thread::get_id();
    log_debug(
        LogSiliconDriver,
        "bind_area_memory_nodeset(): Going to attempt memory binding of addr/len to NumaNode for physical_device_id: "
        "{} (pid: {} tid: {})",
        physical_device_id,
        m_pid,
        tid);

    if (m_physical_device_id_to_numa_nodeset_map.count(physical_device_id) == 0) {
        log_fatal(
            "bind_area_memory_nodeset(): Did not find physical_device_id: {} in numanode_mask map, this is not "
            "expected.",
            physical_device_id);
        return false;
    }

    auto target_nodeset = m_physical_device_id_to_numa_nodeset_map.at(physical_device_id);

    if (target_nodeset != 0) {
        if (hwloc_set_area_membind(
                m_topology,
                addr,
                len,
                target_nodeset,
                HWLOC_MEMBIND_BIND,
                HWLOC_MEMBIND_BYNODESET | HWLOC_MEMBIND_STRICT | HWLOC_MEMBIND_MIGRATE)) {
            log_warning(
                LogSiliconDriver,
                "hwloc_set_area_membind(): failed for physical_device_id: {} on NodeSet: {} with errno: {} (pid: {} "
                "tid: {})",
                physical_device_id,
                get_hwloc_bitmap_vector(target_nodeset),
                strerror(errno),
                m_pid,
                tid);
            return false;
        } else {
            log_debug(
                LogSiliconDriver,
                "hwloc_set_area_membind(): success for physical_device_id: {} on NodeSet: {} (pid: {} tid: {})",
                physical_device_id,
                get_hwloc_bitmap_vector(target_nodeset),
                m_pid,
                tid);
        }
    } else {
        log_warning(
            LogSiliconDriver,
            "bind_area_memory_nodeset(): Unable to determine TT Device to NumaNode mapping for physical_device_id: {}. "
            "Skipping membind.",
            physical_device_id);
        return false;
    }

    return true;  // Success
}

int tt_cpuset_allocator::_get_num_tt_pci_devices() {
    for (auto &d : m_physical_device_id_to_package_id_map) {
        log_trace(LogSiliconDriver, "Found physical_device_id: {} ", d.first);
    }
    return m_physical_device_id_to_package_id_map.size();
}

/////////////////////////////////////////////////////////////////////////
// Helper Functions //////////////////////////////////////////////////////
/////////////////////////////////////////////////////////////////////////

std::string tt_cpuset_allocator::get_pci_bus_id(hwloc_obj_t pci_device_obj) {
    std::string pci_bus_id_str = "";

    if (hwloc_obj_type_is_io(pci_device_obj->type)) {
        auto attrs = pci_device_obj->attr->pcidev;
        pci_bus_id_str = fmt::format("{:04x}:{:02x}:{:02x}.{:01x}", attrs.domain, attrs.bus, attrs.dev, attrs.func);
    }

    return pci_bus_id_str;
}

int tt_cpuset_allocator::get_package_id_from_device(hwloc_obj_t pci_device_obj, chip_id_t physical_device_id) {
    auto pci_bus_id_str = m_physical_device_id_to_pci_bus_id_map.at(physical_device_id);

    log_debug(
        LogSiliconDriver,
        "Checking TT device (physical_device_id: {} pci_bus_id: {}) to find it's corresponding CPU package",
        physical_device_id,
        pci_bus_id_str);

    hwloc_obj_t tmp_obj = hwloc_get_non_io_ancestor_obj(m_topology, pci_device_obj);
    int package_id = -1;

    // Keep going up until package/machine hierarchy is found, in case we don't find it right away.
    while (package_id == -1) {
        if ((hwloc_compare_types(tmp_obj->type, HWLOC_OBJ_PACKAGE) == 0) ||
            (hwloc_compare_types(tmp_obj->type, HWLOC_OBJ_MACHINE) == 0)) {
            if (tmp_obj->os_index != (unsigned)-1) {
                package_id = tmp_obj->os_index;
            } else {
                log_warning(
                    LogSiliconDriver,
                    "Could not find os_index of package or machine object for TT device (physical_device_id: {} "
                    "pci_bus_id: {})",
                    physical_device_id,
                    pci_bus_id_str);
                break;
            }
        } else {
            if (tmp_obj->parent) {
                tmp_obj = tmp_obj->parent;
            } else {
                break;
            }
        }
    }

    if (m_debug) {
        print_hwloc_object(pci_device_obj, 1, true, true);
    }
    if (m_debug) {
        print_hwloc_object(tmp_obj, 1, true, true);
    }

    return package_id;
}

hwloc_nodeset_t tt_cpuset_allocator::get_numa_nodeset_from_device(
    hwloc_obj_t pci_device_obj, chip_id_t physical_device_id) {
    hwloc_nodeset_t nodeset = 0x0;

    // Currently an issue in non-EPYC machines where PCI devices are directly under Machine, and not any NumaNodes.
    // As quick workaround, skip this if there is only single numanode since returning 1 seems fine.
    if (hwloc_get_nbobjs_by_type(m_topology, HWLOC_OBJ_NUMANODE) == 1) {
        auto numanode = hwloc_get_obj_by_type(m_topology, HWLOC_OBJ_NUMANODE, 0);
        return numanode->nodeset;
    }

    auto pci_bus_id_str = m_physical_device_id_to_pci_bus_id_map.at(physical_device_id);

    log_debug(
        LogSiliconDriver,
        "init_detect_tt_device_numanodes(): Checking TT device (physical_device_id: {} pci_bus_id: {}) to find it's "
        "corresponding NumaNode.",
        physical_device_id,
        pci_bus_id_str);

    hwloc_obj_t tmp_obj = pci_device_obj->parent;
    while (tmp_obj && !tmp_obj->memory_arity) {
        tmp_obj = tmp_obj->parent; /* no memory child, walk up */
    }

    if (tmp_obj && tmp_obj->nodeset) {
        log_debug(
            LogSiliconDriver,
            "init_detect_tt_device_numanodes(): For TT device (physical_device_id: {} pci_bus_id: {}) found "
            "NumaNodeSet: {}",
            physical_device_id,
            pci_bus_id_str,
            get_hwloc_bitmap_vector(tmp_obj->nodeset));
        nodeset = tmp_obj->nodeset;
    } else {
        log_warning(
            LogSiliconDriver,
            "init_detect_tt_device_numanodes(): Could not determine NumaNodeSet for TT device (physical_device_id: {} "
            "pci_bus_id: {})",
            physical_device_id,
            pci_bus_id_str);
    }

    return nodeset;
}

int tt_cpuset_allocator::_get_num_tt_pci_devices_by_pci_device_id(uint16_t device_id, uint16_t revision) {
    std::pair<uint16_t, uint16_t> device_id_revision = std::make_pair(device_id, revision);

    if (m_num_tt_device_by_pci_device_id_map.find(device_id_revision) != m_num_tt_device_by_pci_device_id_map.end()) {
        return m_num_tt_device_by_pci_device_id_map.at(device_id_revision);
    } else {
        log_warning(
            LogSiliconDriver,
            "Cannot find any TT device with PCI device_id: 0x{:x} and revision: {} in topology.",
            device_id,
            revision);
        return 0;
    }
}

/////////////////////////////////////////////////////////////////////////
// Debug Functions ///////////////////////////////////////////////////////
/////////////////////////////////////////////////////////////////////////

// Get all PU ids (or numa nodes) in a vector, for legacy/back-compat/debug purposes.
std::vector<int> tt_cpuset_allocator::get_hwloc_bitmap_vector(hwloc_bitmap_t &bitmap) {
    std::vector<int> indices;
    int index;
    if (bitmap) {
        hwloc_bitmap_foreach_begin(index, bitmap) indices.push_back(index);
        hwloc_bitmap_foreach_end();
    }
    return indices;
}

std::vector<int> tt_cpuset_allocator::get_hwloc_cpuset_vector(hwloc_obj_t &obj) {
    return get_hwloc_bitmap_vector(obj->cpuset);
}

std::vector<int> tt_cpuset_allocator::get_hwloc_nodeset_vector(hwloc_obj_t &obj) {
    return get_hwloc_bitmap_vector(obj->nodeset);
}

// Nicer way to print pu ids as a vector on single line.
void tt_cpuset_allocator::print_hwloc_cpuset(hwloc_obj_t &obj) {
    std::cout << " Number: " << hwloc_bitmap_weight(obj->cpuset) << " cpuset_pu_ids: " << get_hwloc_cpuset_vector(obj);
}

void tt_cpuset_allocator::print_hwloc_nodeset(hwloc_obj_t &obj) {
    std::cout << " Number: " << hwloc_bitmap_weight(obj->nodeset)
              << " nodeset node_ids: " << get_hwloc_nodeset_vector(obj);
}

void tt_cpuset_allocator::print_hwloc_object(hwloc_obj_t &obj, int depth, bool verbose, bool show_cpuids) {
    char type[32], attr[1024];

    hwloc_obj_type_snprintf(type, sizeof(type), obj, verbose);
    printf("%*s%s", 2 * depth, "", type);
    if (obj->os_index != (unsigned)-1) {
        printf("#%u", obj->os_index);
    }
    hwloc_obj_attr_snprintf(attr, sizeof(attr), obj, " ", verbose);

    if (*attr) {
        printf("(%s)", attr);
    }
    if (show_cpuids && obj->cpuset) {
        print_hwloc_cpuset(obj);
    }

    printf("\n");
}

}  // namespace cpuset
}  // namespace tt<|MERGE_RESOLUTION|>--- conflicted
+++ resolved
@@ -8,17 +8,10 @@
 #include <filesystem>
 #include <thread>
 
-<<<<<<< HEAD
 #include "cpuset_lib.hpp"
+#include "fmt/core.h"
 #include "logger.hpp"
-#include <thread>
 #include "umd/device/cluster.h"
-#include <filesystem>
-=======
-#include "common/logger.hpp"
-#include "device/cluster.h"
->>>>>>> 90ea1ad6
-#include "fmt/core.h"
 
 namespace tt {
 
