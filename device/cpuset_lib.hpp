/*
 * SPDX-FileCopyrightText: (c) 2023 Tenstorrent Inc.
 *
 * SPDX-License-Identifier: Apache-2.0
 */

#pragma once

#include <hwloc.h>
#include <unistd.h>

#include <map>
#include <mutex>
#include <string>
#include <thread>
#include <vector>

<<<<<<< HEAD
#include "hwloc.h"
#include "umd/device/types/cluster_descriptor_types.hpp"  // For ChipId
=======
#include "umd/device/types/cluster_descriptor_types.hpp"  // For chip_id_t
>>>>>>> 7ce0709f

namespace tt::cpuset {
//! Utility functions for various backend paramsf

// CPU ID allocator for pinning threads to cpu_ids
// It's a singleton that should be retrieved via get()
struct cpuset_allocator {
public:
    cpuset_allocator(cpuset_allocator const &) = delete;
    void operator=(cpuset_allocator const &) = delete;

    // Bind an already allocated memory region to particular numa nodes
    static bool bind_area_to_memory_nodeset(ChipId physical_device_id, const void *addr, size_t len) {
        auto &instance = cpuset_allocator::get();
        return instance.bind_area_memory_nodeset(physical_device_id, addr, len);
    }

    static int get_num_tt_pci_devices() {
        auto &instance = cpuset_allocator::get();
        return instance._get_num_tt_pci_devices();
    }

    static int get_num_tt_pci_devices_by_pci_device_id(uint16_t device_id, uint16_t revision_id) {
        auto &instance = cpuset_allocator::get();
        return instance._get_num_tt_pci_devices_by_pci_device_id(device_id, revision_id);
    }

private:
    static cpuset_allocator &get() {
        static cpuset_allocator instance;
        return instance;
    }

    cpuset_allocator();

    int TENSTORRENT_VENDOR_ID = 0x1e52;

    bool bind_area_memory_nodeset(ChipId physical_device_id, const void *addr, size_t len);
    int _get_num_tt_pci_devices();
    int _get_num_tt_pci_devices_by_pci_device_id(uint16_t device_id, uint16_t revision_id);

    // Series of init functions, must be called in this order. Seperated out to support
    // early exit in case of errors.
    bool init_topology_init_and_load();
    bool init_find_tt_pci_devices_packages_numanodes();
    bool init_get_number_of_packages();
    bool init_is_cpu_model_supported();
    bool init_determine_cpuset_allocations();

    // Helper Functions
    std::string get_pci_bus_id(hwloc_obj_t pci_device_obj);
    int get_package_id_from_device(hwloc_obj_t pci_device_obj, ChipId physical_device_id);
    hwloc_nodeset_t get_numa_nodeset_from_device(hwloc_obj_t pci_device_obj, ChipId physical_device_id);

    // Debug Functions
    void print_hwloc_cpuset(hwloc_obj_t &obj);
    void print_hwloc_nodeset(hwloc_obj_t &obj);
    void print_hwloc_object(hwloc_obj_t &obj, int depth = 0, bool verbose = false, bool show_cpuids = true);
    std::vector<int> get_hwloc_bitmap_vector(hwloc_bitmap_t &bitmap);
    std::vector<int> get_hwloc_cpuset_vector(hwloc_obj_t &obj);
    std::vector<int> get_hwloc_nodeset_vector(hwloc_obj_t &obj);
    hwloc_topology_t m_topology;
    bool m_debug;
    pid_t m_pid;

    // Items calculated by parsing system info, used by allocation algorithm:
    std::map<int, std::vector<int>> m_package_id_to_devices_map;
    std::map<int, std::string> m_physical_device_id_to_pci_bus_id_map;  // Debug/Info
    std::map<std::pair<uint16_t, uint16_t>, int> m_num_tt_device_by_pci_device_id_map;

    std::map<ChipId, std::vector<hwloc_cpuset_t>> m_physical_device_id_to_cpusets_map;
    std::map<ChipId, int> m_physical_device_id_to_package_id_map;

    bool m_enable_cpuset_allocator = true;  // Enable feature, otherwise do nothing.
    int m_num_packages = 0;
    std::vector<int> m_all_tt_devices = {};

    hwloc_obj_type_t m_object_per_alloc_slot = HWLOC_OBJ_L3CACHE;  // Default

    // For 2CCX-PER-CCD Optimization detection.
    std::map<int, int> m_package_id_to_num_l3_per_ccx_map;
    std::map<int, int> m_package_id_to_num_ccx_per_ccd_map;

    // Memory Binding
    std::map<ChipId, hwloc_nodeset_t> m_physical_device_id_to_numa_nodeset_map;

    // Helper for some dynamic multi-threading.
    std::map<ChipId, int> m_num_cpu_cores_allocated_per_tt_device;
};

template <typename T>
std::ostream &operator<<(std::ostream &os, const std::vector<T> &v) {
    os << "{";
    bool first = true;
    for (T const &elem : v) {
        if (!first) {
            os << ", ";
        }
        os << elem;
        first = false;
    }
    os << "}";
    return os;
}

}  // namespace tt::cpuset<|MERGE_RESOLUTION|>--- conflicted
+++ resolved
@@ -15,12 +15,7 @@
 #include <thread>
 #include <vector>
 
-<<<<<<< HEAD
-#include "hwloc.h"
 #include "umd/device/types/cluster_descriptor_types.hpp"  // For ChipId
-=======
-#include "umd/device/types/cluster_descriptor_types.hpp"  // For chip_id_t
->>>>>>> 7ce0709f
 
 namespace tt::cpuset {
 //! Utility functions for various backend paramsf
