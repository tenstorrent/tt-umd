--- conflicted
+++ resolved
@@ -35,11 +35,7 @@
         }
         uint32_t id = jtag->read_id();
         if (id != WORMHOLE_ID) {
-<<<<<<< HEAD
-            log_warning(tt::LogSiliconDriver, "Only supporting WORMHOLE for now.");
-=======
             log_warning(tt::LogUMD, "Only supporting WORMHOLE for now");
->>>>>>> c31e365c
             jtag->close_jlink();
             continue;
         }
