/*
 * SPDX-FileCopyrightText: (c) 2023 Tenstorrent Inc.
 *
 * SPDX-License-Identifier: Apache-2.0
 */

#include "umd/device/pci_device.hpp"

#include <fcntl.h>      // for ::open
#include <linux/pci.h>  // for PCI_SLOT, PCI_FUNC
#include <sys/ioctl.h>  // for ioctl
#include <sys/mman.h>   // for mmap, munmap
#include <unistd.h>     // for ::close

#include <cstdint>
#include <cstring>  // for memcpy
#include <filesystem>
#include <fstream>
#include <optional>
#include <tt-logger/tt-logger.hpp>
#include <vector>

#include "assert.hpp"
#include "ioctl.h"
#include "umd/device/types/arch.h"

namespace tt::umd {

static const uint16_t GS_PCIE_DEVICE_ID = 0xfaca;
static const uint16_t WH_PCIE_DEVICE_ID = 0x401e;
static const uint16_t BH_PCIE_DEVICE_ID = 0xb140;

static const size_t DMABUF_SIZE = (1 << 20);                   // 1 MiB
static const size_t DMABUF_TOTAL_SIZE = DMABUF_SIZE + 0x1000;  // Extra page for completion

// TODO: we'll have to rethink this when KMD takes control of the inbound PCIe
// TLB windows and there is no longer a pre-defined WC/UC split.
static const uint32_t GS_BAR0_WC_MAPPING_SIZE = (156 << 20) + (10 << 21) + (18 << 24);

// Defines the address for WC region. addresses 0 to BH_BAR0_WC_MAPPING_SIZE are in WC, above that are UC
static const uint32_t BH_BAR0_WC_MAPPING_SIZE = 188 << 21;

<<<<<<< HEAD
static const semver_t kmd_ver_for_iommu = semver_t(1, 29, 0);
static const semver_t kmd_ver_for_map_to_noc = semver_t(2, 0, 0);

using namespace tt;
using namespace tt::umd;

=======
>>>>>>> a3e93be0
template <typename T>
static std::optional<T> try_read_sysfs(const PciDeviceInfo &device_info, const std::string &attribute_name) {
    const auto sysfs_path = fmt::format(
        "/sys/bus/pci/devices/{:04x}:{:02x}:{:02x}.{:x}/{}",
        device_info.pci_domain,
        device_info.pci_bus,
        device_info.pci_device,
        device_info.pci_function,
        attribute_name);
    std::ifstream attribute_file(sysfs_path);
    std::string value_str;
    T value;

    if (!attribute_file.is_open() || !std::getline(attribute_file, value_str)) {
        return std::nullopt;
    }

    std::istringstream iss(value_str);

    // Handle hexadecimal input for integer types
    if constexpr (std::is_integral_v<T>) {
        if (value_str.substr(0, 2) == "0x") {
            iss >> std::hex;
        }
    }

    if (!(iss >> value)) {
        return std::nullopt;
    }

    return value;
}

template <typename T>
static T read_sysfs(const PciDeviceInfo &device_info, const std::string &attribute_name) {
    auto result = try_read_sysfs<T>(device_info, attribute_name);
    if (!result) {
        const auto sysfs_path = fmt::format(
            "/sys/bus/pci/devices/{:04x}:{:02x}:{:02x}.{:x}/{}",
            device_info.pci_domain,
            device_info.pci_bus,
            device_info.pci_device,
            device_info.pci_function,
            attribute_name);
        TT_THROW("Failed reading or parsing sysfs attribute: {}", sysfs_path);
    }
    return *result;
}

template <typename T>
T read_sysfs(const PciDeviceInfo &device_info, const std::string &attribute_name, const T &default_value) {
    auto result = try_read_sysfs<T>(device_info, attribute_name);
    return result.value_or(default_value);
}

static bool detect_iommu(const PciDeviceInfo &device_info) {
    auto iommu_type = try_read_sysfs<std::string>(device_info, "iommu_group/type");
    if (iommu_type) {
        return iommu_type->substr(0, 3) == "DMA";  // DMA or DMA-FQ
    }
    return false;
}

static PciDeviceInfo read_device_info(int fd) {
    tenstorrent_get_device_info info{};
    info.in.output_size_bytes = sizeof(info.out);

    if (ioctl(fd, TENSTORRENT_IOCTL_GET_DEVICE_INFO, &info) < 0) {
        TT_THROW("TENSTORRENT_IOCTL_GET_DEVICE_INFO failed");
    }

    uint16_t bus = info.out.bus_dev_fn >> 8;
    uint16_t dev = (info.out.bus_dev_fn >> 3) & 0x1F;
    uint16_t fn = info.out.bus_dev_fn & 0x07;

    return PciDeviceInfo{info.out.vendor_id, info.out.device_id, info.out.pci_domain, bus, dev, fn};
}

tt::ARCH PciDeviceInfo::get_arch() const {
    if (this->device_id == WH_PCIE_DEVICE_ID) {
        return tt::ARCH::WORMHOLE_B0;
    } else if (this->device_id == BH_PCIE_DEVICE_ID) {
        return tt::ARCH::BLACKHOLE;
    }
    return tt::ARCH::Invalid;
}

/* static */ std::vector<int> PCIDevice::enumerate_devices() {
    std::vector<int> device_ids;
    std::string path = "/dev/tenstorrent/";

    if (!std::filesystem::exists(path)) {
        return device_ids;
    }
    for (const auto &entry : std::filesystem::directory_iterator(path)) {
        std::string filename = entry.path().filename().string();

        // TODO: this will skip any device that has a non-numeric name, which
        // is probably what we want longer-term (i.e. a UUID or something).
        if (std::all_of(filename.begin(), filename.end(), ::isdigit)) {
            device_ids.push_back(std::stoi(filename));
        }
    }

    std::sort(device_ids.begin(), device_ids.end());
    return device_ids;
}

/* static */ std::map<int, PciDeviceInfo> PCIDevice::enumerate_devices_info() {
    std::map<int, PciDeviceInfo> infos;
    for (int n : PCIDevice::enumerate_devices()) {
        int fd = open(fmt::format("/dev/tenstorrent/{}", n).c_str(), O_RDWR | O_CLOEXEC);
        if (fd == -1) {
            continue;
        }

        try {
            infos[n] = read_device_info(fd);
        } catch (...) {
        }

        close(fd);
    }
    return infos;
}

PCIDevice::PCIDevice(int pci_device_number) :
    device_path(fmt::format("/dev/tenstorrent/{}", pci_device_number)),
    pci_device_num(pci_device_number),
    pci_device_file_desc(open(device_path.c_str(), O_RDWR | O_CLOEXEC)),
    info(read_device_info(pci_device_file_desc)),
    numa_node(read_sysfs<int>(info, "numa_node", -1)),  // default to -1 if not found
    revision(read_sysfs<int>(info, "revision")),
    arch(info.get_arch()),
    kmd_version(PCIDevice::read_kmd_version()),
    iommu_enabled(detect_iommu(info)) {
    if (iommu_enabled && kmd_version < kmd_ver_for_iommu) {
        log_warning(
            LogSiliconDriver,
            "Running with IOMMU support prior to KMD version {} is of limited support.",
            kmd_ver_for_map_to_noc.to_string());
    }
    if (iommu_enabled && PCIDevice::read_kmd_version() < kmd_ver_for_map_to_noc) {
        TT_THROW("Running with IOMMU support requires KMD version {} or newer", kmd_ver_for_iommu.to_string());
    }

    tenstorrent_get_driver_info driver_info{};
    driver_info.in.output_size_bytes = sizeof(driver_info.out);
    if (ioctl(pci_device_file_desc, TENSTORRENT_IOCTL_GET_DRIVER_INFO, &driver_info) == -1) {
        TT_THROW("TENSTORRENT_IOCTL_GET_DRIVER_INFO failed");
    }

    log_info(
        LogSiliconDriver,
        "Opened PCI device {}; KMD version: {}; API: {}; IOMMU: {}",
        pci_device_num,
        kmd_version.to_string(),
        driver_info.out.driver_version,
        iommu_enabled ? "enabled" : "disabled");

    TT_ASSERT(arch != tt::ARCH::WORMHOLE_B0 || revision == 0x01, "Wormhole B0 must have revision 0x01");

    struct {
        tenstorrent_query_mappings query_mappings;
        tenstorrent_mapping mapping_array[8];
    } mappings;

    memset(&mappings, 0, sizeof(mappings));
    mappings.query_mappings.in.output_mapping_count = 8;

    if (ioctl(pci_device_file_desc, TENSTORRENT_IOCTL_QUERY_MAPPINGS, &mappings.query_mappings) == -1) {
        throw std::runtime_error(fmt::format("Query mappings failed on device {}.", pci_device_num));
    }

    // Mapping resource to BAR
    // Resource 0 -> BAR0
    // Resource 1 -> BAR2
    // Resource 2 -> BAR4
    tenstorrent_mapping bar0_uc_mapping{};
    tenstorrent_mapping bar0_wc_mapping{};
    tenstorrent_mapping bar2_uc_mapping{};
    tenstorrent_mapping bar2_wc_mapping{};
    tenstorrent_mapping bar4_uc_mapping{};
    tenstorrent_mapping bar4_wc_mapping{};

    for (unsigned int i = 0; i < mappings.query_mappings.in.output_mapping_count; i++) {
        if (mappings.mapping_array[i].mapping_id == TENSTORRENT_MAPPING_RESOURCE0_UC) {
            bar0_uc_mapping = mappings.mapping_array[i];
        }

        if (mappings.mapping_array[i].mapping_id == TENSTORRENT_MAPPING_RESOURCE0_WC) {
            bar0_wc_mapping = mappings.mapping_array[i];
        }

        if (mappings.mapping_array[i].mapping_id == TENSTORRENT_MAPPING_RESOURCE1_UC) {
            bar2_uc_mapping = mappings.mapping_array[i];
        }

        if (mappings.mapping_array[i].mapping_id == TENSTORRENT_MAPPING_RESOURCE1_WC) {
            bar2_wc_mapping = mappings.mapping_array[i];
        }

        if (mappings.mapping_array[i].mapping_id == TENSTORRENT_MAPPING_RESOURCE2_UC) {
            bar4_uc_mapping = mappings.mapping_array[i];
        }

        if (mappings.mapping_array[i].mapping_id == TENSTORRENT_MAPPING_RESOURCE2_WC) {
            bar4_wc_mapping = mappings.mapping_array[i];
        }

        log_debug(
            LogSiliconDriver,
            "BAR mapping id {} base {} size {}",
            mappings.mapping_array[i].mapping_id,
            (void *)mappings.mapping_array[i].mapping_base,
            mappings.mapping_array[i].mapping_size);
    }

    if (bar0_uc_mapping.mapping_id != TENSTORRENT_MAPPING_RESOURCE0_UC) {
        throw std::runtime_error(fmt::format("Device {} has no BAR0 UC mapping.", pci_device_num));
    }

    // TODO: Move arch specific code to tt_device.
    // wc_mapping_size along with some ifelses below.
    auto wc_mapping_size = arch == tt::ARCH::BLACKHOLE ? BH_BAR0_WC_MAPPING_SIZE : GS_BAR0_WC_MAPPING_SIZE;

    // Attempt WC mapping first so we can fall back to all-UC if it fails.
    if (bar0_wc_mapping.mapping_id == TENSTORRENT_MAPPING_RESOURCE0_WC) {
        bar0_wc_size = std::min<size_t>(bar0_wc_mapping.mapping_size, wc_mapping_size);
        bar0_wc = mmap(
            NULL, bar0_wc_size, PROT_READ | PROT_WRITE, MAP_SHARED, pci_device_file_desc, bar0_wc_mapping.mapping_base);
        if (bar0_wc == MAP_FAILED) {
            bar0_wc_size = 0;
            bar0_wc = nullptr;
        }
    }

    if (bar0_wc) {
        // The bottom part of the BAR is mapped WC. Map the top UC.
        bar0_uc_size = bar0_uc_mapping.mapping_size - wc_mapping_size;
        bar0_uc_offset = wc_mapping_size;
    } else {
        // No WC mapping, map the entire BAR UC.
        bar0_uc_size = bar0_uc_mapping.mapping_size;
        bar0_uc_offset = 0;
    }

    bar0_uc = mmap(
        NULL,
        bar0_uc_size,
        PROT_READ | PROT_WRITE,
        MAP_SHARED,
        pci_device_file_desc,
        bar0_uc_mapping.mapping_base + bar0_uc_offset);

    if (bar0_uc == MAP_FAILED) {
        throw std::runtime_error(fmt::format("BAR0 UC mapping failed for device {}.", pci_device_num));
    }

    if (!bar0_wc) {
        bar0_wc = bar0_uc;
    }

    if (arch == tt::ARCH::WORMHOLE_B0) {
        if (bar4_uc_mapping.mapping_id != TENSTORRENT_MAPPING_RESOURCE2_UC) {
            throw std::runtime_error(fmt::format("Device {} has no BAR4 UC mapping.", pci_device_num));
        }

        system_reg_mapping_size = bar4_uc_mapping.mapping_size;

        system_reg_mapping = mmap(
            NULL,
            bar4_uc_mapping.mapping_size,
            PROT_READ | PROT_WRITE,
            MAP_SHARED,
            pci_device_file_desc,
            bar4_uc_mapping.mapping_base);

        if (system_reg_mapping == MAP_FAILED) {
            throw std::runtime_error(fmt::format("BAR4 UC mapping failed for device {}.", pci_device_num));
        }

        system_reg_start_offset = (512 - 16) * 1024 * 1024;
        system_reg_offset_adjust = (512 - 32) * 1024 * 1024;

        bar2_uc_size = bar2_uc_mapping.mapping_size;
        bar2_uc = mmap(
            NULL,
            bar2_uc_mapping.mapping_size,
            PROT_READ | PROT_WRITE,
            MAP_SHARED,
            pci_device_file_desc,
            bar2_uc_mapping.mapping_base);

        if (bar2_uc == MAP_FAILED) {
            throw std::runtime_error(fmt::format("BAR2 UC mapping failed for device {}.", pci_device_num));
        }
    } else if (arch == tt::ARCH::BLACKHOLE) {
        if (bar2_uc_mapping.mapping_id != TENSTORRENT_MAPPING_RESOURCE1_UC) {
            throw std::runtime_error(fmt::format("Device {} has no BAR2 UC mapping.", pci_device_num));
        }

        // Using UnCachable memory mode. This is used for accessing registers on Blackhole.
        bar2_uc_size = bar2_uc_mapping.mapping_size;
        bar2_uc = mmap(
            NULL,
            bar2_uc_mapping.mapping_size,
            PROT_READ | PROT_WRITE,
            MAP_SHARED,
            pci_device_file_desc,
            bar2_uc_mapping.mapping_base);

        if (bar2_uc == MAP_FAILED) {
            throw std::runtime_error(fmt::format("BAR2 UC mapping failed for device {}.", pci_device_num));
        }

        if (bar4_wc_mapping.mapping_id != TENSTORRENT_MAPPING_RESOURCE2_WC) {
            throw std::runtime_error(fmt::format("Device {} has no BAR4 WC mapping.", pci_device_num));
        }

        // Using Write-Combine memory mode. This is used for accessing DRAM on Blackhole.
        // WC doesn't guarantee write ordering but has better performance.
        bar4_wc_size = bar4_wc_mapping.mapping_size;
        bar4_wc = mmap(
            NULL,
            bar4_wc_mapping.mapping_size,
            PROT_READ | PROT_WRITE,
            MAP_SHARED,
            pci_device_file_desc,
            bar4_wc_mapping.mapping_base);

        if (bar4_wc == MAP_FAILED) {
            throw std::runtime_error(fmt::format("BAR4 WC mapping failed for device {}.", pci_device_num));
        }
    }

    // DMA buffer setup.  This is different than the hugepage-based buffers that
    // are mapped to be accessible via the chip NOC.  This buffer is used by the
    // PCIe DMA engine for transferring data between device and host.  A few
    // things to note:
    // 1. This is Wormhole-only.
    // 2. Although the DMA engine could target the hugepages, the partitioning
    // scheme for the hugepages is mostly up to the application.  Requiring the
    // application to relinquish part of the hugepage memory and then coordinate
    // with us about it sounds like a terrible idea.
    // 3. Lack of current IOMMU support for Wormhole means that the buffer needs
    // to be small enough that Linux will have a reasonable chance of being able
    // to actually allocate it.
    // 4. Longer-term, we could move to an IOMMU-based scheme where:
    //    - Application allocates a buffer
    //    - Driver pins it and maps it for DMA
    //    - Application uses the buffer as an arena for DMA-able structures
    //    - Driver initiates DMAs based on its knowledge of the buffer
    // 5. + 0x1000 is for the completion page.  Since this entire implementation
    // is a temporary hack until it's implemented in the driver, we'll need to
    // poll a completion page to know when the DMA is done instead of receiving
    // an interrupt.
    if (arch == tt::ARCH::WORMHOLE_B0) {
        tenstorrent_allocate_dma_buf dma_buf{};

        dma_buf.in.requested_size = DMABUF_TOTAL_SIZE;
        dma_buf.in.buf_index = 0;

        if (ioctl(pci_device_file_desc, TENSTORRENT_IOCTL_ALLOCATE_DMA_BUF, &dma_buf)) {
            // There is a chance this will fail because we're not requiring
            // IOMMU.  Linux might not have a contiguous chunk of memory to give
            // us.  I'm not really sure what to do here.  PCIe DMA support is a
            // new feature in UMD and the application might not care about it,
            // so throwing our way out of here is wrong.  For now, we will log
            // here and throw when PCIe DMA is attempted.  Maybe a higher layer
            // in UMD can fall back to MMIO if that happens.
            log_error(LogSiliconDriver, "Failed to allocate DMA buffer: {}", strerror(errno));
        } else {
            // OK - we have a buffer.  Map it.
            void *buffer = mmap(
                nullptr,
                DMABUF_TOTAL_SIZE,
                PROT_READ | PROT_WRITE,
                MAP_SHARED,
                pci_device_file_desc,
                dma_buf.out.mapping_offset);

            if (buffer == MAP_FAILED) {
                // Similar rationale to above, although this is worse because we
                // can't deallocate it.  That only happens when we close the fd.
                log_error(LogSiliconDriver, "Failed to map DMA buffer: {}", strerror(errno));
            } else {
                dma_buffer.buffer = (uint8_t *)buffer;
                dma_buffer.completion = (uint8_t *)buffer + DMABUF_SIZE;
                dma_buffer.buffer_pa = dma_buf.out.physical_address;
                dma_buffer.completion_pa = dma_buf.out.physical_address + DMABUF_SIZE;
                dma_buffer.size = DMABUF_SIZE;
            }
        }
    }
}

PCIDevice::~PCIDevice() {
    close(pci_device_file_desc);

    if (bar0_wc != nullptr && bar0_wc != MAP_FAILED && bar0_wc != bar0_uc) {
        munmap(bar0_wc, bar0_wc_size);
    }

    if (bar0_uc != nullptr && bar0_uc != MAP_FAILED) {
        munmap(bar0_uc, bar0_uc_size);
    }

    if (bar2_uc != nullptr && bar2_uc != MAP_FAILED) {
        munmap(bar2_uc, bar2_uc_size);
    }

    if (bar4_wc != nullptr && bar4_wc != MAP_FAILED) {
        munmap(bar4_wc, bar4_wc_size);
    }

    if (system_reg_mapping != nullptr && system_reg_mapping != MAP_FAILED) {
        munmap(system_reg_mapping, system_reg_mapping_size);
    }

    if (dma_buffer.buffer != nullptr && dma_buffer.buffer != MAP_FAILED) {
        munmap(dma_buffer.buffer, DMABUF_TOTAL_SIZE);
    }
}

uint64_t PCIDevice::map_for_hugepage(void *buffer, size_t size) {
    tenstorrent_pin_pages pin_pages;
    memset(&pin_pages, 0, sizeof(pin_pages));
    pin_pages.in.output_size_bytes = sizeof(pin_pages.out);
    pin_pages.in.flags = TENSTORRENT_PIN_PAGES_CONTIGUOUS;
    pin_pages.in.virtual_address = reinterpret_cast<std::uintptr_t>(buffer);
    pin_pages.in.size = size;

    if (ioctl(pci_device_file_desc, TENSTORRENT_IOCTL_PIN_PAGES, &pin_pages) == -1) {
        return 0;
    }

    log_info(
        LogSiliconDriver,
        "Pinning pages for Hugepage: virtual address {:#x} and size {:#x} pinned to physical address {:#x}",
        pin_pages.in.virtual_address,
        pin_pages.in.size,
        pin_pages.out.physical_address);

    return pin_pages.out.physical_address;
}

bool PCIDevice::is_mapping_buffer_to_noc_supported() {
    return PCIDevice::read_kmd_version() >= kmd_ver_for_map_to_noc;
    // TODO: This feature is turned off for now. We'll enable it once all machines have smoothly transitioned to IOMMU.
    // Also change other places in this function which have the same check.
    // return false;
}

std::pair<uint64_t, uint64_t> PCIDevice::map_buffer_to_noc(void *buffer, size_t size) {
    if (PCIDevice::read_kmd_version() < kmd_ver_for_map_to_noc) {
        TT_THROW("KMD version must be at least 2.0.0 to use buffer with NOC mapping");
    }

    static const auto page_size = sysconf(_SC_PAGESIZE);
    const uint64_t vaddr = reinterpret_cast<uint64_t>(buffer);

    if (vaddr % page_size != 0 || size % page_size != 0) {
        TT_THROW("Buffer must be page-aligned with a size that is a multiple of the page size");
    }

    if (size > page_size && !is_iommu_enabled()) {
        TT_THROW("Cannot map buffer of size {} to NOC with IOMMU disabled", size);
    }

    struct {
        tenstorrent_pin_pages_in in;
        tenstorrent_pin_pages_out_extended out;
    } pin{};

    pin.in.output_size_bytes = sizeof(pin.out);
    pin.in.flags = TENSTORRENT_PIN_PAGES_NOC_DMA;
    pin.in.virtual_address = vaddr;
    pin.in.size = size;

    if (ioctl(pci_device_file_desc, TENSTORRENT_IOCTL_PIN_PAGES, &pin) == -1) {
        TT_THROW("Failed to pin pages for DMA: {}", strerror(errno));
    }

    log_info(
        LogSiliconDriver,
        "Pinning pages for DMA: virtual address {:#x} and size {:#x} pinned to physical address {:#x} and mapped to "
        "noc address {:#x}",
        pin.in.virtual_address,
        pin.in.size,
        pin.out.physical_address,
        pin.out.noc_address);

    return {pin.out.noc_address, pin.out.physical_address};
}

std::pair<uint64_t, uint64_t> PCIDevice::map_hugepage_to_noc(void *hugepage, size_t size) {
    if (PCIDevice::read_kmd_version() < kmd_ver_for_map_to_noc) {
        TT_THROW("KMD version must be at least 2.0.0 to use hugepages with NOC mapping");
    }

    static const auto page_size = sysconf(_SC_PAGESIZE);
    const uint64_t vaddr = reinterpret_cast<uint64_t>(hugepage);

    if (size > (1 << 30)) {
        TT_THROW("Not a hugepage");
    }

    if (vaddr % page_size != 0 || size % page_size != 0) {
        TT_THROW("Buffer must be page-aligned with a size that is a multiple of the page size");
    }

    if (is_iommu_enabled()) {
        // IOMMU is enabled, so we don't need huge pages.
        log_warning(LogSiliconDriver, "Mapping a hugepage with IOMMU enabled.");
    }

    struct {
        tenstorrent_pin_pages_in in;
        tenstorrent_pin_pages_out_extended out;
    } pin{};

    pin.in.output_size_bytes = sizeof(pin.out);
    pin.in.flags = TENSTORRENT_PIN_PAGES_CONTIGUOUS | TENSTORRENT_PIN_PAGES_NOC_DMA;
    pin.in.virtual_address = reinterpret_cast<std::uintptr_t>(hugepage);
    pin.in.size = size;

    if (ioctl(pci_device_file_desc, TENSTORRENT_IOCTL_PIN_PAGES, &pin) == -1) {
        TT_THROW("Failed to pin pages for DMA: {} {}", strerror(errno), pin.in.flags);
    }

    log_info(
        LogSiliconDriver,
        "Pinning pages for Hugepage: virtual address {:#x} and size {:#x} pinned to physical address {:#x} and mapped "
        "to noc address {:#x}",
        pin.in.virtual_address,
        pin.in.size,
        pin.out.physical_address,
        pin.out.noc_address);

    return {pin.out.noc_address, pin.out.physical_address};
}

uint64_t PCIDevice::map_for_dma(void *buffer, size_t size) {
    static const auto page_size = sysconf(_SC_PAGESIZE);

    const uint64_t vaddr = reinterpret_cast<uint64_t>(buffer);
    const uint32_t flags = is_iommu_enabled() ? 0 : TENSTORRENT_PIN_PAGES_CONTIGUOUS;

    if (vaddr % page_size != 0 || size % page_size != 0) {
        TT_THROW("Buffer must be page-aligned with a size that is a multiple of the page size");
    }

    tenstorrent_pin_pages pin_pages{};
    pin_pages.in.output_size_bytes = sizeof(pin_pages.out);
    pin_pages.in.flags = flags;
    pin_pages.in.virtual_address = vaddr;
    pin_pages.in.size = size;

    if (ioctl(pci_device_file_desc, TENSTORRENT_IOCTL_PIN_PAGES, &pin_pages) == -1) {
        TT_THROW("Failed to pin pages for DMA: {}", strerror(errno));
    }

    log_info(
        LogSiliconDriver,
        "Pinning pages for DMA: virtual address {:#x} and size {:#x} pinned to physical address {:#x} without mapping "
        "to noc",
        pin_pages.in.virtual_address,
        pin_pages.in.size,
        pin_pages.out.physical_address);

    return pin_pages.out.physical_address;
}

void PCIDevice::unmap_for_dma(void *buffer, size_t size) {
    static const auto page_size = sysconf(_SC_PAGESIZE);

    const uint64_t vaddr = reinterpret_cast<uint64_t>(buffer);

    if (vaddr % page_size != 0 || size % page_size != 0) {
        TT_THROW("Buffer must be page-aligned with a size that is a multiple of the page size");
    }

    tenstorrent_unpin_pages unpin_pages{};
    unpin_pages.in.virtual_address = vaddr;
    unpin_pages.in.size = size;

    if (ioctl(pci_device_file_desc, TENSTORRENT_IOCTL_UNPIN_PAGES, &unpin_pages) < 0) {
        TT_THROW("Failed to unpin pages for DMA buffer: {}", strerror(errno));
    }

    log_info(
        LogSiliconDriver,
        "Unpinning pages for DMA: virtual address {:#x} and size {:#x}",
        unpin_pages.in.virtual_address,
        unpin_pages.in.size);
}

semver_t PCIDevice::read_kmd_version() {
    static const std::string path = "/sys/module/tenstorrent/version";
    std::ifstream file(path);

    if (!file.is_open()) {
        log_warning(LogSiliconDriver, "Failed to open file: {}", path);
        return {0, 0, 0};
    }

    std::string version_str;
    std::getline(file, version_str);

    return semver_t(version_str);
}

std::unique_ptr<TlbHandle> PCIDevice::allocate_tlb(const size_t tlb_size, const TlbMapping tlb_mapping) {
    return std::make_unique<TlbHandle>(pci_device_file_desc, tlb_size, tlb_mapping);
}

}  // namespace tt::umd<|MERGE_RESOLUTION|>--- conflicted
+++ resolved
@@ -40,15 +40,9 @@
 // Defines the address for WC region. addresses 0 to BH_BAR0_WC_MAPPING_SIZE are in WC, above that are UC
 static const uint32_t BH_BAR0_WC_MAPPING_SIZE = 188 << 21;
 
-<<<<<<< HEAD
 static const semver_t kmd_ver_for_iommu = semver_t(1, 29, 0);
 static const semver_t kmd_ver_for_map_to_noc = semver_t(2, 0, 0);
 
-using namespace tt;
-using namespace tt::umd;
-
-=======
->>>>>>> a3e93be0
 template <typename T>
 static std::optional<T> try_read_sysfs(const PciDeviceInfo &device_info, const std::string &attribute_name) {
     const auto sysfs_path = fmt::format(
