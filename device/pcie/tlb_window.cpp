// SPDX-FileCopyrightText: © 2025 Tenstorrent Inc.
//
// SPDX-License-Identifier: Apache-2.0

#include "umd/device/pcie/tlb_window.hpp"

#include <string.h>

#include <atomic>
#include <csetjmp>
#include <csignal>
#include <functional>
#include <stdexcept>

#include "umd/device/pcie/pci_device.hpp"

extern bool umd_use_noc1;

namespace tt::umd {

static thread_local sigjmp_buf point;
static thread_local std::atomic<bool> jump_set = false;

void sigbus_handler(int sig) {
    if (jump_set) {
        siglongjmp(point, 1);
    } else {
        _exit(sig);
    }
}

struct ScopedJumpGuard {
    ScopedJumpGuard() {
        jump_set.store(true);
        std::atomic_signal_fence(std::memory_order_seq_cst);
    }

    ~ScopedJumpGuard() {
        std::atomic_signal_fence(std::memory_order_seq_cst);
        jump_set.store(false);
    }
};

/* static */ void TlbWindow::set_sigbus_safe_handler(bool set_safe_handler) {
    if (set_safe_handler) {
        struct sigaction sa;
        sa.sa_handler = sigbus_handler;
        sigemptyset(&sa.sa_mask);
        // SA_NODEFER: Don't block SIGBUS after we longjmp out.
        sa.sa_flags = SA_NODEFER;

        if (sigaction(SIGBUS, &sa, nullptr) == -1) {
            perror("sigaction");
            _exit(1);
        }
        return;
    }
    signal(SIGBUS, SIG_DFL);
}

TlbWindow::TlbWindow(std::unique_ptr<TlbHandle> handle, const tlb_data config) : tlb_handle(std::move(handle)) {
    tlb_data aligned_config = config;
    aligned_config.local_offset = config.local_offset & ~(tlb_handle->get_size() - 1);
    tlb_handle->configure(aligned_config);
    offset_from_aligned_addr = config.local_offset - (config.local_offset & ~(tlb_handle->get_size() - 1));
}

void TlbWindow::write32(uint64_t offset, uint32_t value) {
    validate(offset, sizeof(uint32_t));
    *reinterpret_cast<volatile uint32_t *>(tlb_handle->get_base() + get_total_offset(offset)) = value;
}

uint32_t TlbWindow::read32(uint64_t offset) {
    validate(offset, sizeof(uint32_t));
    return *reinterpret_cast<volatile uint32_t *>(tlb_handle->get_base() + get_total_offset(offset));
}

void TlbWindow::write_register(uint64_t offset, const void *data, size_t size) {
    size_t n = size / sizeof(uint32_t);
    auto *src = static_cast<const uint32_t *>(data);
    auto *dst = reinterpret_cast<volatile uint32_t *>(tlb_handle->get_base() + get_total_offset(offset));

    validate(offset, size);

    write_regs(dst, src, n);
}

void TlbWindow::read_register(uint64_t offset, void *data, size_t size) {
    size_t n = size / sizeof(uint32_t);
    auto *src = reinterpret_cast<const volatile uint32_t *>(tlb_handle->get_base() + get_total_offset(offset));
    auto *dst = static_cast<uint32_t *>(data);

    validate(offset, size);

    read_regs((void *)src, n, (void *)dst);
}

void TlbWindow::write_block(uint64_t offset, const void *data, size_t size) {
    auto *src = static_cast<const uint32_t *>(data);
    auto *dst = reinterpret_cast<volatile uint32_t *>(tlb_handle->get_base() + get_total_offset(offset));

    validate(offset, size);

    if (PCIDevice::get_pcie_arch() == tt::ARCH::WORMHOLE_B0) {
        memcpy_to_device((void *)dst, src, size);
    } else {
        memcpy((void *)dst, (void *)src, size);
    }
}

void TlbWindow::read_block(uint64_t offset, void *data, size_t size) {
    auto *src = reinterpret_cast<const volatile uint32_t *>(tlb_handle->get_base() + get_total_offset(offset));
    auto *dst = static_cast<uint32_t *>(data);

    validate(offset, size);

    if (PCIDevice::get_pcie_arch() == tt::ARCH::WORMHOLE_B0) {
        memcpy_from_device(dst, (void *)src, size);
    } else {
        memcpy((void *)dst, (void *)src, size);
    }
}

void TlbWindow::read_block_reconfigure(
    void *mem_ptr, tt_xy_pair core, uint64_t addr, uint32_t size, uint64_t ordering) {
    uint8_t *buffer_addr = static_cast<uint8_t *>(mem_ptr);
    tlb_data config{};
    config.local_offset = addr;
    config.x_end = core.x;
    config.y_end = core.y;
    config.noc_sel = umd_use_noc1 ? 1 : 0;
    config.ordering = ordering;
    config.static_vc = (PCIDevice::get_pcie_arch() == tt::ARCH::BLACKHOLE) ? false : true;

    while (size > 0) {
        configure(config);
        uint32_t tlb_size = get_size();
        uint32_t transfer_size = std::min(size, tlb_size);

        read_block(0, buffer_addr, transfer_size);

        size -= transfer_size;
        addr += transfer_size;
        buffer_addr += transfer_size;

        config.local_offset = addr;
    }
}

void TlbWindow::write_block_reconfigure(
    const void *mem_ptr, tt_xy_pair core, uint64_t addr, uint32_t size, uint64_t ordering) {
    const uint8_t *buffer_addr = static_cast<const uint8_t *>(mem_ptr);
    tlb_data config{};
    config.local_offset = addr;
    config.x_end = core.x;
    config.y_end = core.y;
    config.noc_sel = umd_use_noc1 ? 1 : 0;
    config.ordering = ordering;
    config.static_vc = (PCIDevice::get_pcie_arch() == tt::ARCH::BLACKHOLE) ? false : true;

    while (size > 0) {
        configure(config);
        uint32_t tlb_size = get_size();

        uint32_t transfer_size = std::min(size, tlb_size);

        write_block(0, buffer_addr, transfer_size);

        size -= transfer_size;
        addr += transfer_size;
        buffer_addr += transfer_size;

        config.local_offset = addr;
    }
}

<<<<<<< HEAD
template <typename Func, typename... Args>
decltype(auto) TlbWindow::execute_safe(Func &&func, Args &&...args) {
    if (sigsetjmp(point, 1) == 0) {
        ScopedJumpGuard guard;
        return std::invoke(std::forward<Func>(func), this, std::forward<Args>(args)...);
    } else {
        std::atomic_signal_fence(std::memory_order_seq_cst);
        jump_set = false;
        throw std::runtime_error("SIGBUS");
    }
}

void TlbWindow::safe_write32(uint64_t offset, uint32_t value) { execute_safe(&TlbWindow::write32, offset, value); }

uint32_t TlbWindow::safe_read32(uint64_t offset) { return execute_safe(&TlbWindow::read32, offset); }

void TlbWindow::safe_write_register(uint64_t offset, const void *data, size_t size) {
    execute_safe(&TlbWindow::write_register, offset, data, size);
}

void TlbWindow::safe_read_register(uint64_t offset, void *data, size_t size) {
    execute_safe(&TlbWindow::read_register, offset, data, size);
}

void TlbWindow::safe_write_block(uint64_t offset, const void *data, size_t size) {
    execute_safe(&TlbWindow::write_block, offset, data, size);
}

void TlbWindow::safe_read_block(uint64_t offset, void *data, size_t size) {
    execute_safe(&TlbWindow::read_block, offset, data, size);
}

void TlbWindow::safe_write_block_reconfigure(
    const void *mem_ptr, tt_xy_pair core, uint64_t addr, uint32_t size, uint64_t ordering) {
    execute_safe(&TlbWindow::write_block_reconfigure, mem_ptr, core, addr, size, ordering);
}

void TlbWindow::safe_read_block_reconfigure(
    void *mem_ptr, tt_xy_pair core, uint64_t addr, uint32_t size, uint64_t ordering) {
    execute_safe(&TlbWindow::read_block_reconfigure, mem_ptr, core, addr, size, ordering);
}

=======
void TlbWindow::noc_multicast_write_reconfigure(
    void *dst, size_t size, tt_xy_pair core_start, tt_xy_pair core_end, uint64_t addr, uint64_t ordering) {
    uint8_t *buffer_addr = static_cast<uint8_t *>(dst);
    tlb_data config{};
    config.local_offset = addr;
    config.x_start = core_start.x;
    config.y_start = core_start.y;
    config.x_end = core_end.x;
    config.y_end = core_end.y;
    config.mcast = true;
    config.noc_sel = umd_use_noc1 ? 1 : 0;
    config.ordering = ordering;
    config.static_vc = (PCIDevice::get_pcie_arch() == tt::ARCH::BLACKHOLE) ? false : true;

    while (size > 0) {
        configure(config);
        size_t tlb_size = get_size();

        uint32_t transfer_size = std::min(size, tlb_size);

        write_block(0, buffer_addr, transfer_size);

        size -= transfer_size;
        addr += transfer_size;
        buffer_addr += transfer_size;

        config.local_offset = addr;
    }
}

>>>>>>> 72cd7112
TlbHandle &TlbWindow::handle_ref() const { return *tlb_handle; }

size_t TlbWindow::get_size() const { return tlb_handle->get_size() - offset_from_aligned_addr; }

void TlbWindow::validate(uint64_t offset, size_t size) const {
    if ((offset + size) > get_size()) {
        throw std::out_of_range("Out of bounds access");
    }
}

void TlbWindow::configure(const tlb_data &new_config) {
    tlb_data aligned_config = new_config;
    aligned_config.local_offset = new_config.local_offset & ~(tlb_handle->get_size() - 1);
    tlb_handle->configure(aligned_config);
    offset_from_aligned_addr = new_config.local_offset - (new_config.local_offset & ~(tlb_handle->get_size() - 1));
}

uint64_t TlbWindow::get_total_offset(uint64_t offset) const { return offset + offset_from_aligned_addr; }

void TlbWindow::memcpy_from_device(void *dest, const void *src, std::size_t num_bytes) {
    typedef std::uint32_t copy_t;

    // Start by aligning the source (device) pointer.
    const volatile copy_t *sp;

    std::uintptr_t src_addr = reinterpret_cast<std::uintptr_t>(src);
    unsigned int src_misalignment = src_addr % sizeof(copy_t);

    if (src_misalignment != 0) {
        sp = reinterpret_cast<copy_t *>(src_addr - src_misalignment);

        copy_t tmp = *sp++;

        auto leading_len = std::min(sizeof(tmp) - src_misalignment, num_bytes);
        memcpy(dest, reinterpret_cast<char *>(&tmp) + src_misalignment, leading_len);
        num_bytes -= leading_len;
        dest = static_cast<char *>(dest) + leading_len;

    } else {
        sp = static_cast<const volatile copy_t *>(src);
    }

    // Copy the source-aligned middle.
    copy_t *dp = static_cast<copy_t *>(dest);
    std::size_t num_words = num_bytes / sizeof(copy_t);

    for (std::size_t i = 0; i < num_words; i++) {
        *dp++ = *sp++;
    }

    // Finally copy any sub-word trailer.
    auto trailing_len = num_bytes % sizeof(copy_t);
    if (trailing_len != 0) {
        copy_t tmp = *sp;
        memcpy(dp, &tmp, trailing_len);
    }
}

void TlbWindow::memcpy_to_device(void *dest, const void *src, std::size_t num_bytes) {
    typedef std::uint32_t copy_t;

    // Start by aligning the destination (device) pointer. If needed, do RMW to fix up the
    // first partial word.
    volatile copy_t *dp;

    std::uintptr_t dest_addr = reinterpret_cast<std::uintptr_t>(dest);
    unsigned int dest_misalignment = dest_addr % sizeof(copy_t);

    if (dest_misalignment != 0) {
        // Read-modify-write for the first dest element.
        dp = reinterpret_cast<copy_t *>(dest_addr - dest_misalignment);

        copy_t tmp = *dp;

        auto leading_len = std::min(sizeof(tmp) - dest_misalignment, num_bytes);

        memcpy(reinterpret_cast<char *>(&tmp) + dest_misalignment, src, leading_len);
        num_bytes -= leading_len;
        src = static_cast<const char *>(src) + leading_len;

        *dp++ = tmp;

    } else {
        dp = static_cast<copy_t *>(dest);
    }

    // Copy the destination-aligned middle.
    const copy_t *sp = static_cast<const copy_t *>(src);
    std::size_t num_words = num_bytes / sizeof(copy_t);

    for (std::size_t i = 0; i < num_words; i++) {
        *dp++ = *sp++;
    }

    // Finally copy any sub-word trailer, again RMW on the destination.
    auto trailing_len = num_bytes % sizeof(copy_t);
    if (trailing_len != 0) {
        copy_t tmp = *dp;

        memcpy(&tmp, sp, trailing_len);

        *dp++ = tmp;
    }
}

uint64_t TlbWindow::get_base_address() const {
    return handle_ref().get_config().local_offset + offset_from_aligned_addr;
}

void TlbWindow::write_regs(volatile uint32_t *dest, const uint32_t *src, uint32_t word_len) {
    while (word_len-- != 0) {
        *dest++ = *src++;
    }
}

void TlbWindow::read_regs(void *src_reg, uint32_t word_len, void *data) {
    const volatile uint32_t *src = reinterpret_cast<uint32_t *>(src_reg);
    uint32_t *dest = reinterpret_cast<uint32_t *>(data);

    while (word_len-- != 0) {
        uint32_t temp = *src++;
        memcpy(dest++, &temp, sizeof(temp));
    }
}

}  // namespace tt::umd<|MERGE_RESOLUTION|>--- conflicted
+++ resolved
@@ -174,50 +174,6 @@
     }
 }
 
-<<<<<<< HEAD
-template <typename Func, typename... Args>
-decltype(auto) TlbWindow::execute_safe(Func &&func, Args &&...args) {
-    if (sigsetjmp(point, 1) == 0) {
-        ScopedJumpGuard guard;
-        return std::invoke(std::forward<Func>(func), this, std::forward<Args>(args)...);
-    } else {
-        std::atomic_signal_fence(std::memory_order_seq_cst);
-        jump_set = false;
-        throw std::runtime_error("SIGBUS");
-    }
-}
-
-void TlbWindow::safe_write32(uint64_t offset, uint32_t value) { execute_safe(&TlbWindow::write32, offset, value); }
-
-uint32_t TlbWindow::safe_read32(uint64_t offset) { return execute_safe(&TlbWindow::read32, offset); }
-
-void TlbWindow::safe_write_register(uint64_t offset, const void *data, size_t size) {
-    execute_safe(&TlbWindow::write_register, offset, data, size);
-}
-
-void TlbWindow::safe_read_register(uint64_t offset, void *data, size_t size) {
-    execute_safe(&TlbWindow::read_register, offset, data, size);
-}
-
-void TlbWindow::safe_write_block(uint64_t offset, const void *data, size_t size) {
-    execute_safe(&TlbWindow::write_block, offset, data, size);
-}
-
-void TlbWindow::safe_read_block(uint64_t offset, void *data, size_t size) {
-    execute_safe(&TlbWindow::read_block, offset, data, size);
-}
-
-void TlbWindow::safe_write_block_reconfigure(
-    const void *mem_ptr, tt_xy_pair core, uint64_t addr, uint32_t size, uint64_t ordering) {
-    execute_safe(&TlbWindow::write_block_reconfigure, mem_ptr, core, addr, size, ordering);
-}
-
-void TlbWindow::safe_read_block_reconfigure(
-    void *mem_ptr, tt_xy_pair core, uint64_t addr, uint32_t size, uint64_t ordering) {
-    execute_safe(&TlbWindow::read_block_reconfigure, mem_ptr, core, addr, size, ordering);
-}
-
-=======
 void TlbWindow::noc_multicast_write_reconfigure(
     void *dst, size_t size, tt_xy_pair core_start, tt_xy_pair core_end, uint64_t addr, uint64_t ordering) {
     uint8_t *buffer_addr = static_cast<uint8_t *>(dst);
@@ -248,7 +204,53 @@
     }
 }
 
->>>>>>> 72cd7112
+template <typename Func, typename... Args>
+decltype(auto) TlbWindow::execute_safe(Func &&func, Args &&...args) {
+    if (sigsetjmp(point, 1) == 0) {
+        ScopedJumpGuard guard;
+        return std::invoke(std::forward<Func>(func), this, std::forward<Args>(args)...);
+    } else {
+        std::atomic_signal_fence(std::memory_order_seq_cst);
+        jump_set = false;
+        throw std::runtime_error("SIGBUS");
+    }
+}
+
+void TlbWindow::safe_write32(uint64_t offset, uint32_t value) { execute_safe(&TlbWindow::write32, offset, value); }
+
+uint32_t TlbWindow::safe_read32(uint64_t offset) { return execute_safe(&TlbWindow::read32, offset); }
+
+void TlbWindow::safe_write_register(uint64_t offset, const void *data, size_t size) {
+    execute_safe(&TlbWindow::write_register, offset, data, size);
+}
+
+void TlbWindow::safe_read_register(uint64_t offset, void *data, size_t size) {
+    execute_safe(&TlbWindow::read_register, offset, data, size);
+}
+
+void TlbWindow::safe_write_block(uint64_t offset, const void *data, size_t size) {
+    execute_safe(&TlbWindow::write_block, offset, data, size);
+}
+
+void TlbWindow::safe_read_block(uint64_t offset, void *data, size_t size) {
+    execute_safe(&TlbWindow::read_block, offset, data, size);
+}
+
+void TlbWindow::safe_write_block_reconfigure(
+    const void *mem_ptr, tt_xy_pair core, uint64_t addr, uint32_t size, uint64_t ordering) {
+    execute_safe(&TlbWindow::write_block_reconfigure, mem_ptr, core, addr, size, ordering);
+}
+
+void TlbWindow::safe_read_block_reconfigure(
+    void *mem_ptr, tt_xy_pair core, uint64_t addr, uint32_t size, uint64_t ordering) {
+    execute_safe(&TlbWindow::read_block_reconfigure, mem_ptr, core, addr, size, ordering);
+}
+
+void TlbWindow::safe_noc_multicast_write_reconfigure(
+    void *dst, size_t size, tt_xy_pair core_start, tt_xy_pair core_end, uint64_t addr, uint64_t ordering) {
+    execute_safe(&TlbWindow::safe_noc_multicast_write_reconfigure, dst, size, core_start, core_end, addr, ordering);
+}
+
 TlbHandle &TlbWindow::handle_ref() const { return *tlb_handle; }
 
 size_t TlbWindow::get_size() const { return tlb_handle->get_size() - offset_from_aligned_addr; }
