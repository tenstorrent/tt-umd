/*
 * SPDX-FileCopyrightText: (c) 2023 Tenstorrent Inc.
 *
 * SPDX-License-Identifier: Apache-2.0
 */

#include "umd/device/tt_simulation_device.h"

#include <nng/nng.h>
#include <uv.h>

#include <iostream>
#include <string>
#include <vector>

#include "assert.hpp"
#include "logger.hpp"
#include "tt_simulation_device_generated.h"
#include "umd/device/driver_atomics.h"

flatbuffers::FlatBufferBuilder create_flatbuffer(
    DEVICE_COMMAND rw, std::vector<uint32_t> vec, tt_cxy_pair core_, uint64_t addr, uint64_t size_ = 0) {
    flatbuffers::FlatBufferBuilder builder;
    auto data = builder.CreateVector(vec);
    auto core = tt_vcs_core(core_.x, core_.y);
    uint64_t size = (size_ == 0 ? vec.size() * sizeof(uint32_t) : size_);
    auto device_cmd = CreateDeviceRequestResponse(builder, rw, data, &core, addr, size);
    builder.Finish(device_cmd);
    return builder;
}

void print_flatbuffer(const DeviceRequestResponse* buf) {
    std::vector<uint32_t> data_vec(buf->data()->begin(), buf->data()->end());
    uint64_t addr = buf->address();
    uint32_t size = buf->size();
    tt_cxy_pair core = {0, buf->core()->x(), buf->core()->y()};

    std::stringstream ss;
    ss << std::hex << reinterpret_cast<uintptr_t>(addr);
    std::string addr_hex = ss.str();

    std::stringstream data_ss;
    for (int i = 0; i < data_vec.size(); i++) {
        data_ss << "0x" << std::hex << std::setw(8) << std::setfill('0') << data_vec[i] << " ";
    }
    std::string data_hex = data_ss.str();

    log_debug(tt::LogEmulationDriver, "{} bytes @ address {} in core ({}, {})", size, addr_hex, core.x, core.y);
    log_debug(tt::LogEmulationDriver, "Data: {}", data_hex);
}

tt_SimulationDevice::tt_SimulationDevice(const std::filesystem::path& simulator_directory) : tt_device() {
    log_info(tt::LogEmulationDriver, "Instantiating simulation device");
<<<<<<< HEAD
    std::string soc_descriptor_path = simulator_directory / "soc_descriptor.yaml";
    soc_descriptor_per_chip.emplace(0, tt_SocDescriptor(soc_descriptor_path));
    arch_name = soc_descriptor_per_chip[0].arch;
=======
    soc_descriptor_per_chip.emplace(0, tt_SocDescriptor(sdesc_path, false));
>>>>>>> 0f2f8d87
    std::set<chip_id_t> target_devices = {0};

    // Start VCS simulator in a separate process
    std::filesystem::path simulator_path = simulator_directory / "run.sh";
    if (!std::filesystem::exists(simulator_path)) {
        TT_THROW("Simulator binary not found at: ", simulator_path);
    }
    uv_loop_t* loop = uv_default_loop();
    uv_process_t child_p;
    uv_process_options_t child_options = {0};
    std::string simulator_path_string = simulator_path;

    child_options.file = simulator_path_string.c_str();
    child_options.flags = UV_PROCESS_DETACHED;

    int rv = uv_spawn(loop, &child_p, &child_options);
    if (rv) {
        TT_THROW("Failed to spawn simulator process: ", uv_strerror(rv));
    } else {
        log_info(tt::LogEmulationDriver, "Simulator process spawned with PID: {}", child_p.pid);
    }

    uv_unref((uv_handle_t*)&child_p);
    uv_run(loop, UV_RUN_DEFAULT);
    uv_loop_close(loop);
}

tt_SimulationDevice::~tt_SimulationDevice() { close_device(); }

void tt_SimulationDevice::set_barrier_address_params(const barrier_address_params& barrier_address_params_) {}

void tt_SimulationDevice::start_device(const tt_device_params& device_params) {
    void* buf_ptr = nullptr;

    host.start_host();

    log_info(tt::LogEmulationDriver, "Waiting for ack msg from remote...");
    size_t buf_size = host.recv_from_device(&buf_ptr);
    auto buf = GetDeviceRequestResponse(buf_ptr);
    auto cmd = buf->command();
    TT_ASSERT(cmd == DEVICE_COMMAND_EXIT, "Did not receive expected command from remote.");
    nng_free(buf_ptr, buf_size);
}

void tt_SimulationDevice::assert_risc_reset() {
    log_info(tt::LogEmulationDriver, "Sending assert_risc_reset signal..");
    auto wr_buffer =
        create_flatbuffer(DEVICE_COMMAND_ALL_TENSIX_RESET_ASSERT, std::vector<uint32_t>(1, 0), {0, 0, 0}, 0);
    uint8_t* wr_buffer_ptr = wr_buffer.GetBufferPointer();
    size_t wr_buffer_size = wr_buffer.GetSize();

    print_flatbuffer(GetDeviceRequestResponse(wr_buffer_ptr));
    host.send_to_device(wr_buffer_ptr, wr_buffer_size);
}

void tt_SimulationDevice::deassert_risc_reset() {
    log_info(tt::LogEmulationDriver, "Sending 'deassert_risc_reset' signal..");
    auto wr_buffer =
        create_flatbuffer(DEVICE_COMMAND_ALL_TENSIX_RESET_DEASSERT, std::vector<uint32_t>(1, 0), {0, 0, 0}, 0);
    uint8_t* wr_buffer_ptr = wr_buffer.GetBufferPointer();
    size_t wr_buffer_size = wr_buffer.GetSize();

    host.send_to_device(wr_buffer_ptr, wr_buffer_size);
}

void tt_SimulationDevice::deassert_risc_reset_at_core(tt_cxy_pair core, const TensixSoftResetOptions& soft_resets) {
    log_info(
        tt::LogEmulationDriver,
        "Sending 'deassert_risc_reset_at_core'.. (Not implemented, defaulting to 'deassert_risc_reset' instead)");
    deassert_risc_reset();
}

void tt_SimulationDevice::assert_risc_reset_at_core(tt_cxy_pair core, const TensixSoftResetOptions& soft_resets) {
    log_info(
        tt::LogEmulationDriver,
        "Sending 'assert_risc_reset_at_core'.. (Not implemented, defaulting to 'assert_risc_reset' instead)");
    assert_risc_reset();
}

void tt_SimulationDevice::close_device() {
    // disconnect from remote connection
    log_info(tt::LogEmulationDriver, "Sending exit signal to remote...");
    auto builder = create_flatbuffer(DEVICE_COMMAND_EXIT, std::vector<uint32_t>(1, 0), {0, 0, 0}, 0);
    host.send_to_device(builder.GetBufferPointer(), builder.GetSize());
}

// Runtime Functions
void tt_SimulationDevice::write_to_device(
    const void* mem_ptr, uint32_t size_in_bytes, tt_cxy_pair core, uint64_t addr, const std::string& tlb_to_use) {
    log_info(
        tt::LogEmulationDriver,
        "Device writing {} bytes to addr {} in core ({}, {})",
        size_in_bytes,
        addr,
        core.x,
        core.y);
    std::vector<std::uint32_t> data((uint32_t*)mem_ptr, (uint32_t*)mem_ptr + size_in_bytes / sizeof(uint32_t));
    auto wr_buffer = create_flatbuffer(DEVICE_COMMAND_WRITE, data, core, addr);
    uint8_t* wr_buffer_ptr = wr_buffer.GetBufferPointer();
    size_t wr_buffer_size = wr_buffer.GetSize();

    print_flatbuffer(GetDeviceRequestResponse(wr_buffer_ptr));  // sanity print
    host.send_to_device(wr_buffer_ptr, wr_buffer_size);
}

void tt_SimulationDevice::read_from_device(
    void* mem_ptr, tt_cxy_pair core, uint64_t addr, uint32_t size, const std::string& fallback_tlb) {
    void* rd_resp;

    // Send read request
    auto rd_req_buf = create_flatbuffer(DEVICE_COMMAND_READ, {0}, core, addr, size);
    host.send_to_device(rd_req_buf.GetBufferPointer(), rd_req_buf.GetSize());

    // Get read response
    size_t rd_rsp_sz = host.recv_from_device(&rd_resp);

    auto rd_resp_buf = GetDeviceRequestResponse(rd_resp);

    // Debug level polling as Metal will constantly poll the device, spamming the logs
    log_debug(tt::LogEmulationDriver, "Device reading vec");
    print_flatbuffer(rd_resp_buf);

    std::memcpy(mem_ptr, rd_resp_buf->data()->data(), rd_resp_buf->data()->size() * sizeof(uint32_t));
    nng_free(rd_resp, rd_rsp_sz);
}

void tt_SimulationDevice::wait_for_non_mmio_flush() {}

void tt_SimulationDevice::wait_for_non_mmio_flush(const chip_id_t chip) {}

void tt_SimulationDevice::l1_membar(
    const chip_id_t chip, const std::string& fallback_tlb, const std::unordered_set<tt_xy_pair>& cores) {}

void tt_SimulationDevice::dram_membar(
    const chip_id_t chip, const std::string& fallback_tlb, const std::unordered_set<uint32_t>& channels) {}

void tt_SimulationDevice::dram_membar(
    const chip_id_t chip, const std::string& fallback_tlb, const std::unordered_set<tt_xy_pair>& cores) {}

// Misc. Functions to Query/Set Device State
std::unordered_map<chip_id_t, uint32_t> tt_SimulationDevice::get_harvesting_masks_for_soc_descriptors() {
    return {{0, 0}};
}

std::vector<chip_id_t> tt_SimulationDevice::detect_available_device_ids() { return {0}; }

std::set<chip_id_t> tt_SimulationDevice::get_target_remote_device_ids() { return target_remote_chips; }

std::map<int, int> tt_SimulationDevice::get_clocks() { return {{0, 0}}; }

void* tt_SimulationDevice::host_dma_address(std::uint64_t offset, chip_id_t src_device_id, uint16_t channel) const {
    return nullptr;
}

std::uint64_t tt_SimulationDevice::get_pcie_base_addr_from_device(const chip_id_t chip_id) const {
    if (arch_name == tt::ARCH::WORMHOLE_B0) {
        return 0x800000000;
    } else if (arch_name == tt::ARCH::BLACKHOLE) {
        // Enable 4th ATU window.
        return 1ULL << 60;
    } else {
        return 0;
    }
}

std::uint32_t tt_SimulationDevice::get_num_dram_channels(std::uint32_t device_id) {
    return get_soc_descriptor(device_id).get_num_dram_channels();
}

std::uint64_t tt_SimulationDevice::get_dram_channel_size(std::uint32_t device_id, std::uint32_t channel) {
    return get_soc_descriptor(device_id).dram_bank_size;  // Space per channel is identical for now
}

std::uint32_t tt_SimulationDevice::get_num_host_channels(std::uint32_t device_id) { return 1; }

std::uint32_t tt_SimulationDevice::get_host_channel_size(std::uint32_t device_id, std::uint32_t channel) { return 0; }

std::uint32_t tt_SimulationDevice::get_numa_node_for_pcie_device(std::uint32_t device_id) { return 0; }<|MERGE_RESOLUTION|>--- conflicted
+++ resolved
@@ -51,13 +51,9 @@
 
 tt_SimulationDevice::tt_SimulationDevice(const std::filesystem::path& simulator_directory) : tt_device() {
     log_info(tt::LogEmulationDriver, "Instantiating simulation device");
-<<<<<<< HEAD
     std::string soc_descriptor_path = simulator_directory / "soc_descriptor.yaml";
-    soc_descriptor_per_chip.emplace(0, tt_SocDescriptor(soc_descriptor_path));
+    soc_descriptor_per_chip.emplace(0, tt_SocDescriptor(soc_descriptor_path, false));
     arch_name = soc_descriptor_per_chip[0].arch;
-=======
-    soc_descriptor_per_chip.emplace(0, tt_SocDescriptor(sdesc_path, false));
->>>>>>> 0f2f8d87
     std::set<chip_id_t> target_devices = {0};
 
     // Start VCS simulator in a separate process
