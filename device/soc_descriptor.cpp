// SPDX-FileCopyrightText: © 2023 Tenstorrent Inc.
//
// SPDX-License-Identifier: Apache-2.0

#include "umd/device/soc_descriptor.hpp"

#include <fmt/core.h>
#include <yaml-cpp/yaml.h>

#include <fstream>
#include <iostream>
#include <regex>
#include <stdexcept>
#include <string>
#include <tt-logger/tt-logger.hpp>
#include <unordered_set>

#include "assert.hpp"
#include "umd/device/arch/blackhole_implementation.hpp"
#include "umd/device/arch/grendel_implementation.hpp"
#include "umd/device/arch/wormhole_implementation.hpp"
#include "umd/device/soc_descriptor.hpp"
#include "umd/device/types/core_coordinates.hpp"
#include "utils.hpp"

// #include "l1_address_map.h"

namespace tt::umd {

std::string format_node(tt_xy_pair xy) { return fmt::format("{}-{}", xy.x, xy.y); }

tt_xy_pair format_node(std::string str) {
    int x_coord;
    int y_coord;
    std::regex expr("([0-9]+)[-,xX]([0-9]+)");
    std::smatch x_y_pair;

    if (std::regex_search(str, x_y_pair, expr)) {
        x_coord = std::stoi(x_y_pair[1]);
        y_coord = std::stoi(x_y_pair[2]);
    } else {
        TT_THROW("Could not parse the core id: {}", str);
    }

    tt_xy_pair xy(x_coord, y_coord);

    return xy;
}

const char *ws = " \t\n\r\f\v";

// trim from end of string (right)
inline std::string &rtrim(std::string &s, const char *t = ws) {
    s.erase(s.find_last_not_of(t) + 1);
    return s;
}

// trim from beginning of string (left)
inline std::string &ltrim(std::string &s, const char *t = ws) {
    s.erase(0, s.find_first_not_of(t));
    return s;
}

// trim from both ends of string (right then left)
inline std::string &trim(std::string &s, const char *t = ws) { return ltrim(rtrim(s, t), t); }

tt_xy_pair SocDescriptor::calculate_grid_size(const std::vector<tt_xy_pair> &cores) {
    std::unordered_set<size_t> x;
    std::unordered_set<size_t> y;
    for (auto core : cores) {
        x.insert(core.x);
        y.insert(core.y);
    }
    return {x.size(), y.size()};
}

void SocDescriptor::write_coords(void *out, const CoreCoord &core) const {
    YAML::Emitter *emitter = static_cast<YAML::Emitter *>(out);

    if (core.x < grid_size.x && core.y < grid_size.y) {
        auto coords = translate_coord_to(core, CoordSystem::NOC0);
        *emitter << std::to_string(coords.x) + "-" + std::to_string(coords.y);
    }
}

void SocDescriptor::write_core_locations(void *out, const CoreType &core_type) const {
    for (const auto &core : get_cores(core_type)) {
        write_coords(out, core);
    }
}

void SocDescriptor::serialize_dram_cores(void *out, const std::vector<std::vector<CoreCoord>> &cores) const {
    YAML::Emitter *emitter = static_cast<YAML::Emitter *>(out);

    const uint32_t num_noc_ports = cores.empty() ? 0 : cores[0].size();

    for (const auto &dram_cores : cores) {
        // Insert the dram core if it's within the given grid.
        bool serialize_cores = true;

        for (const auto &dram_core : dram_cores) {
            if ((dram_core.x > grid_size.x) || (dram_core.y > grid_size.y)) {
                serialize_cores = false;
            }
        }
        if (serialize_cores) {
            int dram_count = 0;
            for (const auto &dram_core : dram_cores) {
                if (dram_count % num_noc_ports == 0) {
                    *emitter << YAML::BeginSeq;
                }
                if (dram_core.x < grid_size.x && dram_core.y < grid_size.y) {
                    write_coords(emitter, dram_core);
                }
                if (dram_count % num_noc_ports == num_noc_ports - 1) {
                    *emitter << YAML::EndSeq;
                }
                dram_count++;
            }
        }
    }
}

void SocDescriptor::create_coordinate_manager(const BoardType board_type, const uint8_t asic_location) {
    const tt_xy_pair dram_grid_size = tt_xy_pair(dram_cores.size(), dram_cores.empty() ? 0 : dram_cores[0].size());
    const tt_xy_pair arc_grid_size = SocDescriptor::calculate_grid_size(arc_cores);
    tt_xy_pair pcie_grid_size = SocDescriptor::calculate_grid_size(pcie_cores);

    std::vector<tt_xy_pair> dram_cores_unpacked;
    for (const auto &vec : dram_cores) {
        for (const auto &core : vec) {
            dram_cores_unpacked.push_back(core);
        }
    }

    // TODO: P100 has two types of boards, each using different PCI core.
    // Either have two separate enums or completely remove the check here.
    // PCIE harvesting mask 0x1 corresponds to (2, 0) and 0x2 corresponds to (11, 0).
    // if (board_type == BoardType::P100 && harvesting_masks.pcie_harvesting_mask != 0x1) {
    //     TT_THROW("P100 card should always have PCIE core (2, 0) harvested.");
    // }

    if (board_type == BoardType::P150 && harvesting_masks.pcie_harvesting_mask != 0x2) {
        TT_THROW("P150 card should always have PCIE core (11, 0) harvested.");
    }

    if (board_type == BoardType::P300 && asic_location == 0 && harvesting_masks.pcie_harvesting_mask != 0x2) {
        TT_THROW("P300 card left chip should always have PCIE core (11, 0) harvested.");
    }

    if (board_type == BoardType::P300 && asic_location == 1 && harvesting_masks.pcie_harvesting_mask != 0x1) {
        TT_THROW("P300 card right chip should always have PCIE core (2, 0) harvested.");
    }

    pcie_grid_size = SocDescriptor::calculate_grid_size(pcie_cores);

    coordinate_manager = CoordinateManager::create_coordinate_manager(
        arch,
        noc_translation_enabled,
        harvesting_masks,
        worker_grid_size,
        workers,
        dram_grid_size,
        dram_cores_unpacked,
        ethernet_cores,
        arc_grid_size,
        arc_cores,
        pcie_grid_size,
        pcie_cores,
        router_cores,
        security_cores,
        l2cpu_cores,
        noc0_x_to_noc1_x,
        noc0_y_to_noc1_y);
    get_cores_and_grid_size_from_coordinate_manager();
}

CoreCoord SocDescriptor::translate_coord_to(const CoreCoord core_coord, const CoordSystem coord_system) const {
    return coordinate_manager->translate_coord_to(core_coord, coord_system);
}

CoreCoord SocDescriptor::get_coord_at(const tt_xy_pair core, const CoordSystem coord_system) const {
    return coordinate_manager->get_coord_at(core, coord_system);
}

CoreCoord SocDescriptor::translate_coord_to(
    const tt_xy_pair core_location, const CoordSystem input_coord_system, const CoordSystem target_coord_system) const {
    return coordinate_manager->translate_coord_to(core_location, input_coord_system, target_coord_system);
}

void SocDescriptor::load_core_descriptors_from_soc_desc_info(const SocDescriptorInfo &soc_desc_info) {
    auto worker_l1_size = soc_desc_info.worker_l1_size;
    auto eth_l1_size = soc_desc_info.eth_l1_size;

    for (const auto &arc_core : soc_desc_info.arc_cores) {
        CoreDescriptor core_descriptor;
        core_descriptor.coord = arc_core;
        core_descriptor.type = CoreType::ARC;
        cores.insert({core_descriptor.coord, core_descriptor});
        arc_cores.push_back(core_descriptor.coord);
    }

    for (const auto &pcie_core : soc_desc_info.pcie_cores) {
        CoreDescriptor core_descriptor;
        core_descriptor.coord = pcie_core;
        core_descriptor.type = CoreType::PCIE;
        cores.insert({core_descriptor.coord, core_descriptor});
        pcie_cores.push_back(core_descriptor.coord);
    }

    int current_dram_channel = 0;
    for (auto channel_it = soc_desc_info.dram_cores.begin(); channel_it != soc_desc_info.dram_cores.end();
         ++channel_it) {
        dram_cores.push_back({});
        auto &soc_dram_cores = dram_cores.at(dram_cores.size() - 1);
        const auto &dram_cores = (*channel_it);
        for (unsigned int i = 0; i < dram_cores.size(); i++) {
            const auto &dram_core = dram_cores.at(i);
            CoreDescriptor core_descriptor;
            core_descriptor.coord = dram_core;
            core_descriptor.type = CoreType::DRAM;
            cores.insert({core_descriptor.coord, core_descriptor});
            soc_dram_cores.push_back(core_descriptor.coord);
            dram_core_channel_map[core_descriptor.coord] = {current_dram_channel, i};
        }
        current_dram_channel++;
    }

    int current_ethernet_channel = 0;
    for (const auto &eth_core : soc_desc_info.eth_cores) {
        CoreDescriptor core_descriptor;
        core_descriptor.coord = eth_core;
        core_descriptor.type = CoreType::ETH;
        core_descriptor.l1_size = eth_l1_size;
        cores.insert({core_descriptor.coord, core_descriptor});
        ethernet_cores.push_back(core_descriptor.coord);

        ethernet_core_channel_map[core_descriptor.coord] = current_ethernet_channel;
        current_ethernet_channel++;
    }

    std::set<int> worker_routing_coords_x;
    std::set<int> worker_routing_coords_y;
    for (const auto &tensix_core : soc_desc_info.tensix_cores) {
        CoreDescriptor core_descriptor;
        core_descriptor.coord = tensix_core;
        core_descriptor.type = CoreType::WORKER;
        core_descriptor.l1_size = worker_l1_size;
        cores.insert({core_descriptor.coord, core_descriptor});
        workers.push_back(core_descriptor.coord);
        worker_routing_coords_x.insert(core_descriptor.coord.x);
        worker_routing_coords_y.insert(core_descriptor.coord.y);
    }

    worker_grid_size = tt_xy_pair(worker_routing_coords_x.size(), worker_routing_coords_y.size());

    for (const auto &router_core : soc_desc_info.router_cores) {
        CoreDescriptor core_descriptor;
        core_descriptor.coord = router_core;
        core_descriptor.type = CoreType::ROUTER_ONLY;
        cores.insert({core_descriptor.coord, core_descriptor});
        router_cores.push_back(core_descriptor.coord);
    }

    for (const auto &security_core : soc_desc_info.security_cores) {
        CoreDescriptor core_descriptor;
        core_descriptor.coord = security_core;
        core_descriptor.type = CoreType::SECURITY;
        cores.insert({core_descriptor.coord, core_descriptor});
        security_cores.push_back(core_descriptor.coord);
    }

    for (const auto &l2cpu_core : soc_desc_info.l2cpu_cores) {
        CoreDescriptor core_descriptor;
        core_descriptor.coord = l2cpu_core;
        core_descriptor.type = CoreType::L2CPU;
        cores.insert({core_descriptor.coord, core_descriptor});
        l2cpu_cores.push_back(core_descriptor.coord);
    }

    noc0_x_to_noc1_x = soc_desc_info.noc0_x_to_noc1_x;
    noc0_y_to_noc1_y = soc_desc_info.noc0_y_to_noc1_y;
}

void SocDescriptor::load_soc_features_from_soc_desc_info(const SocDescriptorInfo &soc_desc_info) {
    worker_l1_size = soc_desc_info.worker_l1_size;
    eth_l1_size = soc_desc_info.eth_l1_size;
    dram_bank_size = soc_desc_info.dram_bank_size;
}

SocDescriptorInfo SocDescriptor::get_soc_descriptor_info(tt::ARCH arch) {
    switch (arch) {
        case tt::ARCH::WORMHOLE_B0: {
            return SocDescriptorInfo{
                .arch = tt::ARCH::WORMHOLE_B0,
                .grid_size = wormhole::GRID_SIZE,
                .tensix_cores = wormhole::TENSIX_CORES_NOC0,
                .dram_cores = wormhole::DRAM_CORES_NOC0,
                .eth_cores = wormhole::ETH_CORES_NOC0,
                .arc_cores = wormhole::ARC_CORES_NOC0,
                .pcie_cores = wormhole::PCIE_CORES_NOC0,
                .router_cores = wormhole::ROUTER_CORES_NOC0,
                .security_cores = wormhole::SECURITY_CORES_NOC0,
                .l2cpu_cores = wormhole::L2CPU_CORES_NOC0,
                .worker_l1_size = wormhole::TENSIX_L1_SIZE,
                .eth_l1_size = wormhole::ETH_L1_SIZE,
                .dram_bank_size = wormhole::DRAM_BANK_SIZE,
                .noc0_x_to_noc1_x = wormhole::NOC0_X_TO_NOC1_X,
                .noc0_y_to_noc1_y = wormhole::NOC0_Y_TO_NOC1_Y};
            break;
        }
        case tt::ARCH::BLACKHOLE: {
            return SocDescriptorInfo{
                .arch = tt::ARCH::BLACKHOLE,
                .grid_size = blackhole::GRID_SIZE,
                .tensix_cores = blackhole::TENSIX_CORES_NOC0,
                .dram_cores = blackhole::DRAM_CORES_NOC0,
                .eth_cores = blackhole::ETH_CORES_NOC0,
                .arc_cores = blackhole::ARC_CORES_NOC0,
                .pcie_cores = blackhole::PCIE_CORES_NOC0,
                .router_cores = blackhole::ROUTER_CORES_NOC0,
                .security_cores = blackhole::SECURITY_CORES_NOC0,
                .l2cpu_cores = blackhole::L2CPU_CORES_NOC0,
                .worker_l1_size = blackhole::TENSIX_L1_SIZE,
                .eth_l1_size = blackhole::ETH_L1_SIZE,
                .dram_bank_size = blackhole::DRAM_BANK_SIZE,
                .noc0_x_to_noc1_x = blackhole::NOC0_X_TO_NOC1_X,
                .noc0_y_to_noc1_y = blackhole::NOC0_Y_TO_NOC1_Y};
            break;
        }
        case tt::ARCH::QUASAR: {
            return SocDescriptorInfo{
                .arch = tt::ARCH::QUASAR,
                .grid_size = grendel::GRID_SIZE,
                .tensix_cores = grendel::TENSIX_CORES_NOC0,
                .dram_cores = grendel::DRAM_CORES_NOC0,
                .eth_cores = grendel::ETH_CORES_NOC0,
                .arc_cores = grendel::ARC_CORES_NOC0,
                .pcie_cores = grendel::PCIE_CORES_NOC0,
                .router_cores = grendel::ROUTER_CORES_NOC0,
                .security_cores = grendel::SECURITY_CORES_NOC0,
                .l2cpu_cores = grendel::L2CPU_CORES_NOC0,
                .worker_l1_size = grendel::TENSIX_L1_SIZE,
                .eth_l1_size = grendel::ETH_L1_SIZE,
                .dram_bank_size = grendel::DRAM_BANK_SIZE,
                .noc0_x_to_noc1_x = grendel::NOC0_X_TO_NOC1_X,
                .noc0_y_to_noc1_y = grendel::NOC0_Y_TO_NOC1_Y};
            break;
        }
        default:
            TT_THROW("Invalid architecture for creating SocDescriptorInfo.");
    }
}

SocDescriptor::SocDescriptor(const tt::ARCH arch_soc, ChipInfo chip_info) :
    noc_translation_enabled(chip_info.noc_translation_enabled), harvesting_masks(chip_info.harvesting_masks) {
    SocDescriptorInfo soc_desc_info = SocDescriptor::get_soc_descriptor_info(arch_soc);
    load_from_soc_desc_info(soc_desc_info);
    create_coordinate_manager(chip_info.board_type, chip_info.asic_location);
}

void SocDescriptor::load_from_soc_desc_info(const SocDescriptorInfo &soc_desc_info) {
    arch = soc_desc_info.arch;
    grid_size = soc_desc_info.grid_size;
    load_core_descriptors_from_soc_desc_info(soc_desc_info);
    load_soc_features_from_soc_desc_info(soc_desc_info);
}

std::vector<tt_xy_pair> SocDescriptor::convert_to_tt_xy_pair(const std::vector<std::string> &core_strings) {
    std::vector<tt_xy_pair> core_pairs;
    for (const auto &core_string : core_strings) {
        core_pairs.push_back(format_node(core_string));
    }

    return core_pairs;
}

tt::ARCH SocDescriptor::get_arch_from_soc_descriptor_path(const std::string &soc_descriptor_path) {
    YAML::Node device_descriptor_yaml = YAML::LoadFile(soc_descriptor_path);
    return tt::arch_from_str(device_descriptor_yaml["arch_name"].as<std::string>());
}

tt_xy_pair SocDescriptor::get_grid_size_from_soc_descriptor_path(const std::string &soc_descriptor_path) {
    YAML::Node device_descriptor_yaml = YAML::LoadFile(soc_descriptor_path);
    return tt_xy_pair(
        device_descriptor_yaml["grid"]["x_size"].as<int>(), device_descriptor_yaml["grid"]["y_size"].as<int>());
}

std::vector<std::vector<tt_xy_pair>> SocDescriptor::convert_dram_cores_from_yaml(
    YAML::Node &device_descriptor_yaml, const std::string &dram_core) {
    std::vector<std::vector<tt_xy_pair>> dram_cores;
    for (auto channel_it = device_descriptor_yaml[dram_core].begin();
         channel_it != device_descriptor_yaml[dram_core].end();
         ++channel_it) {
        dram_cores.push_back(convert_to_tt_xy_pair((*channel_it).as<std::vector<std::string>>()));
    }

    return dram_cores;
}

void SocDescriptor::load_from_yaml(YAML::Node &device_descriptor_yaml) {
    SocDescriptorInfo soc_desc_info;

    soc_desc_info.grid_size = tt_xy_pair(
        device_descriptor_yaml["grid"]["x_size"].as<int>(), device_descriptor_yaml["grid"]["y_size"].as<int>());

    std::string arch_name_value = device_descriptor_yaml["arch_name"].as<std::string>();
    arch_name_value = trim(arch_name_value);
    arch = tt::arch_from_str(arch_name_value);
    soc_desc_info.arch = arch;

    soc_desc_info.tensix_cores = SocDescriptor::convert_to_tt_xy_pair(
        device_descriptor_yaml["functional_workers"].as<std::vector<std::string>>());
    soc_desc_info.dram_cores = SocDescriptor::convert_dram_cores_from_yaml(device_descriptor_yaml, "dram");
    soc_desc_info.pcie_cores =
        SocDescriptor::convert_to_tt_xy_pair(device_descriptor_yaml["pcie"].as<std::vector<std::string>>());
    soc_desc_info.eth_cores =
        SocDescriptor::convert_to_tt_xy_pair(device_descriptor_yaml["eth"].as<std::vector<std::string>>());
    soc_desc_info.arc_cores =
        SocDescriptor::convert_to_tt_xy_pair(device_descriptor_yaml["arc"].as<std::vector<std::string>>());
    soc_desc_info.router_cores =
        SocDescriptor::convert_to_tt_xy_pair(device_descriptor_yaml["router_only"].as<std::vector<std::string>>());
    if (device_descriptor_yaml["l2cpu"].IsDefined()) {
        soc_desc_info.l2cpu_cores =
            SocDescriptor::convert_to_tt_xy_pair(device_descriptor_yaml["l2cpu"].as<std::vector<std::string>>());
    }

    if (device_descriptor_yaml["security"].IsDefined()) {
        soc_desc_info.security_cores =
            SocDescriptor::convert_to_tt_xy_pair(device_descriptor_yaml["security"].as<std::vector<std::string>>());
    }

    if (device_descriptor_yaml["noc0_x_to_noc1_x"].IsDefined()) {
        soc_desc_info.noc0_x_to_noc1_x = device_descriptor_yaml["noc0_x_to_noc1_x"].as<std::vector<uint32_t>>();
        soc_desc_info.noc0_y_to_noc1_y = device_descriptor_yaml["noc0_y_to_noc1_y"].as<std::vector<uint32_t>>();
    }

    soc_desc_info.worker_l1_size = device_descriptor_yaml["worker_l1_size"].as<uint32_t>();
    soc_desc_info.eth_l1_size = device_descriptor_yaml["eth_l1_size"].as<uint32_t>();
    soc_desc_info.dram_bank_size = device_descriptor_yaml["dram_bank_size"].as<uint64_t>();

    // Inlcude harvested cores directly in SocDescriptor if available.
    if (device_descriptor_yaml["harvested_workers"].IsDefined()) {
        harvested_workers = SocDescriptor::convert_to_tt_xy_pair(
            device_descriptor_yaml["harvested_workers"].as<std::vector<std::string>>());
    }
    if (device_descriptor_yaml["harvested_eth"].IsDefined()) {
        harvested_ethernet_cores = SocDescriptor::convert_to_tt_xy_pair(
            device_descriptor_yaml["harvested_eth"].as<std::vector<std::string>>());
    }
    if (device_descriptor_yaml["harvested_dram"].IsDefined()) {
        harvested_dram_cores = SocDescriptor::convert_dram_cores_from_yaml(device_descriptor_yaml, "harvested_dram");
    }

    load_from_soc_desc_info(soc_desc_info);
}

SocDescriptor::SocDescriptor(const std::string &device_descriptor_path, ChipInfo chip_info) :
    noc_translation_enabled(chip_info.noc_translation_enabled), harvesting_masks(chip_info.harvesting_masks) {
    std::ifstream fdesc(device_descriptor_path);
    if (fdesc.fail()) {
        TT_THROW("Device descriptor file {} does not exist.", device_descriptor_path);
    }
    fdesc.close();

    YAML::Node device_descriptor_yaml = YAML::LoadFile(device_descriptor_path);

    device_descriptor_file_path = device_descriptor_path;
    load_from_yaml(device_descriptor_yaml);

    create_coordinate_manager(chip_info.board_type, chip_info.asic_location);
}

int SocDescriptor::get_num_dram_channels() const { return get_grid_size(CoreType::DRAM).x; }

CoreCoord SocDescriptor::get_dram_core_for_channel(
    int dram_chan, int subchannel, const CoordSystem coord_system) const {
    const CoreCoord logical_dram_coord = CoreCoord(dram_chan, subchannel, CoreType::DRAM, CoordSystem::LOGICAL);
    return translate_coord_to(logical_dram_coord, coord_system);
}

std::unordered_set<CoreCoord> SocDescriptor::translate_coords_to(
    const std::unordered_set<CoreCoord> &core_coords, const CoordSystem coord_system) const {
    std::unordered_set<CoreCoord> translated_cores;
    for (const auto &core : core_coords) {
        translated_cores.insert(translate_coord_to(core, coord_system));
    }
    return translated_cores;
}

std::unordered_set<tt_xy_pair> SocDescriptor::translate_coords_to_xy_pair(
    const std::unordered_set<CoreCoord> &core_coords, const CoordSystem coord_system) const {
    std::unordered_set<tt_xy_pair> translated_xy_pairs;
    for (const auto &core : core_coords) {
        CoreCoord translated_core = translate_coord_to(core, coord_system);
        translated_xy_pairs.insert({translated_core.x, translated_core.y});
    }
    return translated_xy_pairs;
}

std::unordered_set<CoreCoord> SocDescriptor::get_eth_cores_for_channels(
    const std::set<uint32_t> &eth_channels, const CoordSystem coord_system) const {
    std::unordered_set<CoreCoord> eth_cores;
    for (uint32_t channel : eth_channels) {
        eth_cores.insert(get_eth_core_for_channel(channel, coord_system));
    }
    return eth_cores;
}

std::unordered_set<tt_xy_pair> SocDescriptor::get_eth_xy_pairs_for_channels(
    const std::set<uint32_t> &eth_channels, const CoordSystem coord_system) const {
    std::unordered_set<tt_xy_pair> eth_xy_pairs;
    for (uint32_t channel : eth_channels) {
        CoreCoord eth_core = get_eth_core_for_channel(channel, coord_system);
        eth_xy_pairs.insert({eth_core.x, eth_core.y});
    }
    return eth_xy_pairs;
}

uint32_t SocDescriptor::get_eth_channel_for_core(const CoreCoord &core_coord, const CoordSystem coord_system) const {
    return translate_coord_to(core_coord, CoordSystem::LOGICAL).y;
}

std::pair<int, int> SocDescriptor::get_dram_channel_for_core(
    const CoreCoord &core_coord, const CoordSystem coord_system) const {
    auto logical_core = translate_coord_to(core_coord, CoordSystem::LOGICAL);
    return std::make_pair(logical_core.x, logical_core.y);
}

CoreCoord SocDescriptor::get_eth_core_for_channel(uint32_t eth_chan, const CoordSystem coord_system) const {
    const CoreCoord logical_eth_coord = CoreCoord(0, eth_chan, CoreType::ETH, CoordSystem::LOGICAL);
    return translate_coord_to(logical_eth_coord, coord_system);
}

std::string SocDescriptor::serialize() const {
    YAML::Emitter out;

    out << YAML::BeginMap;

    out << YAML::Key << "grid" << YAML::Value << YAML::BeginMap;
    out << YAML::Key << "x_size" << YAML::Value << grid_size.x;
    out << YAML::Key << "y_size" << YAML::Value << grid_size.y;
    out << YAML::EndMap;

    out << YAML::Key << "arc" << YAML::Value << YAML::BeginSeq;
    write_core_locations(&out, CoreType::ARC);
    out << YAML::EndSeq;

    out << YAML::Key << "pcie" << YAML::Value << YAML::BeginSeq;
    write_core_locations(&out, CoreType::PCIE);
    out << YAML::EndSeq;

    out << YAML::Key << "harvested_dram" << YAML::Value << YAML::BeginSeq;
    serialize_dram_cores(&out, get_harvested_dram_cores());
    out << YAML::EndSeq;

    out << YAML::Key << "dram" << YAML::Value << YAML::BeginSeq;
    serialize_dram_cores(&out, get_dram_cores());
    out << YAML::EndSeq;

    out << YAML::Key << "harvested_eth" << YAML::Value << YAML::BeginSeq;
    for (const auto &eth : get_harvested_cores(CoreType::ETH)) {
        write_coords(&out, eth);
    }
    out << YAML::EndSeq;

    out << YAML::Key << "eth" << YAML::Value << YAML::BeginSeq;
    write_core_locations(&out, CoreType::ETH);
    out << YAML::EndSeq;

    out << YAML::Key << "harvested_workers" << YAML::Value << YAML::BeginSeq;
    for (const auto &worker : get_harvested_cores(CoreType::TENSIX)) {
        write_coords(&out, worker);
    }
    out << YAML::EndSeq;

    out << YAML::Key << "functional_workers" << YAML::Value << YAML::BeginSeq;
    write_core_locations(&out, CoreType::TENSIX);
    out << YAML::EndSeq;

    out << YAML::Key << "router_only" << YAML::Value << YAML::BeginSeq;
    write_core_locations(&out, CoreType::ROUTER_ONLY);
    out << YAML::EndSeq;

    out << YAML::Key << "security" << YAML::Value << YAML::BeginSeq;
    write_core_locations(&out, CoreType::SECURITY);
    out << YAML::EndSeq;

    out << YAML::Key << "l2cpu" << YAML::Value << YAML::BeginSeq;
    write_core_locations(&out, CoreType::L2CPU);
    out << YAML::EndSeq;

    // Fill in the rest that are static to our device.
    out << YAML::Key << "worker_l1_size" << YAML::Value << worker_l1_size;
    out << YAML::Key << "dram_bank_size" << YAML::Value << dram_bank_size;
    out << YAML::Key << "eth_l1_size" << YAML::Value << eth_l1_size;
    out << YAML::Key << "arch_name" << YAML::Value << tt::arch_to_str(arch);

    out << YAML::Key << "features" << YAML::Value << YAML::BeginMap;

    out << YAML::Key << "noc" << YAML::Value << YAML::BeginMap;
    out << YAML::Key << "translation_id_enabled" << YAML::Value << true;
    out << YAML::EndMap;

    out << YAML::Key << "unpacker" << YAML::Value << YAML::BeginMap;
    out << YAML::Key << "version" << YAML::Value << unpacker_version;
    out << YAML::Key << "inline_srca_trans_without_srca_trans_instr" << YAML::Value << true;
    out << YAML::EndMap;

    out << YAML::Key << "math" << YAML::Value << YAML::BeginMap;
    out << YAML::Key << "dst_size_alignment" << YAML::Value << dst_size_alignment;
    out << YAML::EndMap;

    out << YAML::Key << "packer" << YAML::Value << YAML::BeginMap;
    out << YAML::Key << "version" << YAML::Value << packer_version;
    out << YAML::EndMap;

    out << YAML::Key << "overlay" << YAML::Value << YAML::BeginMap;
    out << YAML::Key << "version" << YAML::Value << overlay_version;
    out << YAML::EndMap;

    out << YAML::EndMap;

    return out.c_str();
}

std::filesystem::path SocDescriptor::serialize_to_file(const std::filesystem::path &dest_file) const {
    std::filesystem::path file_path = dest_file;
    if (file_path.empty()) {
        file_path = get_default_soc_descriptor_file_path();
    }
    std::ofstream file(file_path);
    file << serialize();
    file.close();
    return file_path;
}

std::filesystem::path SocDescriptor::get_default_soc_descriptor_file_path() {
    std::filesystem::path temp_path = std::filesystem::temp_directory_path();
    std::string soc_path_dir_template = temp_path / "umd_XXXXXX";
    std::filesystem::path soc_path_dir = mkdtemp(soc_path_dir_template.data());
    std::filesystem::path soc_path = soc_path_dir / "soc_descriptor.yaml";

    return soc_path;
}

<<<<<<< HEAD
std::string SocDescriptor::get_soc_descriptor_path(tt::ARCH arch) {
    switch (arch) {
        case tt::ARCH::WORMHOLE_B0:
            // TODO: this path needs to be changed to point to soc descriptors outside of tests directory.
            return utils::get_abs_path("tests/soc_descs/wormhole_b0_8x10.yaml");
        case tt::ARCH::BLACKHOLE: {
            // TODO: this path needs to be changed to point to soc descriptors outside of tests directory.
            return utils::get_abs_path("tests/soc_descs/blackhole_140_arch.yaml");
        }
        case tt::ARCH::QUASAR: {
            // TODO: this path needs to be changed to point to soc descriptors outside of tests directory.
            return utils::get_abs_path("tests/soc_descs/quasar_simulation_1x1.yaml");
        }
        default:
            TT_THROW("Invalid architecture");
    }
}

=======
>>>>>>> 72cd7112
void SocDescriptor::get_cores_and_grid_size_from_coordinate_manager() {
    const tt_xy_pair empty = {0, 0};
    for (const auto &core_type :
         {CoreType::TENSIX,
          CoreType::DRAM,
          CoreType::ETH,
          CoreType::ARC,
          CoreType::PCIE,
          CoreType::ROUTER_ONLY,
          CoreType::SECURITY,
          CoreType::L2CPU}) {
        cores_map.insert({core_type, coordinate_manager->get_cores(core_type)});
        harvested_cores_map.insert({core_type, coordinate_manager->get_harvested_cores(core_type)});
        if (core_type == CoreType::ETH || core_type == CoreType::ROUTER_ONLY || core_type == CoreType::SECURITY ||
            core_type == CoreType::L2CPU) {
            // Ethernet and Router cores aren't arranged in a grid, initializing as empty.
            grid_size_map.insert({core_type, empty});
            harvested_grid_size_map.insert({core_type, empty});
            continue;
        }
        grid_size_map.insert({core_type, coordinate_manager->get_grid_size(core_type)});
        harvested_grid_size_map.insert({core_type, coordinate_manager->get_harvested_grid_size(core_type)});
    }

    const std::vector<CoreCoord> dram_cores = cores_map.at(CoreType::DRAM);
    const tt_xy_pair dram_grid_size = grid_size_map.at(CoreType::DRAM);

    dram_cores_core_coord.resize(dram_grid_size.x);
    for (size_t bank = 0; bank < dram_grid_size.x; bank++) {
        for (size_t noc_port = 0; noc_port < dram_grid_size.y; noc_port++) {
            dram_cores_core_coord[bank].push_back(dram_cores[bank * dram_grid_size.y + noc_port]);
        }
    }

    const std::vector<CoreCoord> harvested_dram_cores = harvested_cores_map.at(CoreType::DRAM);
    const tt_xy_pair harvested_dram_grid_size = harvested_grid_size_map.at(CoreType::DRAM);

    harvested_dram_cores_core_coord.resize(harvested_dram_grid_size.x);
    for (size_t bank = 0; bank < harvested_dram_grid_size.x; bank++) {
        for (size_t noc_port = 0; noc_port < harvested_dram_grid_size.y; noc_port++) {
            harvested_dram_cores_core_coord[bank].push_back(
                harvested_dram_cores[bank * harvested_dram_grid_size.y + noc_port]);
        }
    }
}

std::vector<CoreCoord> SocDescriptor::translate_coordinates(
    const std::vector<CoreCoord> &noc0_cores, const CoordSystem coord_system) const {
    std::vector<CoreCoord> translated_cores;
    for (const auto &core : noc0_cores) {
        translated_cores.push_back(translate_coord_to(core, coord_system));
    }
    return translated_cores;
}

std::vector<CoreCoord> SocDescriptor::get_cores(
    const CoreType core_type, const CoordSystem coord_system, std::optional<uint32_t> channel) const {
    auto cores_map_it = cores_map.find(core_type);
    std::vector<CoreCoord> cores = cores_map_it->second;

    // Filter cores by channel if specified.
    // At this time, only applicable for DRAM cores.
    if (channel.has_value()) {
        TT_ASSERT(core_type == CoreType::DRAM, "Core type must be DRAM when setting channel.");
        TT_ASSERT(channel.value() < get_num_dram_channels(), "Channel value exceeds number of DRAM channels.");
        std::vector<CoreCoord> filtered_cores;
        for (const auto &core : cores) {
            auto logical_core = translate_coord_to(core, CoordSystem::LOGICAL);
            if (logical_core.y == channel.value()) {
                filtered_cores.push_back(core);
            }
        }
        cores = filtered_cores;
    }

    if (coord_system != CoordSystem::NOC0) {
        return translate_coordinates(cores, coord_system);
    }
    return cores;
}

std::vector<CoreCoord> SocDescriptor::get_harvested_cores(
    const CoreType core_type, const CoordSystem coord_system) const {
    if (coord_system == CoordSystem::LOGICAL) {
        TT_THROW("Harvested cores are not supported for logical coordinates");
    }
    auto harvested_cores_map_it = harvested_cores_map.find(core_type);
    if (coord_system != CoordSystem::NOC0) {
        return translate_coordinates(harvested_cores_map_it->second, coord_system);
    }
    return harvested_cores_map_it->second;
}

std::vector<CoreCoord> SocDescriptor::get_all_cores(const CoordSystem coord_system) const {
    std::vector<CoreCoord> all_cores;
    for (const auto &core_type :
         {CoreType::TENSIX,
          CoreType::DRAM,
          CoreType::ETH,
          CoreType::ARC,
          CoreType::PCIE,
          CoreType::ROUTER_ONLY,
          CoreType::SECURITY,
          CoreType::L2CPU}) {
        auto cores = get_cores(core_type, coord_system);
        all_cores.insert(all_cores.end(), cores.begin(), cores.end());
    }
    return all_cores;
}

std::vector<CoreCoord> SocDescriptor::get_all_harvested_cores(const CoordSystem coord_system) const {
    std::vector<CoreCoord> all_harvested_cores;
    for (const auto &core_type :
         {CoreType::TENSIX,
          CoreType::DRAM,
          CoreType::ETH,
          CoreType::ARC,
          CoreType::PCIE,
          CoreType::ROUTER_ONLY,
          CoreType::SECURITY,
          CoreType::L2CPU}) {
        auto harvested_cores = get_harvested_cores(core_type, coord_system);
        all_harvested_cores.insert(all_harvested_cores.end(), harvested_cores.begin(), harvested_cores.end());
    }
    return all_harvested_cores;
}

tt_xy_pair SocDescriptor::get_grid_size(const CoreType core_type) const { return grid_size_map.at(core_type); }

tt_xy_pair SocDescriptor::get_harvested_grid_size(const CoreType core_type) const {
    return harvested_grid_size_map.at(core_type);
}

std::vector<std::vector<CoreCoord>> SocDescriptor::get_dram_cores() const { return dram_cores_core_coord; }

std::vector<std::vector<CoreCoord>> SocDescriptor::get_harvested_dram_cores() const {
    return harvested_dram_cores_core_coord;
}

uint32_t SocDescriptor::get_num_eth_channels() const { return coordinate_manager->get_num_eth_channels(); }

uint32_t SocDescriptor::get_num_harvested_eth_channels() const {
    return coordinate_manager->get_num_harvested_eth_channels();
}

}  // namespace tt::umd<|MERGE_RESOLUTION|>--- conflicted
+++ resolved
@@ -644,27 +644,6 @@
     return soc_path;
 }
 
-<<<<<<< HEAD
-std::string SocDescriptor::get_soc_descriptor_path(tt::ARCH arch) {
-    switch (arch) {
-        case tt::ARCH::WORMHOLE_B0:
-            // TODO: this path needs to be changed to point to soc descriptors outside of tests directory.
-            return utils::get_abs_path("tests/soc_descs/wormhole_b0_8x10.yaml");
-        case tt::ARCH::BLACKHOLE: {
-            // TODO: this path needs to be changed to point to soc descriptors outside of tests directory.
-            return utils::get_abs_path("tests/soc_descs/blackhole_140_arch.yaml");
-        }
-        case tt::ARCH::QUASAR: {
-            // TODO: this path needs to be changed to point to soc descriptors outside of tests directory.
-            return utils::get_abs_path("tests/soc_descs/quasar_simulation_1x1.yaml");
-        }
-        default:
-            TT_THROW("Invalid architecture");
-    }
-}
-
-=======
->>>>>>> 72cd7112
 void SocDescriptor::get_cores_and_grid_size_from_coordinate_manager() {
     const tt_xy_pair empty = {0, 0};
     for (const auto &core_type :
