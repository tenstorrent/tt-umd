/*
 * SPDX-FileCopyrightText: (c) 2025 Tenstorrent Inc.
 *
 * SPDX-License-Identifier: Apache-2.0
 */
#include "umd/device/topology/topology_discovery.hpp"

#include <memory>
#include <numeric>
#include <tt-logger/tt-logger.hpp>
#include <utility>

#include "api/umd/device/topology/topology_discovery.hpp"
#include "api/umd/device/topology/topology_discovery_blackhole.hpp"
#include "api/umd/device/topology/topology_discovery_wormhole.hpp"
#include "assert.hpp"
#include "umd/device/chip/local_chip.hpp"
#include "umd/device/cluster_descriptor.hpp"

extern bool umd_use_noc1;

namespace tt::umd {

std::unique_ptr<TopologyDiscovery> TopologyDiscovery::create_topology_discovery(
    const TopologyDiscoveryOptions& options) {
    tt::ARCH current_arch = ARCH::Invalid;

    switch (options.io_device_type) {
        case IODeviceType::PCIe: {
            auto pci_devices_info = PCIDevice::enumerate_devices_info(options.target_devices);
            if (pci_devices_info.empty()) {
                return nullptr;
            }
            current_arch = pci_devices_info.begin()->second.get_arch();
            break;
        }
        case IODeviceType::JTAG: {
            if (current_arch == tt::ARCH::BLACKHOLE) {
                TT_THROW("Blackhole architecture is not yet supported over JTAG interface.");
            }

            auto jtag_device = JtagDevice::create();
            if (!jtag_device->get_device_cnt()) {
                return nullptr;
            }
            current_arch = jtag_device->get_jtag_arch(0);
            break;
        }
        default:
            TT_THROW("Unsupported device type for topology discovery");
    }

    switch (current_arch) {
        case tt::ARCH::WORMHOLE_B0:
            return std::make_unique<TopologyDiscoveryWormhole>(options);
        case tt::ARCH::BLACKHOLE:
<<<<<<< HEAD
            return TopologyDiscoveryBlackhole(target_devices, sdesc_path, device_type).create_ethernet_map();
=======
            return std::make_unique<TopologyDiscoveryBlackhole>(options);
>>>>>>> 65aafe19
        default:
            throw std::runtime_error(fmt::format("Unsupported architecture for topology discovery."));
    }
}

TopologyDiscovery::TopologyDiscovery(const TopologyDiscoveryOptions& options) : options(options) {}

std::unique_ptr<ClusterDescriptor> TopologyDiscovery::create_ethernet_map() {
    init_topology_discovery();
    get_connected_chips();
    discover_remote_chips();
    return fill_cluster_descriptor_info();
}

std::pair<std::unique_ptr<ClusterDescriptor>, std::map<uint64_t, std::unique_ptr<Chip>>> TopologyDiscovery::discover(
    const TopologyDiscoveryOptions& options) {
    std::map<uint64_t, std::unique_ptr<Chip>> chips;
    std::unique_ptr<TopologyDiscovery> td = TopologyDiscovery::create_topology_discovery(options);
    if (td == nullptr) {
        return std::make_pair(std::make_unique<ClusterDescriptor>(), std::move(chips));
    }
    std::unique_ptr<ClusterDescriptor> cluster_desc = td->create_ethernet_map();
    return std::make_pair(std::move(cluster_desc), std::move(td->chips));
}

void TopologyDiscovery::init_topology_discovery() {}

void TopologyDiscovery::get_connected_chips() {
    std::vector<int> device_ids;
    switch (options.io_device_type) {
        case IODeviceType::PCIe: {
            device_ids = PCIDevice::enumerate_devices(options.target_devices);
            break;
        }
        case IODeviceType::JTAG: {
            auto device_cnt =
                JtagDevice::create(JtagDevice::jtag_library_path, options.target_devices)->get_device_cnt();
            device_ids = std::vector<int>(device_cnt);
            std::iota(device_ids.begin(), device_ids.end(), 0);
            break;
        }
        default:
            TT_THROW("Unsupported device type.");
    }
    for (auto& device_id : device_ids) {
        std::unique_ptr<LocalChip> chip =
            LocalChip::create(device_id, options.soc_descriptor_path, 0, options.io_device_type);

        std::vector<CoreCoord> eth_cores =
            chip->get_soc_descriptor().get_cores(CoreType::ETH, umd_use_noc1 ? CoordSystem::NOC1 : CoordSystem::NOC0);
        for (const CoreCoord& eth_core : eth_cores) {
            uint64_t board_id = get_local_board_id(chip.get(), eth_core);
            if (board_id != 0) {
                board_ids.insert(board_id);
                break;
            }
        }

        initialize_remote_communication(chip.get());
        uint64_t asic_id = get_asic_id(chip.get());
        chips_to_discover.emplace(asic_id, std::move(chip));
        log_debug(
            LogUMD,
            "Discovered {} chip with {} ID {} and asic ID {}",
            DeviceTypeToString.at(options.io_device_type),
            DeviceTypeToString.at(options.io_device_type),
            device_id,
            asic_id);
    }
}

void TopologyDiscovery::discover_remote_chips() {
    std::set<uint64_t> discovered_chips = {};

    for (const auto& [current_chip_asic_id, chip] : chips_to_discover) {
        discovered_chips.insert(current_chip_asic_id);

        remote_asic_id_to_mmio_chip_id.emplace(current_chip_asic_id, current_chip_asic_id);

        active_eth_channels_per_chip.emplace(current_chip_asic_id, std::set<uint32_t>());

        if (is_using_eth_coords()) {
            auto local_eth_coord = get_local_eth_coord(chip.get());
            if (local_eth_coord.has_value()) {
                eth_coords.emplace(current_chip_asic_id, local_eth_coord.value());
            }
        }
    }
    while (!chips_to_discover.empty()) {
        auto it = chips_to_discover.begin();
        uint64_t current_chip_asic_id = it->first;
        chips.emplace(current_chip_asic_id, std::move(it->second));
        chips_to_discover.erase(it);
        Chip* chip = chips.at(current_chip_asic_id).get();

        std::vector<CoreCoord> eth_cores =
            chip->get_soc_descriptor().get_cores(CoreType::ETH, umd_use_noc1 ? CoordSystem::NOC1 : CoordSystem::NOC0);
        TTDevice* tt_device = chip->get_tt_device();

        uint32_t channel = 0;
        for (const CoreCoord& eth_core : eth_cores) {
            if (!verify_eth_core_fw_version(chip, eth_core)) {
                log_warning(
                    LogUMD,
                    "Skipping discovery from chip {} ETH core {}",
                    get_local_asic_id(chip, eth_core),
                    eth_core.str());
                channel++;
                continue;
            }

            if (!is_eth_trained(chip, eth_core)) {
                channel++;
                continue;
            }
            active_eth_channels_per_chip.at(current_chip_asic_id).insert(channel);

            if (!is_board_id_included(get_remote_board_id(chip, eth_core), get_remote_board_type(chip, eth_core))) {
                uint64_t remote_asic_id = get_remote_asic_id(chip, eth_core);
                if (chip->get_chip_info().board_type == BoardType::P150) {
                    ethernet_connections_to_remote_devices.push_back(
                        {{current_chip_asic_id, channel},
                         {remote_asic_id, get_logical_remote_eth_channel(chip, eth_core)}});
                } else {
                    ethernet_connections_to_remote_devices.push_back(
                        {{current_chip_asic_id, channel}, {remote_asic_id, get_remote_eth_channel(chip, eth_core)}});
                }
                log_debug(LogUMD, "Remote chip outside of UMD cluster {}.", remote_asic_id);

                channel++;
                continue;
            }

            uint64_t remote_asic_id = get_remote_asic_id(chip, eth_core);

            if (discovered_chips.find(remote_asic_id) == discovered_chips.end()) {
                uint64_t gateway_chip_id = remote_asic_id_to_mmio_chip_id.at(current_chip_asic_id);
                std::optional<EthCoord> eth_coord = get_remote_eth_coord(chip, eth_core);
                std::unique_ptr<Chip> remote_chip = create_remote_chip(
                    eth_coord, chips.at(gateway_chip_id).get(), active_eth_channels_per_chip.at(gateway_chip_id));

                chips_to_discover.emplace(remote_asic_id, std::move(remote_chip));
                active_eth_channels_per_chip.emplace(remote_asic_id, std::set<uint32_t>());
                discovered_chips.insert(remote_asic_id);
                remote_asic_id_to_mmio_chip_id.emplace(remote_asic_id, gateway_chip_id);
                if (is_using_eth_coords()) {
                    eth_coords.emplace(remote_asic_id, eth_coord.value());
                }
            } else {
                ethernet_connections.push_back(
                    {{current_chip_asic_id, channel}, {remote_asic_id, get_remote_eth_channel(chip, eth_core)}});
            }
            channel++;
        }
    }

    patch_eth_connections();
    validate_routing_firmware_state(chips);
}

std::unique_ptr<ClusterDescriptor> TopologyDiscovery::fill_cluster_descriptor_info() {
    std::unique_ptr<ClusterDescriptor> cluster_desc = std::make_unique<ClusterDescriptor>();
    std::map<uint64_t, ChipId> asic_id_to_chip_id;
    ChipId chip_id = 0;
    for (const auto& [current_chip_asic_id, chip] : chips) {
        if (chip->is_mmio_capable()) {
            asic_id_to_chip_id.emplace(current_chip_asic_id, chip_id);
            cluster_desc->chip_unique_ids.emplace(chip_id, current_chip_asic_id);
            chip_id++;
        }
    }

    for (const auto& [current_chip_asic_id, chip] : chips) {
        if (!chip->is_mmio_capable()) {
            asic_id_to_chip_id.emplace(current_chip_asic_id, chip_id);
            cluster_desc->chip_unique_ids.emplace(chip_id, current_chip_asic_id);
            if (eth_coords.empty()) {
                cluster_desc->closest_mmio_chip_cache[chip_id] =
                    asic_id_to_chip_id.at(remote_asic_id_to_mmio_chip_id.at(current_chip_asic_id));
            }
            chip_id++;
        }
    }

    for (const auto& [current_chip_asic_id, chip] : chips) {
        ChipId current_chip_id = asic_id_to_chip_id.at(current_chip_asic_id);
        cluster_desc->all_chips.insert(current_chip_id);
        cluster_desc->chip_arch.insert({current_chip_id, chip->get_tt_device()->get_arch()});

        if (chip->is_mmio_capable()) {
            cluster_desc->chips_with_mmio.insert(
                {current_chip_id, chip->get_tt_device()->get_communication_device_id()});
        }

        cluster_desc->chip_board_type.insert({current_chip_id, chip->get_chip_info().board_type});

        cluster_desc->noc_translation_enabled.insert({current_chip_id, chip->get_chip_info().noc_translation_enabled});
        cluster_desc->harvesting_masks_map.insert({current_chip_id, chip->get_chip_info().harvesting_masks});
        cluster_desc->asic_locations.insert({current_chip_id, chip->get_tt_device()->get_chip_info().asic_location});

        if (chip->get_tt_device()->get_pci_device()) {
            cluster_desc->chip_to_bus_id.insert(
                {current_chip_id, chip->get_tt_device()->get_pci_device()->get_device_info().pci_bus});
        }

        if (is_using_eth_coords()) {
            if (!eth_coords.empty()) {
                EthCoord eth_coord = eth_coords.at(current_chip_asic_id);
                cluster_desc->chip_locations.insert({current_chip_id, eth_coord});
                cluster_desc->coords_to_chip_ids[eth_coord.rack][eth_coord.shelf][eth_coord.y][eth_coord.x] =
                    current_chip_id;
            }
        }

        cluster_desc->add_chip_to_board(current_chip_id, chip->get_chip_info().board_id);
    }

    for (auto [ethernet_connection_logical, ethernet_connection_remote] : ethernet_connections) {
        ChipId local_chip_id = asic_id_to_chip_id.at(ethernet_connection_logical.first);
        ChipId remote_chip_id = asic_id_to_chip_id.at(ethernet_connection_remote.first);
        cluster_desc->ethernet_connections[local_chip_id][ethernet_connection_logical.second] = {
            remote_chip_id, ethernet_connection_remote.second};
        cluster_desc->ethernet_connections[remote_chip_id][ethernet_connection_remote.second] = {
            local_chip_id, ethernet_connection_logical.second};
    }

    for (auto [ethernet_connection_logical, ethernet_connection_remote] : ethernet_connections_to_remote_devices) {
        ChipId local_chip_id = asic_id_to_chip_id.at(ethernet_connection_logical.first);
        cluster_desc->ethernet_connections_to_remote_devices[local_chip_id][ethernet_connection_logical.second] = {
            ethernet_connection_remote.first, ethernet_connection_remote.second};
    }

    const uint32_t num_eth_channels = chips.begin()->second->get_soc_descriptor().get_cores(CoreType::ETH).size();
    for (auto [current_chip_asic_id, active_eth_channels] : active_eth_channels_per_chip) {
        ChipId current_chip_id = asic_id_to_chip_id.at(current_chip_asic_id);
        for (int i = 0; i < num_eth_channels; i++) {
            cluster_desc->idle_eth_channels[current_chip_id].insert(i);
        }

        for (const auto& active_channel : active_eth_channels) {
            cluster_desc->active_eth_channels[current_chip_id].insert(active_channel);
            cluster_desc->idle_eth_channels[current_chip_id].erase(active_channel);
        }
    }
    cluster_desc->io_device_type = options.io_device_type;
    cluster_desc->eth_fw_version = first_eth_fw_version;
    cluster_desc->fill_galaxy_connections();
    cluster_desc->merge_cluster_ids();

    cluster_desc->fill_chips_grouped_by_closest_mmio();

    cluster_desc->verify_cluster_descriptor_info();
    return cluster_desc;
}

Chip* TopologyDiscovery::get_chip(const uint64_t asic_id) {
    if (chips_to_discover.find(asic_id) != chips_to_discover.end()) {
        return chips_to_discover.at(asic_id).get();
    }
    return chips.at(asic_id).get();
}

uint64_t TopologyDiscovery::get_asic_id(Chip* chip) {
    // This function should return a unique ID for the chip. At the moment we are going to use mangled board ID
    // and asic location from active (connected) ETH cores. If we have multiple ETH cores, we will use the first one.
    // If we have no ETH cores, we will use the board ID, since no other chip can have the same board ID.
    // Using board ID should happen only for unconnected boards (N150, P150).
    std::vector<CoreCoord> eth_cores =
        chip->get_soc_descriptor().get_cores(CoreType::ETH, umd_use_noc1 ? CoordSystem::NOC1 : CoordSystem::NOC0);

    for (const CoreCoord& eth_core : eth_cores) {
        if (!is_eth_trained(chip, eth_core)) {
            continue;
        }

        return get_local_asic_id(chip, eth_core);
    }

    return get_unconnected_chip_id(chip);
}

void TopologyDiscovery::patch_eth_connections() {}

void TopologyDiscovery::initialize_remote_communication(Chip* chip) {}

}  // namespace tt::umd<|MERGE_RESOLUTION|>--- conflicted
+++ resolved
@@ -54,11 +54,7 @@
         case tt::ARCH::WORMHOLE_B0:
             return std::make_unique<TopologyDiscoveryWormhole>(options);
         case tt::ARCH::BLACKHOLE:
-<<<<<<< HEAD
-            return TopologyDiscoveryBlackhole(target_devices, sdesc_path, device_type).create_ethernet_map();
-=======
             return std::make_unique<TopologyDiscoveryBlackhole>(options);
->>>>>>> 65aafe19
         default:
             throw std::runtime_error(fmt::format("Unsupported architecture for topology discovery."));
     }
