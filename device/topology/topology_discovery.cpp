--- conflicted
+++ resolved
@@ -153,26 +153,11 @@
 
         uint32_t channel = 0;
         for (const CoreCoord& eth_core : eth_cores) {
-<<<<<<< HEAD
             verify_eth_core_fw_version(chip, eth_core);
 
-            uint32_t port_status = read_port_status(chip, eth_core);
-
-            if (is_eth_unknown(chip, eth_core) || is_eth_unconnected(chip, eth_core)) {
-                if (std::find(intermesh_eth_links.begin(), intermesh_eth_links.end(), channel) ==
-                    intermesh_eth_links.end()) {
-                    channel++;
-                    continue;
-                }
-                if (!is_intermesh_eth_link_trained(chip, eth_core)) {
-                    channel++;
-                    continue;
-                }
-=======
             if (!is_eth_trained(chip, eth_core)) {
                 channel++;
                 continue;
->>>>>>> 2dca93e5
             }
             active_eth_channels_per_chip.at(current_chip_asic_id).insert(channel);
 
