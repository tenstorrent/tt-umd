/*
 * SPDX-FileCopyrightText: (c) 2025 Tenstorrent Inc.
 *
 * SPDX-License-Identifier: Apache-2.0
 */
#include "umd/device/topology/topology_discovery.hpp"

#include <memory>
#include <numeric>
#include <tt-logger/tt-logger.hpp>
#include <utility>

#include "api/umd/device/topology/topology_discovery.hpp"
#include "api/umd/device/topology/topology_discovery_blackhole.hpp"
#include "api/umd/device/topology/topology_discovery_wormhole.hpp"
#include "assert.hpp"
#include "umd/device/chip/local_chip.hpp"
#include "umd/device/cluster_descriptor.hpp"
<<<<<<< HEAD
#include "umd/device/tt_device/remote_communication.hpp"
#include "umd/device/tt_device/remote_wormhole_tt_device.hpp"
#include "umd/device/types/arch.hpp"
#include "umd/device/types/cluster_types.hpp"
#include "umd/device/utils/semver.hpp"
=======
>>>>>>> 30d8a284

extern bool umd_use_noc1;

namespace tt::umd {

<<<<<<< HEAD
std::unique_ptr<ClusterDescriptor> TopologyDiscovery::create_cluster_descriptor(
    const TopologyDiscoveryOptions& options) {
=======
std::unique_ptr<TopologyDiscovery> TopologyDiscovery::create_topology_discovery(
    std::unordered_set<ChipId> target_devices, const std::string& sdesc_path, const IODeviceType device_type) {
>>>>>>> 30d8a284
    tt::ARCH current_arch = ARCH::Invalid;

    switch (options.io_device_type) {
        case IODeviceType::PCIe: {
            auto pci_devices_info = PCIDevice::enumerate_devices_info(options.target_devices);
            if (pci_devices_info.empty()) {
                return nullptr;
            }
            current_arch = pci_devices_info.begin()->second.get_arch();
            break;
        }
        case IODeviceType::JTAG: {
            if (current_arch == tt::ARCH::BLACKHOLE) {
                TT_THROW("Blackhole architecture is not yet supported over JTAG interface.");
            }

            auto jtag_device = JtagDevice::create();
            if (!jtag_device->get_device_cnt()) {
                return nullptr;
            }
            current_arch = jtag_device->get_jtag_arch(0);
            break;
        }
        default:
            TT_THROW("Unsupported device type for topology discovery");
    }

<<<<<<< HEAD
    if (current_arch == tt::ARCH::BLACKHOLE && options.io_device_type == IODeviceType::JTAG) {
        TT_THROW("Blackhole architecture is not yet supported over JTAG interface.");
    }

    switch (current_arch) {
        case tt::ARCH::WORMHOLE_B0:
            return TopologyDiscoveryWormhole(options).create_ethernet_map();
        case tt::ARCH::BLACKHOLE:
            return TopologyDiscoveryBlackhole(options).create_ethernet_map();
=======
    switch (current_arch) {
        case tt::ARCH::WORMHOLE_B0:
            return std::make_unique<TopologyDiscoveryWormhole>(target_devices, sdesc_path, device_type);
        case tt::ARCH::BLACKHOLE:
            return std::make_unique<TopologyDiscoveryBlackhole>(target_devices, sdesc_path);
>>>>>>> 30d8a284
        default:
            throw std::runtime_error(fmt::format("Unsupported architecture for topology discovery."));
    }
}

TopologyDiscovery::TopologyDiscovery(const TopologyDiscoveryOptions& options) : options(options) {}

std::unique_ptr<ClusterDescriptor> TopologyDiscovery::create_ethernet_map() {
    init_topology_discovery();
    get_connected_chips();
<<<<<<< HEAD
    if (!options.no_remote_discovery) {
        discover_remote_chips();
    }
    fill_cluster_descriptor_info();
    return std::move(cluster_desc);
=======
    discover_remote_chips();
    return fill_cluster_descriptor_info();
}

std::pair<std::unique_ptr<ClusterDescriptor>, std::map<uint64_t, std::unique_ptr<Chip>>> TopologyDiscovery::discover(
    std::unordered_set<ChipId> target_devices, const std::string& sdesc_path, IODeviceType io_device_type) {
    std::map<uint64_t, std::unique_ptr<Chip>> chips;
    std::unique_ptr<TopologyDiscovery> td =
        TopologyDiscovery::create_topology_discovery(target_devices, sdesc_path, io_device_type);
    if (td == nullptr) {
        return std::make_pair(std::make_unique<ClusterDescriptor>(), std::move(chips));
    }
    std::unique_ptr<ClusterDescriptor> cluster_desc = td->create_ethernet_map();
    return std::make_pair(std::move(cluster_desc), std::move(td->chips));
>>>>>>> 30d8a284
}

void TopologyDiscovery::init_topology_discovery() {}

void TopologyDiscovery::get_connected_chips() {
    std::vector<int> device_ids;
    switch (options.io_device_type) {
        case IODeviceType::PCIe: {
            device_ids = PCIDevice::enumerate_devices(options.target_devices);
            break;
        }
        case IODeviceType::JTAG: {
            auto device_cnt =
                JtagDevice::create(JtagDevice::jtag_library_path, options.target_devices)->get_device_cnt();
            device_ids = std::vector<int>(device_cnt);
            std::iota(device_ids.begin(), device_ids.end(), 0);
            break;
        }
        default:
            TT_THROW("Unsupported device type.");
    }
    for (auto& device_id : device_ids) {
        std::unique_ptr<LocalChip> chip =
            LocalChip::create(device_id, options.soc_descriptor_path, 0, options.io_device_type);

        std::vector<CoreCoord> eth_cores =
            chip->get_soc_descriptor().get_cores(CoreType::ETH, umd_use_noc1 ? CoordSystem::NOC1 : CoordSystem::NOC0);
        for (const CoreCoord& eth_core : eth_cores) {
            uint64_t board_id = get_local_board_id(chip.get(), eth_core);
            if (board_id != 0) {
                board_ids.insert(board_id);
                break;
            }
        }

        initialize_remote_communication(chip.get());
        uint64_t asic_id = get_asic_id(chip.get());
        chips_to_discover.emplace(asic_id, std::move(chip));
        log_debug(
            LogUMD,
            "Discovered {} chip with {} ID {} and asic ID {}",
            DeviceTypeToString.at(options.io_device_type),
            DeviceTypeToString.at(options.io_device_type),
            device_id,
            asic_id);
    }
}

void TopologyDiscovery::discover_remote_chips() {
    std::set<uint64_t> discovered_chips = {};

    for (const auto& [current_chip_asic_id, chip] : chips_to_discover) {
        discovered_chips.insert(current_chip_asic_id);

        remote_asic_id_to_mmio_chip_id.emplace(current_chip_asic_id, current_chip_asic_id);

        active_eth_channels_per_chip.emplace(current_chip_asic_id, std::set<uint32_t>());

        if (is_using_eth_coords()) {
            auto local_eth_coord = get_local_eth_coord(chip.get());
            if (local_eth_coord.has_value()) {
                eth_coords.emplace(current_chip_asic_id, local_eth_coord.value());
            }
        }
    }
    while (!chips_to_discover.empty()) {
        auto it = chips_to_discover.begin();
        uint64_t current_chip_asic_id = it->first;
        chips.emplace(current_chip_asic_id, std::move(it->second));
        chips_to_discover.erase(it);
        Chip* chip = chips.at(current_chip_asic_id).get();

        std::vector<CoreCoord> eth_cores =
            chip->get_soc_descriptor().get_cores(CoreType::ETH, umd_use_noc1 ? CoordSystem::NOC1 : CoordSystem::NOC0);
        TTDevice* tt_device = chip->get_tt_device();

        uint32_t channel = 0;
        for (const CoreCoord& eth_core : eth_cores) {
            if (!verify_eth_core_fw_version(chip, eth_core)) {
                log_warning(
                    LogUMD,
                    "Skipping discovery from chip {} ETH core {}",
                    get_local_asic_id(chip, eth_core),
                    eth_core.str());
                channel++;
                continue;
            }

            if (!is_eth_trained(chip, eth_core)) {
                channel++;
                continue;
            }
            active_eth_channels_per_chip.at(current_chip_asic_id).insert(channel);

            if (!is_board_id_included(get_remote_board_id(chip, eth_core), get_remote_board_type(chip, eth_core))) {
                uint64_t remote_asic_id = get_remote_asic_id(chip, eth_core);
                if (chip->get_chip_info().board_type == BoardType::P150) {
                    ethernet_connections_to_remote_devices.push_back(
                        {{current_chip_asic_id, channel},
                         {remote_asic_id, get_logical_remote_eth_channel(chip, eth_core)}});
                } else {
                    ethernet_connections_to_remote_devices.push_back(
                        {{current_chip_asic_id, channel}, {remote_asic_id, get_remote_eth_channel(chip, eth_core)}});
                }
                log_debug(LogUMD, "Remote chip outside of UMD cluster {}.", remote_asic_id);

                channel++;
                continue;
            }

            uint64_t remote_asic_id = get_remote_asic_id(chip, eth_core);

            if (discovered_chips.find(remote_asic_id) == discovered_chips.end()) {
                uint64_t gateway_chip_id = remote_asic_id_to_mmio_chip_id.at(current_chip_asic_id);
                std::optional<EthCoord> eth_coord = get_remote_eth_coord(chip, eth_core);
                std::unique_ptr<Chip> remote_chip = create_remote_chip(
                    eth_coord, chips.at(gateway_chip_id).get(), active_eth_channels_per_chip.at(gateway_chip_id));

                chips_to_discover.emplace(remote_asic_id, std::move(remote_chip));
                active_eth_channels_per_chip.emplace(remote_asic_id, std::set<uint32_t>());
                discovered_chips.insert(remote_asic_id);
                remote_asic_id_to_mmio_chip_id.emplace(remote_asic_id, gateway_chip_id);
                if (is_using_eth_coords()) {
                    eth_coords.emplace(remote_asic_id, eth_coord.value());
                }
            } else {
                ethernet_connections.push_back(
                    {{current_chip_asic_id, channel}, {remote_asic_id, get_remote_eth_channel(chip, eth_core)}});
            }
            channel++;
        }
    }

    patch_eth_connections();
}

std::unique_ptr<ClusterDescriptor> TopologyDiscovery::fill_cluster_descriptor_info() {
    std::unique_ptr<ClusterDescriptor> cluster_desc = std::make_unique<ClusterDescriptor>();
    std::map<uint64_t, ChipId> asic_id_to_chip_id;
    ChipId chip_id = 0;
    for (const auto& [current_chip_asic_id, chip] : chips) {
        if (chip->is_mmio_capable()) {
            asic_id_to_chip_id.emplace(current_chip_asic_id, chip_id);
            cluster_desc->chip_unique_ids.emplace(chip_id, current_chip_asic_id);
            chip_id++;
        }
    }

    for (const auto& [current_chip_asic_id, chip] : chips) {
        if (!chip->is_mmio_capable()) {
            asic_id_to_chip_id.emplace(current_chip_asic_id, chip_id);
            cluster_desc->chip_unique_ids.emplace(chip_id, current_chip_asic_id);
            if (eth_coords.empty()) {
                cluster_desc->closest_mmio_chip_cache[chip_id] =
                    asic_id_to_chip_id.at(remote_asic_id_to_mmio_chip_id.at(current_chip_asic_id));
            }
            chip_id++;
        }
    }

    for (const auto& [current_chip_asic_id, chip] : chips) {
        ChipId current_chip_id = asic_id_to_chip_id.at(current_chip_asic_id);
        cluster_desc->all_chips.insert(current_chip_id);
        cluster_desc->chip_arch.insert({current_chip_id, chip->get_tt_device()->get_arch()});

        if (chip->is_mmio_capable()) {
            cluster_desc->chips_with_mmio.insert(
                {current_chip_id, chip->get_tt_device()->get_communication_device_id()});
        }

        cluster_desc->chip_board_type.insert({current_chip_id, chip->get_chip_info().board_type});

        cluster_desc->noc_translation_enabled.insert({current_chip_id, chip->get_chip_info().noc_translation_enabled});
        cluster_desc->harvesting_masks_map.insert({current_chip_id, chip->get_chip_info().harvesting_masks});
        cluster_desc->asic_locations.insert({current_chip_id, chip->get_tt_device()->get_chip_info().asic_location});

        if (chip->get_tt_device()->get_pci_device()) {
            cluster_desc->chip_to_bus_id.insert(
                {current_chip_id, chip->get_tt_device()->get_pci_device()->get_device_info().pci_bus});
        }

        if (is_using_eth_coords()) {
            if (!eth_coords.empty()) {
                EthCoord eth_coord = eth_coords.at(current_chip_asic_id);
                cluster_desc->chip_locations.insert({current_chip_id, eth_coord});
                cluster_desc->coords_to_chip_ids[eth_coord.rack][eth_coord.shelf][eth_coord.y][eth_coord.x] =
                    current_chip_id;
            }
        }

        cluster_desc->add_chip_to_board(current_chip_id, chip->get_chip_info().board_id);
    }

    for (auto [ethernet_connection_logical, ethernet_connection_remote] : ethernet_connections) {
        ChipId local_chip_id = asic_id_to_chip_id.at(ethernet_connection_logical.first);
        ChipId remote_chip_id = asic_id_to_chip_id.at(ethernet_connection_remote.first);
        cluster_desc->ethernet_connections[local_chip_id][ethernet_connection_logical.second] = {
            remote_chip_id, ethernet_connection_remote.second};
        cluster_desc->ethernet_connections[remote_chip_id][ethernet_connection_remote.second] = {
            local_chip_id, ethernet_connection_logical.second};
    }

    for (auto [ethernet_connection_logical, ethernet_connection_remote] : ethernet_connections_to_remote_devices) {
        ChipId local_chip_id = asic_id_to_chip_id.at(ethernet_connection_logical.first);
        cluster_desc->ethernet_connections_to_remote_devices[local_chip_id][ethernet_connection_logical.second] = {
            ethernet_connection_remote.first, ethernet_connection_remote.second};
    }

    const uint32_t num_eth_channels = chips.begin()->second->get_soc_descriptor().get_cores(CoreType::ETH).size();
    for (auto [current_chip_asic_id, active_eth_channels] : active_eth_channels_per_chip) {
        ChipId current_chip_id = asic_id_to_chip_id.at(current_chip_asic_id);
        for (int i = 0; i < num_eth_channels; i++) {
            cluster_desc->idle_eth_channels[current_chip_id].insert(i);
        }

        for (const auto& active_channel : active_eth_channels) {
            cluster_desc->active_eth_channels[current_chip_id].insert(active_channel);
            cluster_desc->idle_eth_channels[current_chip_id].erase(active_channel);
        }
    }
    cluster_desc->io_device_type = options.io_device_type;
    cluster_desc->eth_fw_version = first_eth_fw_version;
    cluster_desc->fill_galaxy_connections();
    cluster_desc->merge_cluster_ids();

    cluster_desc->fill_chips_grouped_by_closest_mmio();

    cluster_desc->verify_cluster_descriptor_info();
    return cluster_desc;
}

Chip* TopologyDiscovery::get_chip(const uint64_t asic_id) {
    if (chips_to_discover.find(asic_id) != chips_to_discover.end()) {
        return chips_to_discover.at(asic_id).get();
    }
    return chips.at(asic_id).get();
}

uint64_t TopologyDiscovery::get_asic_id(Chip* chip) {
    // This function should return a unique ID for the chip. At the moment we are going to use mangled board ID
    // and asic location from active (connected) ETH cores. If we have multiple ETH cores, we will use the first one.
    // If we have no ETH cores, we will use the board ID, since no other chip can have the same board ID.
    // Using board ID should happen only for unconnected boards (N150, P150).
    std::vector<CoreCoord> eth_cores =
        chip->get_soc_descriptor().get_cores(CoreType::ETH, umd_use_noc1 ? CoordSystem::NOC1 : CoordSystem::NOC0);

    for (const CoreCoord& eth_core : eth_cores) {
        if (!is_eth_trained(chip, eth_core)) {
            continue;
        }

        return get_local_asic_id(chip, eth_core);
    }

    return get_unconnected_chip_id(chip);
}

void TopologyDiscovery::patch_eth_connections() {}

void TopologyDiscovery::initialize_remote_communication(Chip* chip) {}

}  // namespace tt::umd<|MERGE_RESOLUTION|>--- conflicted
+++ resolved
@@ -16,26 +16,13 @@
 #include "assert.hpp"
 #include "umd/device/chip/local_chip.hpp"
 #include "umd/device/cluster_descriptor.hpp"
-<<<<<<< HEAD
-#include "umd/device/tt_device/remote_communication.hpp"
-#include "umd/device/tt_device/remote_wormhole_tt_device.hpp"
-#include "umd/device/types/arch.hpp"
-#include "umd/device/types/cluster_types.hpp"
-#include "umd/device/utils/semver.hpp"
-=======
->>>>>>> 30d8a284
 
 extern bool umd_use_noc1;
 
 namespace tt::umd {
 
-<<<<<<< HEAD
-std::unique_ptr<ClusterDescriptor> TopologyDiscovery::create_cluster_descriptor(
+std::unique_ptr<TopologyDiscovery> TopologyDiscovery::create_topology_discovery(
     const TopologyDiscoveryOptions& options) {
-=======
-std::unique_ptr<TopologyDiscovery> TopologyDiscovery::create_topology_discovery(
-    std::unordered_set<ChipId> target_devices, const std::string& sdesc_path, const IODeviceType device_type) {
->>>>>>> 30d8a284
     tt::ARCH current_arch = ARCH::Invalid;
 
     switch (options.io_device_type) {
@@ -63,23 +50,11 @@
             TT_THROW("Unsupported device type for topology discovery");
     }
 
-<<<<<<< HEAD
-    if (current_arch == tt::ARCH::BLACKHOLE && options.io_device_type == IODeviceType::JTAG) {
-        TT_THROW("Blackhole architecture is not yet supported over JTAG interface.");
-    }
-
     switch (current_arch) {
         case tt::ARCH::WORMHOLE_B0:
-            return TopologyDiscoveryWormhole(options).create_ethernet_map();
+            return std::make_unique<TopologyDiscoveryWormhole>(options);
         case tt::ARCH::BLACKHOLE:
-            return TopologyDiscoveryBlackhole(options).create_ethernet_map();
-=======
-    switch (current_arch) {
-        case tt::ARCH::WORMHOLE_B0:
-            return std::make_unique<TopologyDiscoveryWormhole>(target_devices, sdesc_path, device_type);
-        case tt::ARCH::BLACKHOLE:
-            return std::make_unique<TopologyDiscoveryBlackhole>(target_devices, sdesc_path);
->>>>>>> 30d8a284
+            return std::make_unique<TopologyDiscoveryBlackhole>(options);
         default:
             throw std::runtime_error(fmt::format("Unsupported architecture for topology discovery."));
     }
@@ -90,28 +65,19 @@
 std::unique_ptr<ClusterDescriptor> TopologyDiscovery::create_ethernet_map() {
     init_topology_discovery();
     get_connected_chips();
-<<<<<<< HEAD
-    if (!options.no_remote_discovery) {
-        discover_remote_chips();
-    }
-    fill_cluster_descriptor_info();
-    return std::move(cluster_desc);
-=======
     discover_remote_chips();
     return fill_cluster_descriptor_info();
 }
 
 std::pair<std::unique_ptr<ClusterDescriptor>, std::map<uint64_t, std::unique_ptr<Chip>>> TopologyDiscovery::discover(
-    std::unordered_set<ChipId> target_devices, const std::string& sdesc_path, IODeviceType io_device_type) {
+    const TopologyDiscoveryOptions& options) {
     std::map<uint64_t, std::unique_ptr<Chip>> chips;
-    std::unique_ptr<TopologyDiscovery> td =
-        TopologyDiscovery::create_topology_discovery(target_devices, sdesc_path, io_device_type);
+    std::unique_ptr<TopologyDiscovery> td = TopologyDiscovery::create_topology_discovery(options);
     if (td == nullptr) {
         return std::make_pair(std::make_unique<ClusterDescriptor>(), std::move(chips));
     }
     std::unique_ptr<ClusterDescriptor> cluster_desc = td->create_ethernet_map();
     return std::make_pair(std::move(cluster_desc), std::move(td->chips));
->>>>>>> 30d8a284
 }
 
 void TopologyDiscovery::init_topology_discovery() {}
