--- conflicted
+++ resolved
@@ -118,14 +118,8 @@
             }
         }
 
-<<<<<<< HEAD
-        initialize_remote_communication(tt_device.get());
         uint64_t asic_id = get_asic_id(tt_device.get());
         chips_to_discover.emplace(asic_id, std::move(tt_device));
-=======
-        uint64_t asic_id = get_asic_id(chip.get());
-        chips_to_discover.emplace(asic_id, std::move(chip));
->>>>>>> a23f2f70
         log_debug(
             LogUMD,
             "Discovered {} chip with ID {} and asic ID {}",
@@ -133,8 +127,8 @@
             device_id,
             asic_id);
     }
-    for (auto& [asic_id, chip] : chips_to_discover) {
-        initialize_remote_communication(chip.get());
+    for (auto& [asic_id, tt_device] : chips_to_discover) {
+        initialize_remote_communication(tt_device.get());
     }
 }
 
