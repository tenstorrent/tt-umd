--- conflicted
+++ resolved
@@ -16,13 +16,9 @@
 #include "assert.hpp"
 #include "umd/device/chip/local_chip.hpp"
 #include "umd/device/cluster_descriptor.hpp"
-<<<<<<< HEAD
-#include "umd/device/tt_device/tt_device.hpp"
-=======
 #include "umd/device/firmware/firmware_info_provider.hpp"
 #include "umd/device/tt_device/tt_device.hpp"
 #include "umd/device/utils/semver.hpp"
->>>>>>> 32dedb94
 
 extern bool umd_use_noc1;
 
@@ -154,7 +150,7 @@
         std::vector<CoreCoord> eth_cores = get_soc_descriptor(tt_device).get_cores(
             CoreType::ETH, umd_use_noc1 ? CoordSystem::NOC1 : CoordSystem::NOC0);
 
-        verify_fw_bundle_version(chip);
+        verify_fw_bundle_version(tt_device);
 
         uint32_t channel = 0;
         for (const CoreCoord& eth_core : eth_cores) {
@@ -359,8 +355,7 @@
     return soc_descriptor;
 }
 
-bool TopologyDiscovery::verify_fw_bundle_version(Chip* chip) {
-    TTDevice* tt_device = chip->get_tt_device();
+bool TopologyDiscovery::verify_fw_bundle_version(TTDevice* tt_device) {
     semver_t fw_bundle_version = tt_device->get_firmware_version();
 
     if (first_fw_bundle_version.has_value()) {
@@ -369,9 +364,9 @@
                 LogUMD,
                 fmt::format(
                     "Firmware bundle version mismatch for device {}: expected {}, got {}",
-                    get_asic_id(chip),
+                    get_asic_id(tt_device),
                     fw_bundle_version.to_string(),
-                    chip->get_tt_device()->get_firmware_version().to_string()));
+                    tt_device->get_firmware_version().to_string()));
             return false;
         }
         return true;
