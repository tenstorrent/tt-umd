// SPDX-FileCopyrightText: © 2025 Tenstorrent Inc.
//
// SPDX-License-Identifier: Apache-2.0

#include "umd/device/topology/topology_discovery.hpp"

#include <memory>
#include <numeric>
#include <optional>
#include <tt-logger/tt-logger.hpp>
#include <utility>

#include "api/umd/device/topology/topology_discovery.hpp"
#include "api/umd/device/topology/topology_discovery_blackhole.hpp"
#include "api/umd/device/topology/topology_discovery_wormhole.hpp"
#include "assert.hpp"
#include "umd/device/cluster_descriptor.hpp"
#include "umd/device/firmware/firmware_info_provider.hpp"
#include "umd/device/tt_device/tt_device.hpp"
#include "umd/device/utils/semver.hpp"

extern bool umd_use_noc1;

namespace tt::umd {

std::unique_ptr<TopologyDiscovery> TopologyDiscovery::create_topology_discovery(
    const TopologyDiscoveryOptions& options) {
    tt::ARCH current_arch = ARCH::Invalid;

    switch (options.io_device_type) {
        case IODeviceType::PCIe: {
            auto pci_devices_info = PCIDevice::enumerate_devices_info();
            if (pci_devices_info.empty()) {
                return nullptr;
            }
            current_arch = pci_devices_info.begin()->second.get_arch();
            break;
        }
        case IODeviceType::JTAG: {
            if (current_arch == tt::ARCH::BLACKHOLE) {
                TT_THROW("Blackhole architecture is not yet supported over JTAG interface.");
            }

            auto jtag_device = JtagDevice::create();
            if (!jtag_device->get_device_cnt()) {
                return nullptr;
            }
            current_arch = jtag_device->get_jtag_arch(0);
            break;
        }
        default:
            TT_THROW("Unsupported device type for topology discovery");
    }

    switch (current_arch) {
        case tt::ARCH::WORMHOLE_B0:
            return std::make_unique<TopologyDiscoveryWormhole>(options);
        case tt::ARCH::BLACKHOLE:
            return std::make_unique<TopologyDiscoveryBlackhole>(options);
        default:
            throw std::runtime_error(fmt::format("Unsupported architecture for topology discovery."));
    }
}

TopologyDiscovery::TopologyDiscovery(const TopologyDiscoveryOptions& options) : options(options) {}

std::unique_ptr<ClusterDescriptor> TopologyDiscovery::create_ethernet_map() {
    log_debug(LogUMD, "Starting topology discovery.");
    init_topology_discovery();
    get_connected_chips();
    discover_remote_chips();
    log_debug(LogUMD, "Completed topology discovery.");
    return fill_cluster_descriptor_info();
}

std::pair<std::unique_ptr<ClusterDescriptor>, std::map<uint64_t, std::unique_ptr<TTDevice>>>
TopologyDiscovery::discover(const TopologyDiscoveryOptions& options) {
    std::map<uint64_t, std::unique_ptr<TTDevice>> chips;
    std::unique_ptr<TopologyDiscovery> td = TopologyDiscovery::create_topology_discovery(options);
    if (td == nullptr) {
        return std::make_pair(std::make_unique<ClusterDescriptor>(), std::move(chips));
    }
    std::unique_ptr<ClusterDescriptor> cluster_desc = td->create_ethernet_map();
    return std::make_pair(std::move(cluster_desc), std::move(td->chips));
}

void TopologyDiscovery::init_topology_discovery() {}

void TopologyDiscovery::get_connected_chips() {
    std::vector<int> device_ids;
    switch (options.io_device_type) {
        case IODeviceType::PCIe: {
            device_ids = PCIDevice::enumerate_devices();
            break;
        }
        case IODeviceType::JTAG: {
            auto device_cnt = JtagDevice::create(JtagDevice::jtag_library_path)->get_device_cnt();
            device_ids = std::vector<int>(device_cnt);
            std::iota(device_ids.begin(), device_ids.end(), 0);
            break;
        }
        default:
            TT_THROW("Unsupported device type.");
    }
    for (auto& device_id : device_ids) {
        std::unique_ptr<TTDevice> tt_device = TTDevice::create(device_id, options.io_device_type);
        tt_device->init_tt_device();

        std::vector<CoreCoord> eth_cores =
            get_soc_descriptor(tt_device.get())
                .get_cores(CoreType::ETH, umd_use_noc1 ? CoordSystem::NOC1 : CoordSystem::NOC0);
        for (const CoreCoord& eth_core : eth_cores) {
            uint64_t board_id = get_local_board_id(tt_device.get(), eth_core);
            if (board_id != 0) {
                board_ids.insert(board_id);
                break;
            }
        }

        uint64_t asic_id = get_asic_id(tt_device.get());
        chips_to_discover.emplace(asic_id, std::move(tt_device));

        log_debug(
            LogUMD,
            "Discovered {} chip w/ MMIO, ID: {}, ASIC ID {}",
            DeviceTypeToString.at(options.io_device_type),
            device_id,
            asic_id);
    }
}

void TopologyDiscovery::discover_remote_chips() {
    std::set<uint64_t> discovered_chips = {};
    for (const auto& [current_chip_asic_id, chip] : chips_to_discover) {
        discovered_chips.insert(current_chip_asic_id);
        remote_asic_id_to_mmio_chip_id.emplace(current_chip_asic_id, current_chip_asic_id);
        active_eth_channels_per_chip.emplace(current_chip_asic_id, std::set<uint32_t>());
    }
    while (!chips_to_discover.empty()) {
        auto it = chips_to_discover.begin();
        uint64_t current_chip_asic_id = it->first;
        chips.emplace(current_chip_asic_id, std::move(it->second));
        chips_to_discover.erase(it);
        TTDevice* tt_device = chips.at(current_chip_asic_id).get();

        if (options.no_remote_discovery) {
            continue;
        }

        std::vector<CoreCoord> eth_cores = get_soc_descriptor(tt_device).get_cores(
            CoreType::ETH, umd_use_noc1 ? CoordSystem::NOC1 : CoordSystem::NOC0);

        verify_fw_bundle_version(tt_device);

        uint32_t channel = 0;
        for (const CoreCoord& eth_core : eth_cores) {
            if (!verify_eth_core_fw_version(tt_device, eth_core)) {
                log_warning(
                    LogUMD,
                    "Skipping discovery from chip {} ETH core {}",
                    get_local_asic_id(tt_device, eth_core),
                    eth_core.str());
                channel++;
                continue;
            }

            if (!is_eth_trained(tt_device, eth_core)) {
                channel++;
                continue;
            }

            if (!verify_routing_firmware_state(chip, eth_core)) {
                channel++;
                continue;
            }

            if (is_using_eth_coords()) {
                auto local_eth_coord = get_local_eth_coord(tt_device, eth_core);
                if (local_eth_coord.has_value() && eth_coords.find(current_chip_asic_id) == eth_coords.end()) {
                    eth_coords.emplace(current_chip_asic_id, local_eth_coord.value());
                    log_debug(LogUMD, "Chip {} has ETH coord: {}", current_chip_asic_id, local_eth_coord.value());
                }
            }
            active_eth_channels_per_chip.at(current_chip_asic_id).insert(channel);

<<<<<<< HEAD
            if (!is_board_id_included(
                    get_remote_board_id(tt_device, eth_core), get_remote_board_type(tt_device, eth_core)) ||
                (tt_device->get_arch() == ARCH::BLACKHOLE &&
                 discovered_chips.find(get_remote_asic_id(tt_device, eth_core)) == discovered_chips.end())) {
                uint64_t remote_asic_id = get_remote_asic_id(tt_device, eth_core);
                if (tt_device->get_board_type() == BoardType::P150) {
                    ethernet_connections_to_remote_devices.push_back(
                        {{current_chip_asic_id, channel},
                         {remote_asic_id, get_logical_remote_eth_channel(tt_device, eth_core)}});
                } else {
                    ethernet_connections_to_remote_devices.push_back(
                        {{current_chip_asic_id, channel},
                         {remote_asic_id, get_remote_eth_channel(tt_device, eth_core)}});
                }
=======
            if (!is_board_id_included(get_remote_board_id(chip, eth_core), get_remote_board_type(chip, eth_core)) ||
                (chip->get_tt_device()->get_arch() == ARCH::BLACKHOLE &&
                 discovered_chips.find(get_remote_asic_id(chip, eth_core)) == discovered_chips.end())) {
                uint64_t remote_asic_id = get_remote_asic_id(chip, eth_core);
                ethernet_connections_to_remote_devices.push_back(
                    {{current_chip_asic_id, channel},
                     {remote_asic_id, get_logical_remote_eth_channel(chip, eth_core)}});
>>>>>>> 89b77638
                log_debug(LogUMD, "Remote chip outside of UMD cluster {}.", remote_asic_id);

                channel++;
                continue;
            }

            uint64_t remote_asic_id = get_remote_asic_id(tt_device, eth_core);

            if (discovered_chips.find(remote_asic_id) == discovered_chips.end()) {
                uint64_t gateway_chip_id = remote_asic_id_to_mmio_chip_id.at(current_chip_asic_id);
                std::optional<EthCoord> eth_coord = get_remote_eth_coord(tt_device, eth_core);
                std::unique_ptr<TTDevice> remote_chip = create_remote_chip(
                    eth_coord, chips.at(gateway_chip_id).get(), active_eth_channels_per_chip.at(gateway_chip_id));

                chips_to_discover.emplace(remote_asic_id, std::move(remote_chip));
                active_eth_channels_per_chip.emplace(remote_asic_id, std::set<uint32_t>());
                discovered_chips.insert(remote_asic_id);
                remote_asic_id_to_mmio_chip_id.emplace(remote_asic_id, gateway_chip_id);
                if (is_using_eth_coords()) {
                    eth_coords.emplace(remote_asic_id, eth_coord.value());
                }
            } else {
                ethernet_connections.push_back(
                    {{current_chip_asic_id, channel}, {remote_asic_id, get_remote_eth_channel(tt_device, eth_core)}});
            }
            channel++;
        }
    }

    patch_eth_connections();
}

std::unique_ptr<ClusterDescriptor> TopologyDiscovery::fill_cluster_descriptor_info() {
    std::unique_ptr<ClusterDescriptor> cluster_desc = std::make_unique<ClusterDescriptor>();
    std::map<uint64_t, ChipId> asic_id_to_chip_id;
    ChipId chip_id = 0;
    for (const auto& [current_chip_asic_id, chip] : chips) {
        if (!chip->is_remote()) {
            asic_id_to_chip_id.emplace(current_chip_asic_id, chip_id);
            cluster_desc->chip_unique_ids.emplace(chip_id, current_chip_asic_id);
            chip_id++;
        }
    }

    for (const auto& [current_chip_asic_id, chip] : chips) {
        if (chip->is_remote()) {
            asic_id_to_chip_id.emplace(current_chip_asic_id, chip_id);
            cluster_desc->chip_unique_ids.emplace(chip_id, current_chip_asic_id);
            if (eth_coords.empty()) {
                cluster_desc->closest_mmio_chip_cache[chip_id] =
                    asic_id_to_chip_id.at(remote_asic_id_to_mmio_chip_id.at(current_chip_asic_id));
            }
            chip_id++;
        }
    }

    for (const auto& [current_chip_asic_id, chip] : chips) {
        ChipId current_chip_id = asic_id_to_chip_id.at(current_chip_asic_id);
        cluster_desc->all_chips.insert(current_chip_id);
        cluster_desc->chip_arch.insert({current_chip_id, chip->get_arch()});

        if (!chip->is_remote()) {
            cluster_desc->chips_with_mmio.insert({current_chip_id, chip->get_communication_device_id()});
        }

        cluster_desc->chip_board_type.insert({current_chip_id, chip->get_chip_info().board_type});

        cluster_desc->noc_translation_enabled.insert({current_chip_id, chip->get_chip_info().noc_translation_enabled});
        cluster_desc->harvesting_masks_map.insert({current_chip_id, chip->get_chip_info().harvesting_masks});
        cluster_desc->asic_locations.insert({current_chip_id, chip->get_chip_info().asic_location});

        if (chip->get_pci_device()) {
            cluster_desc->chip_to_bus_id.insert({current_chip_id, chip->get_pci_device()->get_device_info().pci_bus});
        }

        if (is_using_eth_coords()) {
            if (!eth_coords.empty()) {
                EthCoord eth_coord = eth_coords.at(current_chip_asic_id);
                cluster_desc->chip_locations.insert({current_chip_id, eth_coord});
                cluster_desc->coords_to_chip_ids[eth_coord.rack][eth_coord.shelf][eth_coord.y][eth_coord.x] =
                    current_chip_id;
            }
        }

        cluster_desc->add_chip_to_board(current_chip_id, chip->get_chip_info().board_id);
    }

    for (auto [ethernet_connection_logical, ethernet_connection_remote] : ethernet_connections) {
        ChipId local_chip_id = asic_id_to_chip_id.at(ethernet_connection_logical.first);
        ChipId remote_chip_id = asic_id_to_chip_id.at(ethernet_connection_remote.first);
        cluster_desc->ethernet_connections[local_chip_id][ethernet_connection_logical.second] = {
            remote_chip_id, ethernet_connection_remote.second};
        cluster_desc->ethernet_connections[remote_chip_id][ethernet_connection_remote.second] = {
            local_chip_id, ethernet_connection_logical.second};
    }

    for (auto [ethernet_connection_logical, ethernet_connection_remote] : ethernet_connections_to_remote_devices) {
        ChipId local_chip_id = asic_id_to_chip_id.at(ethernet_connection_logical.first);
        cluster_desc->ethernet_connections_to_remote_devices[local_chip_id][ethernet_connection_logical.second] = {
            ethernet_connection_remote.first, ethernet_connection_remote.second};
    }

    const uint32_t num_eth_channels = get_soc_descriptor(chips.begin()->second.get()).get_cores(CoreType::ETH).size();
    for (auto [current_chip_asic_id, active_eth_channels] : active_eth_channels_per_chip) {
        ChipId current_chip_id = asic_id_to_chip_id.at(current_chip_asic_id);
        for (int i = 0; i < num_eth_channels; i++) {
            cluster_desc->idle_eth_channels[current_chip_id].insert(i);
        }

        for (const auto& active_channel : active_eth_channels) {
            cluster_desc->active_eth_channels[current_chip_id].insert(active_channel);
            cluster_desc->idle_eth_channels[current_chip_id].erase(active_channel);
        }
    }
    cluster_desc->io_device_type = options.io_device_type;
    cluster_desc->eth_fw_version = expected_eth_fw_version;
    cluster_desc->fill_galaxy_connections();
    cluster_desc->merge_cluster_ids();

    cluster_desc->fill_chips_grouped_by_closest_mmio();

    cluster_desc->verify_cluster_descriptor_info();
    return cluster_desc;
}

TTDevice* TopologyDiscovery::get_chip(const uint64_t asic_id) {
    if (chips_to_discover.find(asic_id) != chips_to_discover.end()) {
        return chips_to_discover.at(asic_id).get();
    }
    return chips.at(asic_id).get();
}

uint64_t TopologyDiscovery::get_asic_id(TTDevice* tt_device) {
    // This function should return a unique ID for the chip. At the moment we are going to use mangled board ID
    // and asic location from active (connected) ETH cores. If we have multiple ETH cores, we will use the first one.
    // If we have no ETH cores, we will use the board ID, since no other chip can have the same board ID.
    // Using board ID should happen only for unconnected boards (N150, P150).
    std::vector<CoreCoord> eth_cores =
        get_soc_descriptor(tt_device).get_cores(CoreType::ETH, umd_use_noc1 ? CoordSystem::NOC1 : CoordSystem::NOC0);

    for (const CoreCoord& eth_core : eth_cores) {
        if (!is_eth_trained(tt_device, eth_core)) {
            continue;
        }

        return get_local_asic_id(tt_device, eth_core);
    }

    return get_unconnected_chip_id(tt_device);
}

void TopologyDiscovery::patch_eth_connections() {}

<<<<<<< HEAD
bool TopologyDiscovery::verify_fw_bundle_version(TTDevice* tt_device) {
=======
bool TopologyDiscovery::verify_fw_bundle_version(Chip* chip) {
    TTDevice* tt_device = chip->get_tt_device();
>>>>>>> 89b77638
    semver_t fw_bundle_version = tt_device->get_firmware_version();

    if (first_fw_bundle_version.has_value()) {
        if (fw_bundle_version != first_fw_bundle_version.value()) {
            log_warning(
                LogUMD,
                fmt::format(
                    "Firmware bundle version mismatch for device {}: expected {}, got {}",
                    get_asic_id(tt_device),
                    fw_bundle_version.to_string(),
                    tt_device->get_firmware_version().to_string()));
            return false;
        }
        return true;
    }

    first_fw_bundle_version = fw_bundle_version;
    log_info(LogUMD, "Established firmware bundle version: {}", fw_bundle_version.to_string());
    semver_t minimum_compatible_fw_bundle_version =
        FirmwareInfoProvider::get_minimum_compatible_firmware_version(tt_device->get_arch());
    semver_t latest_supported_fw_bundle_version =
        FirmwareInfoProvider::get_latest_supported_firmware_version(tt_device->get_arch());
    log_debug(
        LogUMD,
        "UMD supported firmware bundle versions: {} - {}",
        minimum_compatible_fw_bundle_version.to_string(),
        latest_supported_fw_bundle_version.to_string());

    TT_ASSERT(
        semver_t::compare_firmware_bundle(fw_bundle_version, minimum_compatible_fw_bundle_version) >= 0,
        "Firmware bundle version {} on the system is older than the minimum compatible version {} for {} "
        "architecture.",
        fw_bundle_version.to_string(),
        minimum_compatible_fw_bundle_version.to_string(),
        arch_to_str(tt_device->get_arch()));

    if (semver_t::compare_firmware_bundle(fw_bundle_version, latest_supported_fw_bundle_version) > 0) {
        log_info(
            LogUMD,
            "Firmware bundle version {} on the system is newer than the latest fully tested version {} for {} "
            "architecture. Newest features may not be supported.",
            fw_bundle_version.to_string(),
            latest_supported_fw_bundle_version.to_string(),
            arch_to_str(tt_device->get_arch()));
    }
    return true;
}

SocDescriptor TopologyDiscovery::get_soc_descriptor(TTDevice* tt_device) {
    SocDescriptor soc_descriptor;
    if (options.soc_descriptor_path.empty()) {
        // In case soc descriptor yaml wasn't passed, we create soc descriptor with default values for the architecture.
        soc_descriptor = SocDescriptor(tt_device->get_arch(), tt_device->get_chip_info());
    } else {
        soc_descriptor = SocDescriptor(options.soc_descriptor_path, tt_device->get_chip_info());
    }
    return soc_descriptor;
}

}  // namespace tt::umd<|MERGE_RESOLUTION|>--- conflicted
+++ resolved
@@ -169,7 +169,7 @@
                 continue;
             }
 
-            if (!verify_routing_firmware_state(chip, eth_core)) {
+            if (!verify_routing_firmware_state(tt_device, eth_core)) {
                 channel++;
                 continue;
             }
@@ -183,30 +183,14 @@
             }
             active_eth_channels_per_chip.at(current_chip_asic_id).insert(channel);
 
-<<<<<<< HEAD
             if (!is_board_id_included(
                     get_remote_board_id(tt_device, eth_core), get_remote_board_type(tt_device, eth_core)) ||
                 (tt_device->get_arch() == ARCH::BLACKHOLE &&
                  discovered_chips.find(get_remote_asic_id(tt_device, eth_core)) == discovered_chips.end())) {
                 uint64_t remote_asic_id = get_remote_asic_id(tt_device, eth_core);
-                if (tt_device->get_board_type() == BoardType::P150) {
-                    ethernet_connections_to_remote_devices.push_back(
-                        {{current_chip_asic_id, channel},
-                         {remote_asic_id, get_logical_remote_eth_channel(tt_device, eth_core)}});
-                } else {
-                    ethernet_connections_to_remote_devices.push_back(
-                        {{current_chip_asic_id, channel},
-                         {remote_asic_id, get_remote_eth_channel(tt_device, eth_core)}});
-                }
-=======
-            if (!is_board_id_included(get_remote_board_id(chip, eth_core), get_remote_board_type(chip, eth_core)) ||
-                (chip->get_tt_device()->get_arch() == ARCH::BLACKHOLE &&
-                 discovered_chips.find(get_remote_asic_id(chip, eth_core)) == discovered_chips.end())) {
-                uint64_t remote_asic_id = get_remote_asic_id(chip, eth_core);
                 ethernet_connections_to_remote_devices.push_back(
                     {{current_chip_asic_id, channel},
-                     {remote_asic_id, get_logical_remote_eth_channel(chip, eth_core)}});
->>>>>>> 89b77638
+                     {remote_asic_id, get_logical_remote_eth_channel(tt_device, eth_core)}});
                 log_debug(LogUMD, "Remote chip outside of UMD cluster {}.", remote_asic_id);
 
                 channel++;
@@ -360,12 +344,7 @@
 
 void TopologyDiscovery::patch_eth_connections() {}
 
-<<<<<<< HEAD
 bool TopologyDiscovery::verify_fw_bundle_version(TTDevice* tt_device) {
-=======
-bool TopologyDiscovery::verify_fw_bundle_version(Chip* chip) {
-    TTDevice* tt_device = chip->get_tt_device();
->>>>>>> 89b77638
     semver_t fw_bundle_version = tt_device->get_firmware_version();
 
     if (first_fw_bundle_version.has_value()) {
