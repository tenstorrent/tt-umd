--- conflicted
+++ resolved
@@ -216,22 +216,7 @@
     }
 }
 
-<<<<<<< HEAD
-std::vector<uint32_t> TopologyDiscoveryBlackhole::extract_intermesh_eth_links(
-    TTDevice* tt_device, tt_xy_pair eth_core) {
-    // This function is not important for Blackhole.
-    return {};
-}
-
-bool TopologyDiscoveryBlackhole::is_intermesh_eth_link_trained(TTDevice* tt_device, tt_xy_pair eth_core) {
-    // This function is not important for Blackhole.
-    return false;
-}
-
 void TopologyDiscoveryBlackhole::initialize_remote_communication(TTDevice* tt_device) {
-=======
-void TopologyDiscoveryBlackhole::initialize_remote_communication(Chip* chip) {
->>>>>>> 65aafe19
     // We don't want to initialize lite fabric on non-P300 boards. For all configurations we have at the moment,
     // we would need to init lite fabric just on LocalChips of P300 boards.
     // TODO: Think about future configurations where we might want to init lite fabric on other boards as well.
@@ -333,6 +318,6 @@
 }
 
 void TopologyDiscoveryBlackhole::validate_routing_firmware_state(
-    const std::map<uint64_t, std::unique_ptr<Chip>>& chips) {}
+    const std::map<uint64_t, std::unique_ptr<TTDevice>>& devices) {}
 
 }  // namespace tt::umd