/*
 * SPDX-FileCopyrightText: (c) 2025 Tenstorrent Inc.
 *
 * SPDX-License-Identifier: Apache-2.0
 */
#include "umd/device/topology/topology_discovery_blackhole.hpp"

#include <tt-logger/tt-logger.hpp>

#include "assert.hpp"
#include "umd/device/arch/blackhole_implementation.hpp"
#include "umd/device/chip/local_chip.hpp"
#include "umd/device/chip/remote_chip.hpp"
#include "umd/device/cluster_descriptor.hpp"
#include "umd/device/lite_fabric/lite_fabric_host_utils.hpp"
#include "umd/device/topology/topology_discovery.hpp"
#include "umd/device/tt_device/remote_communication.hpp"
#include "umd/device/tt_device/tt_device.hpp"
#include "umd/device/types/blackhole_eth.hpp"
#include "umd/device/types/cluster_types.hpp"
#include "umd/device/types/xy_pair.hpp"

extern bool umd_use_noc1;

namespace tt::umd {

TopologyDiscoveryBlackhole::TopologyDiscoveryBlackhole(const TopologyDiscoveryOptions& options) :
    TopologyDiscovery(options) {}

std::unique_ptr<TTDevice> TopologyDiscoveryBlackhole::create_remote_chip(
    std::optional<EthCoord> eth_coord, TTDevice* gateway_chip, std::set<uint32_t> gateway_eth_channels) {
    // ETH coord is not used for Blackhole, as Blackhole does not have a concept of ETH coordinates.
    std::unique_ptr<RemoteCommunication> remote_communication =
        RemoteCommunication::create_remote_communication(gateway_chip, {0, 0, 0, 0});
    remote_communication->set_remote_transfer_ethernet_cores(
        get_soc_descriptor(gateway_chip).get_eth_xy_pairs_for_channels(gateway_eth_channels, CoordSystem::TRANSLATED));
    std::unique_ptr<TTDevice> remote_tt_device = TTDevice::create(std::move(remote_communication));
    remote_tt_device->init_tt_device();
    return remote_tt_device;
}

std::optional<EthCoord> TopologyDiscoveryBlackhole::get_local_eth_coord(TTDevice* tt_device, tt_xy_pair eth_core) {
    return std::nullopt;
}

std::optional<EthCoord> TopologyDiscoveryBlackhole::get_remote_eth_coord(TTDevice* tt_device, tt_xy_pair eth_core) {
    return std::nullopt;
}

uint64_t TopologyDiscoveryBlackhole::get_remote_board_id(TTDevice* tt_device, tt_xy_pair eth_core) {
    if (is_running_on_6u) {
        // See comment in get_local_board_id.
        return get_remote_asic_id(tt_device, eth_core);
    }

    tt_xy_pair translated_eth_core = get_soc_descriptor(tt_device).translate_coord_to(
        eth_core, umd_use_noc1 ? CoordSystem::NOC1 : CoordSystem::NOC0, CoordSystem::TRANSLATED);
    uint32_t board_id_lo;
    tt_device->read_from_device(&board_id_lo, translated_eth_core, 0x7CFE8, sizeof(board_id_lo));

    uint32_t board_id_hi;
    tt_device->read_from_device(&board_id_hi, translated_eth_core, 0x7CFE4, sizeof(board_id_hi));

    return (static_cast<uint64_t>(board_id_hi) << 32) | board_id_lo;
}

uint64_t TopologyDiscoveryBlackhole::get_local_board_id(TTDevice* tt_device, tt_xy_pair eth_core) {
    if (is_running_on_6u) {
        // For 6U, since the whole trays have the same board ID, and we'd want to be able to open
        // only some chips, we hack the board_id to be the asic ID. That way, the pci_target_devices filter
        // from the ClusterOptions will work correctly on 6U.
        // Note that the board_id will still be reported properly in the cluster descriptor, since it is
        // fetched through another function when cluster descriptor is being filled up.
        return get_local_asic_id(tt_device, eth_core);
    }

    tt_xy_pair translated_eth_core = get_soc_descriptor(tt_device).translate_coord_to(
        eth_core, umd_use_noc1 ? CoordSystem::NOC1 : CoordSystem::NOC0, CoordSystem::TRANSLATED);
    uint32_t board_id_lo;
    tt_device->read_from_device(&board_id_lo, translated_eth_core, 0x7CFC8, sizeof(board_id_lo));

    uint32_t board_id_hi;
    tt_device->read_from_device(&board_id_hi, translated_eth_core, 0x7CFC4, sizeof(board_id_hi));

    return (static_cast<uint64_t>(board_id_hi) << 32) | board_id_lo;
}

uint64_t TopologyDiscoveryBlackhole::get_local_asic_id(TTDevice* tt_device, tt_xy_pair eth_core) {
    tt_xy_pair translated_eth_core = get_soc_descriptor(tt_device).translate_coord_to(
        eth_core, umd_use_noc1 ? CoordSystem::NOC1 : CoordSystem::NOC0, CoordSystem::TRANSLATED);

    if (is_running_on_6u) {
        uint32_t asic_id_hi;
        tt_device->read_from_device(&asic_id_hi, translated_eth_core, 0x7CFD4, sizeof(asic_id_hi));

        uint32_t asic_id_lo;
        tt_device->read_from_device(&asic_id_lo, translated_eth_core, 0x7CFD8, sizeof(asic_id_lo));

        return ((uint64_t)asic_id_hi << 32) | asic_id_lo;
    }

    uint64_t board_id = get_local_board_id(tt_device, eth_core);
    uint8_t asic_location;
    tt_device->read_from_device(&asic_location, translated_eth_core, 0x7CFC1, sizeof(asic_location));

    return mangle_asic_id(board_id, asic_location);
}

uint64_t TopologyDiscoveryBlackhole::get_remote_asic_id(TTDevice* tt_device, tt_xy_pair eth_core) {
    tt_xy_pair translated_eth_core = get_soc_descriptor(tt_device).translate_coord_to(
        eth_core, umd_use_noc1 ? CoordSystem::NOC1 : CoordSystem::NOC0, CoordSystem::TRANSLATED);

    if (is_running_on_6u) {
        uint32_t asic_id_hi;
        tt_device->read_from_device(&asic_id_hi, translated_eth_core, 0x7CFF4, sizeof(asic_id_hi));

        uint32_t asic_id_lo;
        tt_device->read_from_device(&asic_id_lo, translated_eth_core, 0x7CFF8, sizeof(asic_id_lo));

        return ((uint64_t)asic_id_hi << 32) | asic_id_lo;
    }

    uint64_t board_id = get_remote_board_id(tt_device, eth_core);
    uint8_t asic_location;
    tt_device->read_from_device(&asic_location, translated_eth_core, 0x7CFE1, sizeof(asic_location));

    return mangle_asic_id(board_id, asic_location);
}

tt_xy_pair TopologyDiscoveryBlackhole::get_remote_eth_core(TTDevice* tt_device, tt_xy_pair local_eth_core) {
    throw std::runtime_error(
        "get_remote_eth_core is not implemented for Blackhole. Calling this function for Blackhole likely indicates a "
        "bug.");
}

uint32_t TopologyDiscoveryBlackhole::read_port_status(TTDevice* tt_device, tt_xy_pair eth_core) {
    tt_xy_pair translated_eth_core = get_soc_descriptor(tt_device).translate_coord_to(
        eth_core, umd_use_noc1 ? CoordSystem::NOC1 : CoordSystem::NOC0, CoordSystem::TRANSLATED);
    uint8_t port_status;
    tt_device->read_from_device(&port_status, translated_eth_core, 0x7CC04, sizeof(port_status));
    return port_status;
}

uint32_t TopologyDiscoveryBlackhole::get_remote_eth_id(TTDevice* tt_device, tt_xy_pair local_eth_core) {
    tt_xy_pair translated_eth_core = get_soc_descriptor(tt_device).translate_coord_to(
        local_eth_core, umd_use_noc1 ? CoordSystem::NOC1 : CoordSystem::NOC0, CoordSystem::TRANSLATED);
    uint8_t remote_eth_id;
    tt_device->read_from_device(&remote_eth_id, translated_eth_core, 0x7CFE2, sizeof(remote_eth_id));
    return remote_eth_id;
}

uint64_t TopologyDiscoveryBlackhole::get_remote_board_type(TTDevice* tt_device, tt_xy_pair eth_core) {
    // This function is not important for Blackhole, so we can return any value here.
    return 0;
}

uint32_t TopologyDiscoveryBlackhole::get_remote_eth_channel(TTDevice* tt_device, tt_xy_pair local_eth_core) {
    return get_remote_eth_id(tt_device, local_eth_core);
}

uint32_t TopologyDiscoveryBlackhole::get_logical_remote_eth_channel(TTDevice* tt_device, tt_xy_pair local_eth_core) {
    if (tt_device->get_board_type() != BoardType::P150) {
        throw std::runtime_error(
            "Querying Logical Eth Channels on a Remote Host is only supported for P150 Board Types.");
    }
    auto translated_eth_core = get_soc_descriptor(tt_device).translate_coord_to(
        local_eth_core, umd_use_noc1 ? CoordSystem::NOC1 : CoordSystem::NOC0, CoordSystem::TRANSLATED);
    uint8_t remote_logical_eth_id;
    tt_device->read_from_device(&remote_logical_eth_id, translated_eth_core, 0x7CFE3, sizeof(remote_logical_eth_id));

    auto fw_bundle_version = tt_device->get_firmware_version();

    if (fw_bundle_version >= semver_t(18, 12, 0)) {
        return remote_logical_eth_id;
    } else {
        // Adding 4 here, since for P150, the logical eth chan id stored at address 0x7CFE3 hides
        // the first 4 ethernet channels (these channels are using SerDes for PCIe)
        // These channels are visible to UMD, and are thus accounted for in this API.
        return remote_logical_eth_id + 4;
    }
}

bool TopologyDiscoveryBlackhole::is_using_eth_coords() { return false; }

bool TopologyDiscoveryBlackhole::is_board_id_included(uint64_t board_id, uint64_t board_type) const {
    return board_ids.find(board_id) != board_ids.end();
}

uint64_t TopologyDiscoveryBlackhole::mangle_asic_id(uint64_t board_id, uint8_t asic_location) {
    return ((board_id << 5) | (asic_location & 0x1F));
}

bool TopologyDiscoveryBlackhole::is_eth_trained(TTDevice* tt_device, const tt_xy_pair eth_core) {
    return read_port_status(tt_device, eth_core) == blackhole::port_status_e::PORT_UP;
}

void TopologyDiscoveryBlackhole::patch_eth_connections() {
    std::set<std::pair<std::pair<uint64_t, uint32_t>, std::pair<uint64_t, uint32_t>>> ethernet_connections_fixed;
    for (auto& eth_connections_original : ethernet_connections) {
        auto& [local_chip, local_channel] = eth_connections_original.first;
        auto& [remote_chip, remote_channel] = eth_connections_original.second;

        TTDevice* remote_chip_ptr = get_chip(remote_chip);

        auto eth_core_noc0 = tt::umd::blackhole::ETH_CORES_NOC0[remote_channel];
        CoreCoord eth_core_coord = CoreCoord(eth_core_noc0.x, eth_core_noc0.y, CoreType::ETH, CoordSystem::NOC0);
        CoreCoord logical_coord =
            get_soc_descriptor(remote_chip_ptr).translate_coord_to(eth_core_coord, CoordSystem::LOGICAL);

        ethernet_connections_fixed.insert({{local_chip, local_channel}, {remote_chip, logical_coord.y}});
    }

    ethernet_connections.clear();
    for (auto& eth_connections_fixed : ethernet_connections_fixed) {
        auto& [local_chip, local_channel] = eth_connections_fixed.first;
        auto& [remote_chip, remote_channel] = eth_connections_fixed.second;
        ethernet_connections.push_back({{local_chip, local_channel}, {remote_chip, remote_channel}});
    }
}

void TopologyDiscoveryBlackhole::initialize_remote_communication(TTDevice* tt_device) {
    // We don't want to initialize lite fabric on non-P300 boards. For all configurations we have at the moment,
    // we would need to init lite fabric just on LocalChips of P300 boards.
    // TODO: Think about future configurations where we might want to init lite fabric on other boards as well.
    if (tt_device->get_board_type() != BoardType::P300) {
        return;
    }

    auto eth_cores =
        get_soc_descriptor(tt_device).get_cores(CoreType::ETH, umd_use_noc1 ? CoordSystem::NOC1 : CoordSystem::NOC0);

    std::unordered_map<uint64_t, std::vector<CoreCoord>> remote_asic_ids_to_eth_cores;

    for (const auto& eth_core : eth_cores) {
        if (!is_eth_trained(tt_device, eth_core)) {
            continue;
        }

<<<<<<< HEAD
        uint64_t remote_asic_id = get_remote_asic_id(tt_device, eth_core);
=======
        uint64_t remote_asic_id = get_remote_asic_id(chip, eth_core);
        if (chips_to_discover.find(remote_asic_id) != chips_to_discover.end()) {
            log_debug(
                LogUMD,
                "Chip {} found through ETH core {} already connected locally. Lite Fabric will not be loaded.",
                remote_asic_id,
                eth_core.str());
            continue;
        }
>>>>>>> a23f2f70
        remote_asic_ids_to_eth_cores[remote_asic_id].push_back(eth_core);
    }

    // TODO: be careful to not launch lite fabric on ETH cores that already have it running.
    for (const auto& [remote_asic_id, eth_cores] : remote_asic_ids_to_eth_cores) {
        lite_fabric::launch_lite_fabric(tt_device, get_soc_descriptor(tt_device), eth_cores);
    }
}

void TopologyDiscoveryBlackhole::init_topology_discovery() {
    int device_id = 0;
    switch (options.io_device_type) {
        case IODeviceType::JTAG: {
            auto device_cnt = JtagDevice::create()->get_device_cnt();
            if (!device_cnt) {
                return;
            }
            // JTAG devices (j-links) are referred to with their index within a vector
            // that's stored inside of a JtagDevice object.
            // That index is completely different from the actual JTAG device id.
            // So no matter how many JTAG devices (j-links) are present, the one with index 0 will be used here.
            break;
        }
        case IODeviceType::PCIe: {
            std::vector<int> pci_device_ids = PCIDevice::enumerate_devices();
            if (pci_device_ids.empty()) {
                return;
            }
            device_id = pci_device_ids[0];
            break;
        }
        default:
            TT_THROW("Unsupported IODeviceType during topology discovery.");
    }

    std::unique_ptr<TTDevice> tt_device = TTDevice::create(device_id, options.io_device_type);
    tt_device->init_tt_device();
    is_running_on_6u = tt_device->get_board_type() == BoardType::UBB_BLACKHOLE;
}

bool TopologyDiscoveryBlackhole::verify_eth_core_fw_version(TTDevice* tt_device, tt_xy_pair eth_core) {
    static constexpr uint64_t eth_fw_major_addr = 0x7CFBE;
    static constexpr uint64_t eth_fw_minor_addr = 0x7CFBD;
    static constexpr uint64_t eth_fw_patch_addr = 0x7CFBC;
    uint8_t major = 0;
    uint8_t minor = 0;
    uint8_t patch = 0;

    tt_device->read_from_device(&major, eth_core, eth_fw_major_addr, sizeof(uint8_t));
    tt_device->read_from_device(&minor, eth_core, eth_fw_minor_addr, sizeof(uint8_t));
    tt_device->read_from_device(&patch, eth_core, eth_fw_patch_addr, sizeof(uint8_t));
    semver_t eth_fw_version = semver_t(major, minor, patch);

    bool eth_fw_problem = false;
    if (!first_eth_fw_version.has_value()) {
        log_info(LogUMD, "Established ETH FW version: {}", eth_fw_version.to_string());
        log_debug(LogUMD, "UMD supported minimum BH ETH FW version: {}", BH_ERISC_FW_SUPPORTED_VERSION_MIN.to_string());
        first_eth_fw_version = eth_fw_version;
        if (BH_ERISC_FW_SUPPORTED_VERSION_MIN > eth_fw_version) {
            log_warning(LogUMD, "ETH FW version is older than UMD supported version");
            eth_fw_problem = true;
        }
    }

    if (eth_fw_version != first_eth_fw_version) {
        log_warning(
            LogUMD,
            "ETH FW version mismatch for chip {} ETH core {}, found: {}.",
            get_local_asic_id(tt_device, eth_core),
            eth_core.str(),
            eth_fw_version.to_string());
        eth_fw_problem = true;
    }
    return options.no_eth_firmware_strictness || !eth_fw_problem;
}

uint64_t TopologyDiscoveryBlackhole::get_unconnected_chip_id(TTDevice* tt_device) {
    uint32_t asic_id_lo = tt_device->get_arc_telemetry_reader()->read_entry(TelemetryTag::ASIC_ID_LOW);
    uint32_t asic_id_hi = tt_device->get_arc_telemetry_reader()->read_entry(TelemetryTag::ASIC_ID_HIGH);
    return (static_cast<uint64_t>(asic_id_hi) << 32) | asic_id_lo;
}

void TopologyDiscoveryBlackhole::validate_routing_firmware_state(
    const std::map<uint64_t, std::unique_ptr<TTDevice>>& devices) {}

}  // namespace tt::umd<|MERGE_RESOLUTION|>--- conflicted
+++ resolved
@@ -5,6 +5,7 @@
  */
 #include "umd/device/topology/topology_discovery_blackhole.hpp"
 
+#include <memory>
 #include <tt-logger/tt-logger.hpp>
 
 #include "assert.hpp"
@@ -236,10 +237,7 @@
             continue;
         }
 
-<<<<<<< HEAD
         uint64_t remote_asic_id = get_remote_asic_id(tt_device, eth_core);
-=======
-        uint64_t remote_asic_id = get_remote_asic_id(chip, eth_core);
         if (chips_to_discover.find(remote_asic_id) != chips_to_discover.end()) {
             log_debug(
                 LogUMD,
@@ -248,13 +246,22 @@
                 eth_core.str());
             continue;
         }
->>>>>>> a23f2f70
         remote_asic_ids_to_eth_cores[remote_asic_id].push_back(eth_core);
     }
 
     // TODO: be careful to not launch lite fabric on ETH cores that already have it running.
     for (const auto& [remote_asic_id, eth_cores] : remote_asic_ids_to_eth_cores) {
-        lite_fabric::launch_lite_fabric(tt_device, get_soc_descriptor(tt_device), eth_cores);
+        // HACK Lite Fabric can be loaded only with Chip until we add necessary
+        // methods to TTDevice.
+        int physical_device_id = -1;
+        if (tt_device->get_pci_device() != nullptr) {
+            physical_device_id = tt_device->get_pci_device()->get_device_num();
+        } else if (tt_device->get_jtag_device() != nullptr) {
+            physical_device_id = tt_device->get_jtag_device()->get_current_device_idx().value();
+        }
+        std::unique_ptr<LocalChip> chip =
+            LocalChip::create(physical_device_id, options.soc_descriptor_path, 0, options.io_device_type);
+        lite_fabric::launch_lite_fabric(chip.get(), eth_cores);
     }
 }
 
