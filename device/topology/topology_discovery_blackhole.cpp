/*
 * SPDX-FileCopyrightText: (c) 2025 Tenstorrent Inc.
 *
 * SPDX-License-Identifier: Apache-2.0
 */
#include "umd/device/topology/topology_discovery_blackhole.hpp"

<<<<<<< HEAD
#include <memory>
=======
#include <optional>
>>>>>>> 77cfe2d8
#include <tt-logger/tt-logger.hpp>

#include "assert.hpp"
#include "umd/device/arch/blackhole_implementation.hpp"
#include "umd/device/chip/local_chip.hpp"
#include "umd/device/chip/remote_chip.hpp"
#include "umd/device/cluster_descriptor.hpp"
#include "umd/device/firmware/erisc_firmware.hpp"
#include "umd/device/firmware/firmware_utils.hpp"
#include "umd/device/lite_fabric/lite_fabric_host_utils.hpp"
#include "umd/device/topology/topology_discovery.hpp"
#include "umd/device/tt_device/remote_communication.hpp"
#include "umd/device/tt_device/tt_device.hpp"
#include "umd/device/types/blackhole_eth.hpp"
#include "umd/device/types/cluster_types.hpp"
#include "umd/device/types/xy_pair.hpp"

extern bool umd_use_noc1;

namespace tt::umd {

TopologyDiscoveryBlackhole::TopologyDiscoveryBlackhole(const TopologyDiscoveryOptions& options) :
    TopologyDiscovery(options) {}

std::unique_ptr<TTDevice> TopologyDiscoveryBlackhole::create_remote_chip(
    std::optional<EthCoord> eth_coord, TTDevice* gateway_chip, std::set<uint32_t> gateway_eth_channels) {
    // ETH coord is not used for Blackhole, as Blackhole does not have a concept of ETH coordinates.
    std::unique_ptr<RemoteCommunication> remote_communication =
        RemoteCommunication::create_remote_communication(gateway_chip, {0, 0, 0, 0});
    remote_communication->set_remote_transfer_ethernet_cores(
        get_soc_descriptor(gateway_chip).get_eth_xy_pairs_for_channels(gateway_eth_channels, CoordSystem::TRANSLATED));
    std::unique_ptr<TTDevice> remote_tt_device = TTDevice::create(std::move(remote_communication));
    remote_tt_device->init_tt_device();
    return remote_tt_device;
}

std::optional<EthCoord> TopologyDiscoveryBlackhole::get_local_eth_coord(TTDevice* tt_device, tt_xy_pair eth_core) {
    return std::nullopt;
}

std::optional<EthCoord> TopologyDiscoveryBlackhole::get_remote_eth_coord(TTDevice* tt_device, tt_xy_pair eth_core) {
    return std::nullopt;
}

uint64_t TopologyDiscoveryBlackhole::get_remote_board_id(TTDevice* tt_device, tt_xy_pair eth_core) {
    if (is_running_on_6u) {
        // See comment in get_local_board_id.
        return get_remote_asic_id(tt_device, eth_core);
    }

    tt_xy_pair translated_eth_core = get_soc_descriptor(tt_device).translate_coord_to(
        eth_core, umd_use_noc1 ? CoordSystem::NOC1 : CoordSystem::NOC0, CoordSystem::TRANSLATED);
    uint32_t board_id_lo;
    tt_device->read_from_device(&board_id_lo, translated_eth_core, 0x7CFE8, sizeof(board_id_lo));

    uint32_t board_id_hi;
    tt_device->read_from_device(&board_id_hi, translated_eth_core, 0x7CFE4, sizeof(board_id_hi));

    return (static_cast<uint64_t>(board_id_hi) << 32) | board_id_lo;
}

uint64_t TopologyDiscoveryBlackhole::get_local_board_id(TTDevice* tt_device, tt_xy_pair eth_core) {
    if (is_running_on_6u) {
        // For 6U, since the whole trays have the same board ID, and we'd want to be able to open
        // only some chips, we hack the board_id to be the asic ID. That way, the pci_target_devices filter
        // from the ClusterOptions will work correctly on 6U.
        // Note that the board_id will still be reported properly in the cluster descriptor, since it is
        // fetched through another function when cluster descriptor is being filled up.
        return get_local_asic_id(tt_device, eth_core);
    }

    tt_xy_pair translated_eth_core = get_soc_descriptor(tt_device).translate_coord_to(
        eth_core, umd_use_noc1 ? CoordSystem::NOC1 : CoordSystem::NOC0, CoordSystem::TRANSLATED);
    uint32_t board_id_lo;
    tt_device->read_from_device(&board_id_lo, translated_eth_core, 0x7CFC8, sizeof(board_id_lo));

    uint32_t board_id_hi;
    tt_device->read_from_device(&board_id_hi, translated_eth_core, 0x7CFC4, sizeof(board_id_hi));

    return (static_cast<uint64_t>(board_id_hi) << 32) | board_id_lo;
}

uint64_t TopologyDiscoveryBlackhole::get_local_asic_id(TTDevice* tt_device, tt_xy_pair eth_core) {
    tt_xy_pair translated_eth_core = get_soc_descriptor(tt_device).translate_coord_to(
        eth_core, umd_use_noc1 ? CoordSystem::NOC1 : CoordSystem::NOC0, CoordSystem::TRANSLATED);

    if (is_running_on_6u) {
        uint32_t asic_id_hi;
        tt_device->read_from_device(&asic_id_hi, translated_eth_core, 0x7CFD4, sizeof(asic_id_hi));

        uint32_t asic_id_lo;
        tt_device->read_from_device(&asic_id_lo, translated_eth_core, 0x7CFD8, sizeof(asic_id_lo));

        return ((uint64_t)asic_id_hi << 32) | asic_id_lo;
    }

    uint64_t board_id = get_local_board_id(tt_device, eth_core);
    uint8_t asic_location;
    tt_device->read_from_device(&asic_location, translated_eth_core, 0x7CFC1, sizeof(asic_location));

    return mangle_asic_id(board_id, asic_location);
}

uint64_t TopologyDiscoveryBlackhole::get_remote_asic_id(TTDevice* tt_device, tt_xy_pair eth_core) {
    tt_xy_pair translated_eth_core = get_soc_descriptor(tt_device).translate_coord_to(
        eth_core, umd_use_noc1 ? CoordSystem::NOC1 : CoordSystem::NOC0, CoordSystem::TRANSLATED);

    if (is_running_on_6u) {
        uint32_t asic_id_hi;
        tt_device->read_from_device(&asic_id_hi, translated_eth_core, 0x7CFF4, sizeof(asic_id_hi));

        uint32_t asic_id_lo;
        tt_device->read_from_device(&asic_id_lo, translated_eth_core, 0x7CFF8, sizeof(asic_id_lo));

        return ((uint64_t)asic_id_hi << 32) | asic_id_lo;
    }

    uint64_t board_id = get_remote_board_id(tt_device, eth_core);
    uint8_t asic_location;
    tt_device->read_from_device(&asic_location, translated_eth_core, 0x7CFE1, sizeof(asic_location));

    return mangle_asic_id(board_id, asic_location);
}

tt_xy_pair TopologyDiscoveryBlackhole::get_remote_eth_core(TTDevice* tt_device, tt_xy_pair local_eth_core) {
    throw std::runtime_error(
        "get_remote_eth_core is not implemented for Blackhole. Calling this function for Blackhole likely indicates a "
        "bug.");
}

uint32_t TopologyDiscoveryBlackhole::read_port_status(TTDevice* tt_device, tt_xy_pair eth_core) {
    tt_xy_pair translated_eth_core = get_soc_descriptor(tt_device).translate_coord_to(
        eth_core, umd_use_noc1 ? CoordSystem::NOC1 : CoordSystem::NOC0, CoordSystem::TRANSLATED);
    uint8_t port_status;
    tt_device->read_from_device(&port_status, translated_eth_core, 0x7CC04, sizeof(port_status));
    return port_status;
}

uint32_t TopologyDiscoveryBlackhole::get_remote_eth_id(TTDevice* tt_device, tt_xy_pair local_eth_core) {
    tt_xy_pair translated_eth_core = get_soc_descriptor(tt_device).translate_coord_to(
        local_eth_core, umd_use_noc1 ? CoordSystem::NOC1 : CoordSystem::NOC0, CoordSystem::TRANSLATED);
    uint8_t remote_eth_id;
    tt_device->read_from_device(&remote_eth_id, translated_eth_core, 0x7CFE2, sizeof(remote_eth_id));
    return remote_eth_id;
}

uint64_t TopologyDiscoveryBlackhole::get_remote_board_type(TTDevice* tt_device, tt_xy_pair eth_core) {
    // This function is not important for Blackhole, so we can return any value here.
    return 0;
}

uint32_t TopologyDiscoveryBlackhole::get_remote_eth_channel(TTDevice* tt_device, tt_xy_pair local_eth_core) {
    return get_remote_eth_id(tt_device, local_eth_core);
}

uint32_t TopologyDiscoveryBlackhole::get_logical_remote_eth_channel(TTDevice* tt_device, tt_xy_pair local_eth_core) {
    if (tt_device->get_board_type() != BoardType::P150) {
        throw std::runtime_error(
            "Querying Logical Eth Channels on a Remote Host is only supported for P150 Board Types.");
    }
    auto translated_eth_core = get_soc_descriptor(tt_device).translate_coord_to(
        local_eth_core, umd_use_noc1 ? CoordSystem::NOC1 : CoordSystem::NOC0, CoordSystem::TRANSLATED);
    uint8_t remote_logical_eth_id;
    tt_device->read_from_device(&remote_logical_eth_id, translated_eth_core, 0x7CFE3, sizeof(remote_logical_eth_id));

    auto fw_bundle_version = tt_device->get_firmware_version();

    if (fw_bundle_version >= semver_t(18, 12, 0)) {
        return remote_logical_eth_id;
    } else {
        // Adding 4 here, since for P150, the logical eth chan id stored at address 0x7CFE3 hides
        // the first 4 ethernet channels (these channels are using SerDes for PCIe)
        // These channels are visible to UMD, and are thus accounted for in this API.
        return remote_logical_eth_id + 4;
    }
}

bool TopologyDiscoveryBlackhole::is_using_eth_coords() { return false; }

bool TopologyDiscoveryBlackhole::is_board_id_included(uint64_t board_id, uint64_t board_type) const {
    return board_ids.find(board_id) != board_ids.end();
}

uint64_t TopologyDiscoveryBlackhole::mangle_asic_id(uint64_t board_id, uint8_t asic_location) {
    return ((board_id << 5) | (asic_location & 0x1F));
}

bool TopologyDiscoveryBlackhole::is_eth_trained(TTDevice* tt_device, const tt_xy_pair eth_core) {
    return read_port_status(tt_device, eth_core) == blackhole::port_status_e::PORT_UP;
}

void TopologyDiscoveryBlackhole::patch_eth_connections() {
    std::set<std::pair<std::pair<uint64_t, uint32_t>, std::pair<uint64_t, uint32_t>>> ethernet_connections_fixed;
    for (auto& eth_connections_original : ethernet_connections) {
        auto& [local_chip, local_channel] = eth_connections_original.first;
        auto& [remote_chip, remote_channel] = eth_connections_original.second;

        TTDevice* remote_chip_ptr = get_chip(remote_chip);

        auto eth_core_noc0 = blackhole::ETH_CORES_NOC0[remote_channel];
        CoreCoord eth_core_coord = CoreCoord(eth_core_noc0.x, eth_core_noc0.y, CoreType::ETH, CoordSystem::NOC0);
        CoreCoord logical_coord =
            get_soc_descriptor(remote_chip_ptr).translate_coord_to(eth_core_coord, CoordSystem::LOGICAL);

        ethernet_connections_fixed.insert({{local_chip, local_channel}, {remote_chip, logical_coord.y}});
    }

    ethernet_connections.clear();
    for (auto& eth_connections_fixed : ethernet_connections_fixed) {
        auto& [local_chip, local_channel] = eth_connections_fixed.first;
        auto& [remote_chip, remote_channel] = eth_connections_fixed.second;
        ethernet_connections.push_back({{local_chip, local_channel}, {remote_chip, remote_channel}});
    }
}

void TopologyDiscoveryBlackhole::initialize_remote_communication(TTDevice* tt_device) {
    // We don't want to initialize lite fabric on non-P300 boards. For all configurations we have at the moment,
    // we would need to init lite fabric just on LocalChips of P300 boards.
    // TODO: Think about future configurations where we might want to init lite fabric on other boards as well.
    if (tt_device->get_board_type() != BoardType::P300) {
        return;
    }

    auto eth_cores =
        get_soc_descriptor(tt_device).get_cores(CoreType::ETH, umd_use_noc1 ? CoordSystem::NOC1 : CoordSystem::NOC0);

    std::unordered_map<uint64_t, std::vector<CoreCoord>> remote_asic_ids_to_eth_cores;

    for (const auto& eth_core : eth_cores) {
        if (!is_eth_trained(tt_device, eth_core)) {
            continue;
        }

        uint64_t remote_asic_id = get_remote_asic_id(tt_device, eth_core);
        if (chips_to_discover.find(remote_asic_id) != chips_to_discover.end()) {
            log_debug(
                LogUMD,
                "Chip {} found through ETH core {} already connected locally. Lite Fabric will not be loaded.",
                remote_asic_id,
                eth_core.str());
            continue;
        }
        remote_asic_ids_to_eth_cores[remote_asic_id].push_back(eth_core);
    }

    // TODO: be careful to not launch lite fabric on ETH cores that already have it running.
    for (const auto& [remote_asic_id, eth_cores] : remote_asic_ids_to_eth_cores) {
        // HACK Lite Fabric can be loaded only with Chip until we add necessary
        // methods to TTDevice.
        int physical_device_id = -1;
        if (tt_device->get_pci_device() != nullptr) {
            physical_device_id = tt_device->get_pci_device()->get_device_num();
        } else if (tt_device->get_jtag_device() != nullptr) {
            physical_device_id = tt_device->get_jtag_device()->get_current_device_idx().value();
        }
        std::unique_ptr<LocalChip> chip =
            LocalChip::create(physical_device_id, options.soc_descriptor_path, 0, options.io_device_type);
        lite_fabric::launch_lite_fabric(chip.get(), eth_cores);
    }
}

void TopologyDiscoveryBlackhole::init_topology_discovery() {
    int device_id = 0;
    switch (options.io_device_type) {
        case IODeviceType::JTAG: {
            auto device_cnt = JtagDevice::create()->get_device_cnt();
            if (!device_cnt) {
                return;
            }
            // JTAG devices (j-links) are referred to with their index within a vector
            // that's stored inside of a JtagDevice object.
            // That index is completely different from the actual JTAG device id.
            // So no matter how many JTAG devices (j-links) are present, the one with index 0 will be used here.
            break;
        }
        case IODeviceType::PCIe: {
            std::vector<int> pci_device_ids = PCIDevice::enumerate_devices();
            if (pci_device_ids.empty()) {
                return;
            }
            device_id = pci_device_ids[0];
            break;
        }
        default:
            TT_THROW("Unsupported IODeviceType during topology discovery.");
    }

    std::unique_ptr<TTDevice> tt_device = TTDevice::create(device_id, options.io_device_type);
    tt_device->init_tt_device();
    is_running_on_6u = tt_device->get_board_type() == BoardType::UBB_BLACKHOLE;
}

bool TopologyDiscoveryBlackhole::verify_eth_core_fw_version(TTDevice* tt_device, tt_xy_pair eth_core) {
    static constexpr uint64_t eth_fw_major_addr = 0x7CFBE;
    static constexpr uint64_t eth_fw_minor_addr = 0x7CFBD;
    static constexpr uint64_t eth_fw_patch_addr = 0x7CFBC;
    uint8_t major = 0;
    uint8_t minor = 0;
    uint8_t patch = 0;

    tt_device->read_from_device(&major, eth_core, eth_fw_major_addr, sizeof(uint8_t));
    tt_device->read_from_device(&minor, eth_core, eth_fw_minor_addr, sizeof(uint8_t));
    tt_device->read_from_device(&patch, eth_core, eth_fw_patch_addr, sizeof(uint8_t));
    semver_t eth_fw_version = semver_t(major, minor, patch);

    bool eth_fw_problem = false;
    if (!expected_eth_fw_version.has_value()) {
        expected_eth_fw_version =
            get_expected_eth_firmware_version_from_firmware_bundle(first_fw_bundle_version.value(), ARCH::BLACKHOLE);
        if (expected_eth_fw_version.has_value()) {
            log_debug(LogUMD, "Expected ETH FW version: {}", expected_eth_fw_version->to_string());
        } else {
            expected_eth_fw_version = eth_fw_version;
            log_debug(
                LogUMD, "Established ETH FW version from first discovered ETH core: {}", eth_fw_version.to_string());
        }
        if (erisc_firmware::BH_MIN_ERISC_FW_SUPPORTED_VERSION > eth_fw_version) {
            log_warning(LogUMD, "ETH FW version is older than UMD supported version");
            eth_fw_problem = true;
        }
    }

    if (eth_fw_version != expected_eth_fw_version) {
        log_warning(
            LogUMD,
            "ETH FW version mismatch for chip {} ETH core {}, found: {}.",
            get_local_asic_id(tt_device, eth_core),
            eth_core.str(),
            eth_fw_version.to_string());
        eth_fw_problem = true;
    }

    // Perform this check only on local chips, as remote chips cannot do I/O without Lite Fabric,
    // which doesn't seem to work at this point.
    if (chip->is_mmio_capable()) {
        tt_xy_pair translated_eth_core = chip->get_soc_descriptor().translate_coord_to(
            eth_core, umd_use_noc1 ? CoordSystem::NOC1 : CoordSystem::NOC0, CoordSystem::TRANSLATED);
        auto hash_check = verify_eth_fw_integrity(chip->get_tt_device(), translated_eth_core, eth_fw_version);
        if (hash_check.has_value() && hash_check.value() == false) {
            log_warning(
                LogUMD,
                "ETH FW version hash check failed for chip {} ETH core {}",
                get_local_asic_id(chip, eth_core),
                eth_core.str());
            eth_fw_problem = true;
        }
    }

    return options.no_eth_firmware_strictness || !eth_fw_problem;
}

uint64_t TopologyDiscoveryBlackhole::get_unconnected_chip_id(TTDevice* tt_device) {
    uint32_t asic_id_lo = tt_device->get_arc_telemetry_reader()->read_entry(TelemetryTag::ASIC_ID_LOW);
    uint32_t asic_id_hi = tt_device->get_arc_telemetry_reader()->read_entry(TelemetryTag::ASIC_ID_HIGH);
    return (static_cast<uint64_t>(asic_id_hi) << 32) | asic_id_lo;
}

void TopologyDiscoveryBlackhole::validate_routing_firmware_state(
    const std::map<uint64_t, std::unique_ptr<TTDevice>>& devices) {}

}  // namespace tt::umd<|MERGE_RESOLUTION|>--- conflicted
+++ resolved
@@ -5,11 +5,8 @@
  */
 #include "umd/device/topology/topology_discovery_blackhole.hpp"
 
-<<<<<<< HEAD
 #include <memory>
-=======
 #include <optional>
->>>>>>> 77cfe2d8
 #include <tt-logger/tt-logger.hpp>
 
 #include "assert.hpp"
@@ -344,15 +341,15 @@
 
     // Perform this check only on local chips, as remote chips cannot do I/O without Lite Fabric,
     // which doesn't seem to work at this point.
-    if (chip->is_mmio_capable()) {
-        tt_xy_pair translated_eth_core = chip->get_soc_descriptor().translate_coord_to(
+    if (!tt_device->is_remote()) {
+        tt_xy_pair translated_eth_core = get_soc_descriptor(tt_device).translate_coord_to(
             eth_core, umd_use_noc1 ? CoordSystem::NOC1 : CoordSystem::NOC0, CoordSystem::TRANSLATED);
-        auto hash_check = verify_eth_fw_integrity(chip->get_tt_device(), translated_eth_core, eth_fw_version);
+        auto hash_check = verify_eth_fw_integrity(tt_device, translated_eth_core, eth_fw_version);
         if (hash_check.has_value() && hash_check.value() == false) {
             log_warning(
                 LogUMD,
                 "ETH FW version hash check failed for chip {} ETH core {}",
-                get_local_asic_id(chip, eth_core),
+                get_local_asic_id(tt_device, eth_core),
                 eth_core.str());
             eth_fw_problem = true;
         }
