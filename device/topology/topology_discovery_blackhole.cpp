--- conflicted
+++ resolved
@@ -156,33 +156,18 @@
     return get_remote_eth_id(tt_device, local_eth_core);
 }
 
-<<<<<<< HEAD
 uint32_t TopologyDiscoveryBlackhole::get_logical_remote_eth_channel(TTDevice* tt_device, tt_xy_pair local_eth_core) {
-    if (tt_device->get_board_type() != BoardType::P150) {
-        throw std::runtime_error(
-            "Querying Logical Eth Channels on a Remote Host is only supported for P150 Board Types.");
-    }
     auto translated_eth_core = get_soc_descriptor(tt_device).translate_coord_to(
-=======
-uint32_t TopologyDiscoveryBlackhole::get_logical_remote_eth_channel(Chip* chip, tt_xy_pair local_eth_core) {
-    auto fw_bundle_version = chip->get_tt_device()->get_firmware_version();
-    auto translated_eth_core = chip->get_soc_descriptor().translate_coord_to(
->>>>>>> 89b77638
         local_eth_core, umd_use_noc1 ? CoordSystem::NOC1 : CoordSystem::NOC0, CoordSystem::TRANSLATED);
     uint8_t remote_logical_eth_id;
     tt_device->read_from_device(&remote_logical_eth_id, translated_eth_core, 0x7CFE3, sizeof(remote_logical_eth_id));
 
-<<<<<<< HEAD
-    auto fw_bundle_version = tt_device->get_firmware_version();
-
-=======
     // For FW Versions older than 18.12.0, querying remote eth channels in logical space is only supported
     // for P150 Board Types (with a  SW workaround).
->>>>>>> 89b77638
-    if (fw_bundle_version >= semver_t(18, 12, 0)) {
+    if (first_fw_bundle_version >= semver_t(18, 12, 0)) {
         return remote_logical_eth_id;
     }
-    if (chip->get_chip_info().board_type != BoardType::P150) {
+    if (tt_device->get_chip_info().board_type != BoardType::P150) {
         throw std::runtime_error(
             "Querying Logical Eth Channels on a Remote Host is only supported for P150 Board Types.");
     }
@@ -303,17 +288,10 @@
         eth_fw_problem = true;
     }
 
-<<<<<<< HEAD
-    // Perform this check only on local chips, as remote chips cannot do I/O without Lite Fabric,
-    // which doesn't seem to work at this point.
-    if (!tt_device->is_remote()) {
+    if (options.verify_eth_fw_hash && !tt_device->is_remote()) {
+        tt_xy_pair translated_eth_core = get_soc_descriptor(tt_device).translate_coord_to(
+            eth_core, umd_use_noc1 ? CoordSystem::NOC1 : CoordSystem::NOC0, CoordSystem::TRANSLATED);
         auto hash_check = verify_eth_fw_integrity(tt_device, translated_eth_core, eth_fw_version);
-=======
-    if (options.verify_eth_fw_hash && chip->is_mmio_capable()) {
-        tt_xy_pair translated_eth_core = chip->get_soc_descriptor().translate_coord_to(
-            eth_core, umd_use_noc1 ? CoordSystem::NOC1 : CoordSystem::NOC0, CoordSystem::TRANSLATED);
-        auto hash_check = verify_eth_fw_integrity(chip->get_tt_device(), translated_eth_core, eth_fw_version);
->>>>>>> 89b77638
         if (hash_check.has_value() && hash_check.value() == false) {
             log_warning(
                 LogUMD,
@@ -333,11 +311,8 @@
     return (static_cast<uint64_t>(asic_id_hi) << 32) | asic_id_lo;
 }
 
-<<<<<<< HEAD
-void TopologyDiscoveryBlackhole::validate_routing_firmware_state(
-    const std::map<uint64_t, std::unique_ptr<TTDevice>>& chips) {}
-=======
-bool TopologyDiscoveryBlackhole::verify_routing_firmware_state(Chip* chip, const tt_xy_pair eth_core) { return true; }
->>>>>>> 89b77638
+bool TopologyDiscoveryBlackhole::verify_routing_firmware_state(TTDevice* tt_device, const tt_xy_pair eth_core) {
+    return true;
+}
 
 }  // namespace tt::umd