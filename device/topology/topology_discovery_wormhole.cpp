/*
 * SPDX-FileCopyrightText: (c) 2025 Tenstorrent Inc.
 *
 * SPDX-License-Identifier: Apache-2.0
 */
#include "umd/device/topology/topology_discovery_wormhole.hpp"

#include <tt-logger/tt-logger.hpp>

#include "assert.hpp"
#include "umd/device/types/wormhole_telemetry.hpp"
#include "umd/device/utils/semver.hpp"

extern bool umd_use_noc1;

namespace tt::umd {

TopologyDiscoveryWormhole::TopologyDiscoveryWormhole(
    std::unordered_set<chip_id_t> target_devices, const std::string& sdesc_path, IODeviceType device_type) :
    TopologyDiscovery(target_devices, sdesc_path, device_type) {}

TopologyDiscoveryWormhole::EthAddresses TopologyDiscoveryWormhole::get_eth_addresses(uint32_t eth_fw_version) {
    uint32_t masked_version = eth_fw_version & 0x00FFFFFF;

    uint64_t eth_param_table;
    uint64_t node_info;
    uint64_t eth_conn_info;
    uint64_t results_buf;
    uint64_t erisc_remote_board_type_offset;
    uint64_t erisc_local_board_type_offset;
    uint64_t erisc_local_board_id_lo_offset;
    uint64_t erisc_remote_board_id_lo_offset;
    uint64_t erisc_remote_eth_id_offset;

    if (masked_version >= 0x060000) {
        eth_param_table = 0x1000;
        node_info = 0x1100;
        eth_conn_info = 0x1200;
        results_buf = 0x1ec0;
    } else {
        throw std::runtime_error(
            fmt::format("Unsupported ETH version {:#x}. ETH version should always be at least 6.0.0.", eth_fw_version));
    }

    if (masked_version >= 0x06C000) {
        erisc_remote_board_type_offset = 77;
        erisc_local_board_type_offset = 69;
        erisc_remote_board_id_lo_offset = 72;
        erisc_local_board_id_lo_offset = 64;
        erisc_remote_eth_id_offset = 76;
    } else {
        erisc_remote_board_type_offset = 72;
        erisc_local_board_type_offset = 64;
        erisc_remote_board_id_lo_offset = 73;
        erisc_local_board_id_lo_offset = 65;
        erisc_remote_eth_id_offset = 77;
    }

    return TopologyDiscoveryWormhole::EthAddresses{
        masked_version,
        eth_param_table,
        node_info,
        eth_conn_info,
        results_buf,
        erisc_remote_board_type_offset,
        erisc_local_board_type_offset,
        erisc_local_board_id_lo_offset,
        erisc_remote_board_id_lo_offset,
        erisc_remote_eth_id_offset};
}

uint64_t TopologyDiscoveryWormhole::get_remote_board_id(Chip* chip, tt_xy_pair eth_core) {
    if (is_running_on_6u) {
        // See comment in get_local_board_id.
        return get_remote_asic_id(chip, eth_core);
    }

    TTDevice* tt_device = chip->get_tt_device();
    uint32_t board_id;
    tt_device->read_from_device(
        &board_id,
        eth_core,
        eth_addresses.results_buf + (4 * eth_addresses.erisc_remote_board_id_lo_offset),
        sizeof(uint32_t));
    return board_id;
}

uint64_t TopologyDiscoveryWormhole::get_local_board_id(Chip* chip, tt_xy_pair eth_core) {
    if (is_running_on_6u) {
        // For 6U, since the whole trays have the same board ID, and we'd want to be able to open
        // only some chips, we hack the board_id to be the asic ID. That way, the pci_target_devices filter
        // from the ClusterOptions will work correctly on 6U.
        // Note that the board_id will still be reported properly in the cluster descriptor, since it is
        // fetched through another function when cluster descriptor is being filled up.
        return get_local_asic_id(chip, eth_core);
    }

    TTDevice* tt_device = chip->get_tt_device();
    uint32_t board_id;
    tt_device->read_from_device(
        &board_id,
        eth_core,
        eth_addresses.results_buf + (4 * eth_addresses.erisc_local_board_id_lo_offset),
        sizeof(uint32_t));
    return board_id;
}

uint64_t TopologyDiscoveryWormhole::get_remote_board_type(Chip* chip, tt_xy_pair eth_core) {
    TTDevice* tt_device = chip->get_tt_device();
    uint32_t board_id;
    tt_device->read_from_device(
        &board_id,
        eth_core,
        eth_addresses.results_buf + (4 * eth_addresses.erisc_remote_board_type_offset),
        sizeof(uint32_t));
    return board_id;
}

uint64_t TopologyDiscoveryWormhole::get_local_asic_id(Chip* chip, tt_xy_pair eth_core) {
    TTDevice* tt_device = chip->get_tt_device();
    uint32_t asic_id_lo;
    tt_device->read_from_device(
        &asic_id_lo,
        eth_core,
        eth_addresses.results_buf + (4 * eth_addresses.erisc_local_board_id_lo_offset),
        sizeof(uint32_t));
    uint32_t asic_id_hi;
    tt_device->read_from_device(
        &asic_id_hi,
        eth_core,
        eth_addresses.results_buf + (4 * (eth_addresses.erisc_local_board_id_lo_offset + 1)),
        sizeof(uint32_t));
    return ((static_cast<uint64_t>(asic_id_hi) << 32) | asic_id_lo);
}

uint64_t TopologyDiscoveryWormhole::get_remote_asic_id(Chip* chip, tt_xy_pair eth_core) {
    TTDevice* tt_device = chip->get_tt_device();
    uint32_t asic_id_lo;
    tt_device->read_from_device(
        &asic_id_lo,
        eth_core,
        eth_addresses.results_buf + (4 * eth_addresses.erisc_remote_board_id_lo_offset),
        sizeof(uint32_t));
    uint32_t asic_id_hi;
    tt_device->read_from_device(
        &asic_id_hi,
        eth_core,
        eth_addresses.results_buf + (4 * (eth_addresses.erisc_remote_board_id_lo_offset + 1)),
        sizeof(uint32_t));
    return ((static_cast<uint64_t>(asic_id_hi) << 32) | asic_id_lo);
}

tt_xy_pair TopologyDiscoveryWormhole::get_remote_eth_core(Chip* chip, tt_xy_pair local_eth_core) {
    const uint32_t shelf_offset = 9;
    TTDevice* tt_device = chip->get_tt_device();
    uint32_t remote_id;
    tt_device->read_from_device(
        &remote_id,
        {local_eth_core.x, local_eth_core.y},
        eth_addresses.node_info + (4 * shelf_offset),
        sizeof(uint32_t));

    return tt_xy_pair{(remote_id >> 4) & 0x3F, (remote_id >> 10) & 0x3F};
}

uint32_t TopologyDiscoveryWormhole::read_port_status(Chip* chip, tt_xy_pair eth_core) {
    uint32_t port_status;
    uint32_t channel =
        chip->get_soc_descriptor()
            .translate_coord_to(eth_core, umd_use_noc1 ? CoordSystem::NOC1 : CoordSystem::NOC0, CoordSystem::LOGICAL)
            .y;
    TTDevice* tt_device = chip->get_tt_device();
    tt_device->read_from_device(&port_status, eth_core, eth_addresses.eth_conn_info + (channel * 4), sizeof(uint32_t));
    return port_status;
}

uint32_t TopologyDiscoveryWormhole::get_remote_eth_id(Chip* chip, tt_xy_pair local_eth_core) {
    if (!is_running_on_6u) {
        throw std::runtime_error(
            "get_remote_eth_id should not be called on non-6U configurations. This message likely indicates a bug.");
    }
    uint32_t remote_eth_id;
    TTDevice* tt_device = chip->get_tt_device();
    tt_device->read_from_device(
        &remote_eth_id,
        local_eth_core,
        eth_addresses.results_buf + 4 * eth_addresses.erisc_remote_eth_id_offset,
        sizeof(uint32_t));
    return remote_eth_id;
}

std::optional<eth_coord_t> TopologyDiscoveryWormhole::get_local_eth_coord(Chip* chip) {
    std::vector<CoreCoord> eth_cores =
        chip->get_soc_descriptor().get_cores(CoreType::ETH, umd_use_noc1 ? CoordSystem::NOC1 : CoordSystem::NOC0);
    if (eth_cores.empty()) {
        return std::nullopt;
    }
    TTDevice* tt_device = chip->get_tt_device();

    uint32_t current_chip_eth_coord_info;
    tt_device->read_from_device(
        &current_chip_eth_coord_info, eth_cores[0], eth_addresses.node_info + 8, sizeof(uint32_t));

    eth_coord_t eth_coord;
    eth_coord.cluster_id = 0;
    eth_coord.x = (current_chip_eth_coord_info >> 16) & 0xFF;
    eth_coord.y = (current_chip_eth_coord_info >> 24) & 0xFF;
    eth_coord.rack = current_chip_eth_coord_info & 0xFF;
    eth_coord.shelf = (current_chip_eth_coord_info >> 8) & 0xFF;

    return eth_coord;
}

std::optional<eth_coord_t> TopologyDiscoveryWormhole::get_remote_eth_coord(Chip* chip, tt_xy_pair eth_core) {
    const uint32_t shelf_offset = 9;
    const uint32_t rack_offset = 10;
    TTDevice* tt_device = chip->get_tt_device();
    eth_coord_t eth_coord;
    eth_coord.cluster_id = 0;
    uint32_t remote_id;
    tt_device->read_from_device(
        &remote_id, {eth_core.x, eth_core.y}, eth_addresses.node_info + (4 * rack_offset), sizeof(uint32_t));

    eth_coord.rack = remote_id & 0xFF;
    eth_coord.shelf = (remote_id >> 8) & 0xFF;

    tt_device->read_from_device(
        &remote_id, {eth_core.x, eth_core.y}, eth_addresses.node_info + (4 * shelf_offset), sizeof(uint32_t));

    eth_coord.x = (remote_id >> 16) & 0x3F;
    eth_coord.y = (remote_id >> 22) & 0x3F;

    return eth_coord;
}

std::unique_ptr<RemoteChip> TopologyDiscoveryWormhole::create_remote_chip(
    std::optional<eth_coord_t> eth_coord, Chip* gateway_chip, std::set<uint32_t> gateway_eth_channels) {
    if (is_running_on_6u) {
        return nullptr;
    }
    eth_coord_t remote_chip_eth_coord = eth_coord.has_value() ? eth_coord.value() : eth_coord_t{0, 0, 0, 0};

    return RemoteChip::create(
        dynamic_cast<LocalChip*>(gateway_chip), remote_chip_eth_coord, gateway_eth_channels, sdesc_path);
}

uint32_t TopologyDiscoveryWormhole::get_remote_eth_channel(Chip* chip, tt_xy_pair local_eth_core) {
    if (is_running_on_6u) {
        return get_remote_eth_id(chip, local_eth_core);
    }
    tt_xy_pair remote_eth_core = get_remote_eth_core(chip, local_eth_core);

    // TODO(pjanevski): explain in comment why we are using chip instead of remote chip.
    return chip->get_soc_descriptor().translate_coord_to(remote_eth_core, CoordSystem::NOC0, CoordSystem::LOGICAL).y;
}

uint32_t TopologyDiscoveryWormhole::get_logical_remote_eth_channel(Chip* chip, tt_xy_pair local_eth_core) {
    return get_remote_eth_channel(chip, local_eth_core);
}

bool TopologyDiscoveryWormhole::is_using_eth_coords() { return !is_running_on_6u; }

void TopologyDiscoveryWormhole::init_topology_discovery() {
    int device_id = 0;
    switch (io_device_type) {
        case IODeviceType::JTAG: {
            auto device_cnt = JtagDevice::create()->get_device_cnt();
            if (!device_cnt) {
                TT_THROW("Topology discovery initialisation failed, no JTAG devices were found..");
            }
            // JTAG devices (j-links) are referred to with their index within a vector
            // that's stored inside of a JtagDevice object.
            // That index is completely different from the actual JTAG device id.
            // So no matter how many JTAG devices (j-links) are present, the one with index 0 will be used here.
            break;
        }
        case IODeviceType::PCIe: {
            std::vector<int> pci_device_ids = PCIDevice::enumerate_devices();
            if (pci_device_ids.empty()) {
                return;
            }
            device_id = pci_device_ids[0];
            break;
        }
        default:
            TT_THROW("Unsupported IODeviceType during topology discovery.");
    }

    std::unique_ptr<TTDevice> tt_device = TTDevice::create(device_id, io_device_type);
    tt_device->init_tt_device();
    is_running_on_6u = tt_device->get_board_type() == BoardType::UBB;
    eth_addresses =
        TopologyDiscoveryWormhole::get_eth_addresses(tt_device->get_firmware_info_provider()->get_eth_fw_version());
}

bool TopologyDiscoveryWormhole::is_board_id_included(uint64_t board_id, uint64_t board_type) const {
    // Since at the moment we don't want to go outside of single host on 6U,
    // we just check for board ids that are discovered from pci_target_devices.
    if (is_running_on_6u) {
        return board_ids.find(board_id) != board_ids.end();
    }

    // This is TG case, board_type is set to 0. We want to include even the TG board that is not
    // connected over PCIe, so we always want to include it.
    if (board_type == 0) {
        return true;
    }

    return board_ids.find(board_id) != board_ids.end();
}

bool TopologyDiscoveryWormhole::is_eth_unconnected(Chip* chip, const tt_xy_pair eth_core) {
    return read_port_status(chip, eth_core) == TopologyDiscoveryWormhole::ETH_UNCONNECTED;
}

bool TopologyDiscoveryWormhole::is_eth_unknown(Chip* chip, const tt_xy_pair eth_core) {
    return read_port_status(chip, eth_core) == TopologyDiscoveryWormhole::ETH_UNKNOWN;
}

std::vector<uint32_t> TopologyDiscoveryWormhole::extract_intermesh_eth_links(Chip* chip, tt_xy_pair eth_core) {
    constexpr uint32_t intermesh_eth_link_config_offset = 19;
    constexpr uint32_t intermesh_eth_link_bits_shift = 8;
    constexpr uint32_t intermesh_eth_link_bits_mask = 0xFFFF;
    TTDevice* tt_device = chip->get_tt_device();
    uint32_t config_data;
    tt_device->read_from_device(
        &config_data,
        eth_core,
        eth_addresses.eth_param_table + (4 * intermesh_eth_link_config_offset),
        sizeof(uint32_t));
    std::vector<uint32_t> intermesh_eth_links;
    uint32_t intermesh_eth_links_bits = (config_data >> intermesh_eth_link_bits_shift) & intermesh_eth_link_bits_mask;
    while (intermesh_eth_links_bits != 0) {
        uint32_t link = __builtin_ctz(intermesh_eth_links_bits);
        intermesh_eth_links.push_back(link);
        intermesh_eth_links_bits &= ~(1 << link);
    }
    return intermesh_eth_links;
}

bool TopologyDiscoveryWormhole::is_intermesh_eth_link_trained(Chip* chip, tt_xy_pair eth_core) {
    constexpr uint32_t link_status_offset = 1;
    constexpr uint32_t link_connected_mask = 0x1;
    uint32_t status;
    TTDevice* tt_device = chip->get_tt_device();
    tt_device->read_from_device(
        &status, eth_core, eth_addresses.node_info + (4 * link_status_offset), sizeof(uint32_t));
    return (status & link_connected_mask) == link_connected_mask;
}

<<<<<<< HEAD
void TopologyDiscoveryWormhole::verify_eth_version_local(Chip* chip) {
    std::vector<CoreCoord> eth_cores =
        chip->get_soc_descriptor().get_cores(CoreType::ETH, umd_use_noc1 ? CoordSystem::NOC1 : CoordSystem::NOC0);
    for (const CoreCoord& eth_core : eth_cores) {
        uint32_t eth_fw_version_read;
        chip->read_from_device(
            eth_core, &eth_fw_version_read, chip->l1_address_params.fw_version_addr, sizeof(uint32_t));

        semver_t eth_fw_version = semver_t::from_eth_fw_tag(eth_fw_version_read);

        if (!first_eth_fw_version.has_value()) {
            log_info(LogUMD, "Established cluster ETH FW version: {}.", eth_fw_version.to_string());
            log_debug(LogUMD, "UMD supported minimum ETH FW version: {}", ERISC_FW_SUPPORTED_VERSION_MIN.to_string());
            first_eth_fw_version = eth_fw_version;
            if (ERISC_FW_SUPPORTED_VERSION_MIN.major > eth_fw_version.major) {
                TT_THROW("ETH FW major version is newer than UMD supported version");
            }

            if (ERISC_FW_SUPPORTED_VERSION_MIN.minor > eth_fw_version.minor) {
                TT_THROW("ETH FW minor version is newer than UMD supported version");
            }
        }

        if (eth_fw_version != first_eth_fw_version) {
            TT_THROW(
                "ETH FW version mismatch for LocalChip {} ETH core {}, found: {}.",
                get_local_asic_id(chip, eth_core),
                eth_core.str(),
                eth_fw_version.to_string());
        }
    }
}

void TopologyDiscoveryWormhole::verify_eth_version_remote(Chip* chip) {
    std::vector<CoreCoord> eth_cores =
        chip->get_soc_descriptor().get_cores(CoreType::ETH, umd_use_noc1 ? CoordSystem::NOC1 : CoordSystem::NOC0);
    for (const CoreCoord& eth_core : eth_cores) {
        uint32_t eth_fw_version_read;
        chip->read_from_device(
            eth_core, &eth_fw_version_read, chip->l1_address_params.fw_version_addr, sizeof(uint32_t));
        semver_t eth_fw_version = semver_t::from_eth_fw_tag(eth_fw_version_read);

        if (eth_fw_version != first_eth_fw_version) {
            TT_THROW(
                "ETH FW version mismatch for RemoteChip ASIC ID {} ETH core {}, found: {}.",
                get_remote_asic_id(chip, eth_core),
                eth_core.str(),
                eth_fw_version.to_string());
        }
    }
=======
uint64_t TopologyDiscoveryWormhole::get_unconnected_chip_id(Chip* chip) {
    return chip->get_tt_device()->get_board_id();
>>>>>>> 7ce0709f
}

}  // namespace tt::umd<|MERGE_RESOLUTION|>--- conflicted
+++ resolved
@@ -348,7 +348,6 @@
     return (status & link_connected_mask) == link_connected_mask;
 }
 
-<<<<<<< HEAD
 void TopologyDiscoveryWormhole::verify_eth_version_local(Chip* chip) {
     std::vector<CoreCoord> eth_cores =
         chip->get_soc_descriptor().get_cores(CoreType::ETH, umd_use_noc1 ? CoordSystem::NOC1 : CoordSystem::NOC0);
@@ -399,10 +398,10 @@
                 eth_fw_version.to_string());
         }
     }
-=======
+}
+
 uint64_t TopologyDiscoveryWormhole::get_unconnected_chip_id(Chip* chip) {
     return chip->get_tt_device()->get_board_id();
->>>>>>> 7ce0709f
 }
 
 }  // namespace tt::umd