--- conflicted
+++ resolved
@@ -286,12 +286,7 @@
     for (auto& device_id : device_ids) {
         std::unique_ptr<TTDevice> tt_device = TTDevice::create(device_id, options.io_device_type);
         // When coming out of reset, devices can take on the order of minutes to become ready.
-<<<<<<< HEAD
-        tt_device->init_tt_device(300'000);
-=======
-        tt_device->wait_arc_post_reset(timeout::ARC_LONG_POST_RESET_TIMEOUT);
-        tt_device->init_tt_device();
->>>>>>> 47d3d54b
+        tt_device->init_tt_device(timeout::ARC_LONG_POST_RESET_TIMEOUT);
     }
 
     std::unique_ptr<TTDevice> tt_device = TTDevice::create(device_ids[0], options.io_device_type);
