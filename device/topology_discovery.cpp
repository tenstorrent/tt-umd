/*
 * SPDX-FileCopyrightText: (c) 2025 Tenstorrent Inc.
 *
 * SPDX-License-Identifier: Apache-2.0
 */
#include "umd/device/topology_discovery.h"

#include <tt-logger/tt-logger.hpp>

#include "umd/device/chip/local_chip.h"
#include "umd/device/chip/remote_chip.h"
#include "umd/device/remote_communication.h"
#include "umd/device/tt_cluster_descriptor.h"
#include "umd/device/types/cluster_types.h"
#include "umd/device/types/wormhole_telemetry.h"
#include "umd/device/wormhole_implementation.h"

extern bool umd_use_noc1;

namespace tt::umd {

std::unique_ptr<tt_ClusterDescriptor> TopologyDiscovery::create_ethernet_map() {
    cluster_desc = std::unique_ptr<tt_ClusterDescriptor>(new tt_ClusterDescriptor());
    get_pcie_connected_chips();

    if (!chips.empty()) {
        eth_addresses = TopologyDiscovery::get_eth_addresses(
            chips.at(0)->get_tt_device()->get_arc_telemetry_reader()->read_entry(wormhole::TAG_ETH_FW_VERSION));
    }

    discover_remote_chips();
    fill_cluster_descriptor_info();
    return std::move(cluster_desc);
}

TopologyDiscovery::EthAddresses TopologyDiscovery::get_eth_addresses(uint32_t eth_fw_version) {
    uint32_t masked_version = eth_fw_version & 0x00FFFFFF;

    uint64_t version;
    uint64_t boot_params;
    uint64_t node_info;
    uint64_t eth_conn_info;
    uint64_t debug_buf;
    uint64_t results_buf;
    bool shelf_rack_routing;
    uint64_t heartbeat;
    uint64_t erisc_app;
    uint64_t erisc_app_config;
    uint64_t erisc_remote_board_type_offset;
    uint64_t erisc_local_board_type_offset;

    if (masked_version >= 0x050000) {
        boot_params = 0x1000;
        node_info = 0x1100;
        eth_conn_info = 0x1200;
        debug_buf = 0x12c0;
        results_buf = 0x1ec0;
        shelf_rack_routing = true;
    } else if (masked_version >= 0x030000) {
        boot_params = 0x1000;
        node_info = 0x1100;
        eth_conn_info = 0x1200;
        debug_buf = 0x1240;
        results_buf = 0x1e40;
        shelf_rack_routing = false;
    } else {
        boot_params = 0x5000;
        node_info = 0x5100;
        eth_conn_info = 0x5200;
        debug_buf = 0x5240;
        results_buf = 0x5e40;
        shelf_rack_routing = false;
    }

    if (masked_version >= 0x060000) {
        version = 0x210;
        heartbeat = 0x1c;
        erisc_app = 0x9040;
        erisc_app_config = 0x12000;
    } else {
        version = 0x210;
        heartbeat = 0x1f80;
        erisc_app = 0x8020;
        erisc_app_config = 0x12000;
    }

    if (masked_version >= 0x06C000) {
        erisc_remote_board_type_offset = 77;
        erisc_local_board_type_offset = 69;
    } else {
        erisc_remote_board_type_offset = 72;
        erisc_local_board_type_offset = 64;
    }

    return TopologyDiscovery::EthAddresses{
        masked_version,
        version,
        boot_params,
        node_info,
        eth_conn_info,
        debug_buf,
        results_buf,
        shelf_rack_routing,
        heartbeat,
        erisc_app,
        erisc_app_config,
        erisc_remote_board_type_offset,
        erisc_local_board_type_offset};
}

void TopologyDiscovery::get_pcie_connected_chips() {
    std::vector<int> pci_device_ids = PCIDevice::enumerate_devices();

    chip_id = 0;
    for (auto& device_id : pci_device_ids) {
        std::unique_ptr<LocalChip> chip = nullptr;
        chip = std::make_unique<LocalChip>(TTDevice::create(device_id));
        chips.emplace(chip_id, std::move(chip));
        chip_id++;
    }
}

// TODO: move this to "remote" TTDevice class. This code is copied from Cluster so far.
uint32_t TopologyDiscovery::remote_arc_msg(
    eth_coord_t eth_coord,
    uint32_t msg_code,
    uint32_t arg0,
    uint32_t arg1,
    uint32_t* ret0,
    uint32_t* ret1,
    Chip* mmio_chip,
    uint32_t timeout_ms) {
    TTDevice* tt_device = mmio_chip->get_tt_device();
    std::unique_ptr<RemoteCommunication> remote_comm =
        std::make_unique<RemoteCommunication>(dynamic_cast<LocalChip*>(mmio_chip));

    auto arc_core = mmio_chip->get_soc_descriptor().get_cores(
        CoreType::ARC, umd_use_noc1 ? CoordSystem::NOC1 : CoordSystem::NOC0)[0];
    return remote_comm->arc_msg(eth_coord, arc_core, msg_code, true, arg0, arg1, timeout_ms, ret0, ret1);
}

BoardType TopologyDiscovery::get_board_type(eth_coord_t eth_coord, Chip* mmio_chip) {
    std::unique_ptr<RemoteCommunication> remote_comm =
        std::make_unique<RemoteCommunication>(dynamic_cast<LocalChip*>(mmio_chip));

    uint32_t ret0;
    uint32_t exit_code = remote_arc_msg(
        eth_coord,
        tt::umd::wormhole::ARC_MSG_COMMON_PREFIX |
            (uint32_t)tt::umd::wormhole::arc_message_type::GET_SMBUS_TELEMETRY_ADDR,
        0,
        0,
        &ret0,
        nullptr,
        mmio_chip);

    tt_xy_pair arc_core = mmio_chip->get_soc_descriptor().get_cores(
        CoreType::ARC, umd_use_noc1 ? CoordSystem::NOC1 : CoordSystem::PHYSICAL)[0];
    static constexpr uint64_t noc_telemetry_offset = 0x810000000;
    uint64_t telemetry_struct_offset = ret0 + noc_telemetry_offset;

    uint32_t board_id_lo;
    uint32_t board_id_hi;
    static uint64_t board_id_hi_telemetry_offset = 16;
    static uint64_t board_id_lo_telemetry_offset = 20;
    remote_comm->read_non_mmio(
        eth_coord, arc_core, &board_id_hi, telemetry_struct_offset + board_id_hi_telemetry_offset, sizeof(uint32_t));
    remote_comm->read_non_mmio(
        eth_coord, arc_core, &board_id_lo, telemetry_struct_offset + board_id_lo_telemetry_offset, sizeof(uint32_t));

    return get_board_type_from_board_id(((uint64_t)board_id_hi << 32) | board_id_lo);
}

ChipInfo TopologyDiscovery::read_non_mmio_chip_info(eth_coord_t eth_coord, Chip* mmio_chip) {
    TTDevice* tt_device = mmio_chip->get_tt_device();
    std::unique_ptr<RemoteCommunication> remote_comm =
        std::make_unique<RemoteCommunication>(dynamic_cast<LocalChip*>(mmio_chip));
    ChipInfo chip_info;

    uint32_t niu_cfg;
    // We read information about NOC translation from DRAM core just be on paar with Luwen implementation.
    // TODO: change reading this information from PCIE BAR.
    const tt_xy_pair dram_core = mmio_chip->get_soc_descriptor().get_cores(
        CoreType::DRAM, umd_use_noc1 ? CoordSystem::NOC1 : CoordSystem::NOC0)[0];
    const uint64_t niu_cfg_addr = 0x1000A0000 + 0x100;
    remote_comm->read_non_mmio(eth_coord, dram_core, &niu_cfg, niu_cfg_addr, sizeof(uint32_t));

    bool noc_translation_enabled = (niu_cfg & (1 << 14)) != 0;

    chip_info.noc_translation_enabled = noc_translation_enabled;

    uint32_t ret0;
    uint32_t ret_code = remote_arc_msg(
        eth_coord,
        tt::umd::wormhole::ARC_MSG_COMMON_PREFIX |
            tt_device->get_architecture_implementation()->get_arc_message_arc_get_harvesting(),
        0,
        0,
        &ret0,
        nullptr,
        mmio_chip);

    if (ret_code != 0) {
        throw std::runtime_error(fmt::format("Failed to get harvesting masks with exit code {}", ret_code));
    }

    chip_info.harvesting_masks.tensix_harvesting_mask = ret0;

    chip_info.board_type = get_board_type(eth_coord, mmio_chip);

    return chip_info;
}

void TopologyDiscovery::discover_remote_chips() {
    const uint32_t eth_unknown = 0;
    const uint32_t eth_unconnected = 1;
    const uint32_t shelf_offset = 9;
    const uint32_t rack_offset = 10;

    std::unordered_map<uint64_t, chip_id_t> chip_uid_to_local_chip_id = {};

    std::unordered_set<eth_coord_t> discovered_chips = {};
    std::unordered_set<eth_coord_t> remote_chips_to_discover = {};

    for (const auto& [chip_id, chip] : chips) {
        std::vector<CoreCoord> eth_cores =
            chip->get_soc_descriptor().get_cores(CoreType::ETH, umd_use_noc1 ? CoordSystem::NOC1 : CoordSystem::NOC0);
        TTDevice* tt_device = chip->get_tt_device();

        uint32_t current_chip_eth_coord_info;
        tt_device->read_from_device(
            &current_chip_eth_coord_info, eth_cores[0], eth_addresses.node_info + 8, sizeof(uint32_t));

        eth_coord_t current_chip_eth_coord;
        current_chip_eth_coord.cluster_id = 0;
        current_chip_eth_coord.x = (current_chip_eth_coord_info >> 16) & 0xFF;
        current_chip_eth_coord.y = (current_chip_eth_coord_info >> 24) & 0xFF;
        current_chip_eth_coord.rack = current_chip_eth_coord_info & 0xFF;
        current_chip_eth_coord.shelf = (current_chip_eth_coord_info >> 8) & 0xFF;

        eth_coords.emplace(chip_id, current_chip_eth_coord);
        eth_coord_to_chip_id.emplace(current_chip_eth_coord, chip_id);

        discovered_chips.insert(current_chip_eth_coord);
    }

    for (const auto& [chip_id, chip] : chips) {
        std::vector<CoreCoord> eth_cores =
            chip->get_soc_descriptor().get_cores(CoreType::ETH, umd_use_noc1 ? CoordSystem::NOC1 : CoordSystem::NOC0);
        TTDevice* tt_device = chip->get_tt_device();

        uint32_t current_chip_eth_coord_info;
        tt_device->read_from_device(
            &current_chip_eth_coord_info, eth_cores[0], eth_addresses.node_info + 8, sizeof(uint32_t));

        eth_coord_t current_chip_eth_coord;
        current_chip_eth_coord.cluster_id = 0;
        current_chip_eth_coord.x = (current_chip_eth_coord_info >> 16) & 0xFF;
        current_chip_eth_coord.y = (current_chip_eth_coord_info >> 24) & 0xFF;
        current_chip_eth_coord.rack = current_chip_eth_coord_info & 0xFF;
        current_chip_eth_coord.shelf = (current_chip_eth_coord_info >> 8) & 0xFF;

        std::set<uint32_t> active_eth_channels;

        uint32_t channel = 0;
        for (const CoreCoord& eth_core : eth_cores) {
            uint32_t port_status;
            tt_device->read_from_device(
                &port_status,
                tt_cxy_pair(chip_id, eth_core.x, eth_core.y),
                eth_addresses.eth_conn_info + (channel * 4),
                sizeof(uint32_t));

            if (port_status == eth_unknown || port_status == eth_unconnected) {
                channel++;
                continue;
            }

            active_eth_channels.insert(channel);

            uint32_t remote_id;
            tt_device->read_from_device(
                &remote_id, {eth_core.x, eth_core.y}, eth_addresses.node_info + (4 * rack_offset), sizeof(uint32_t));

            uint32_t remote_rack_x = remote_id & 0xFF;
            uint32_t remote_rack_y = (remote_id >> 8) & 0xFF;

            tt_device->read_from_device(
                &remote_id, {eth_core.x, eth_core.y}, eth_addresses.node_info + (4 * shelf_offset), sizeof(uint32_t));

            uint32_t remote_shelf_x = (remote_id >> 16) & 0x3F;
            uint32_t remote_shelf_y = (remote_id >> 22) & 0x3F;

            uint32_t remote_noc_x = (remote_id >> 4) & 0x3F;
            uint32_t remote_noc_y = (remote_id >> 10) & 0x3F;

            eth_coord_t eth_coord;
            eth_coord.cluster_id = 0;
            eth_coord.x = remote_shelf_x;
            eth_coord.y = remote_shelf_y;
            eth_coord.rack = remote_rack_x;
            eth_coord.shelf = remote_rack_y;

            if (discovered_chips.find(eth_coord) == discovered_chips.end()) {
                remote_chips_to_discover.insert(eth_coord);
            } else {
                chip_id_t current_chip_id = eth_coord_to_chip_id.at(current_chip_eth_coord);
                chip_id_t remote_chip_id = eth_coord_to_chip_id.at(eth_coord);
                Chip* remote_chip = chips.at(remote_chip_id).get();
                CoreCoord physical_remote_eth =
                    CoreCoord(remote_noc_x, remote_noc_y, CoreType::ETH, CoordSystem::PHYSICAL);
                CoreCoord logical_remote_eth =
                    remote_chip->get_soc_descriptor().translate_coord_to(physical_remote_eth, CoordSystem::LOGICAL);
                ethernet_connections.push_back({{current_chip_id, channel}, {remote_chip_id, logical_remote_eth.y}});
                active_eth_channels.insert(channel);
            }
            channel++;
        }
<<<<<<< HEAD

=======
>>>>>>> 3f75fc65
        chip->set_remote_transfer_ethernet_cores(active_eth_channels);
    }

    if (remote_chips_to_discover.empty()) {
        return;
    }

    Chip* mmio_chip = chips.at(0).get();
    TTDevice* tt_device = mmio_chip->get_tt_device();
    std::unique_ptr<RemoteCommunication> remote_comm =
        std::make_unique<RemoteCommunication>(dynamic_cast<LocalChip*>(mmio_chip));

    while (!remote_chips_to_discover.empty()) {
        std::unordered_set<eth_coord_t> new_remote_chips = {};

        for (const eth_coord_t& eth_coord : remote_chips_to_discover) {
            std::vector<CoreCoord> eth_cores = mmio_chip->get_soc_descriptor().get_cores(
                CoreType::ETH, umd_use_noc1 ? CoordSystem::NOC1 : CoordSystem::NOC0);

            uint32_t current_chip_eth_coord_info;
            remote_comm->read_non_mmio(
                eth_coord, eth_cores[0], &current_chip_eth_coord_info, eth_addresses.node_info + 8, sizeof(uint32_t));

            eth_coord_t current_chip_eth_coord;
            current_chip_eth_coord.cluster_id = 0;
            current_chip_eth_coord.x = (current_chip_eth_coord_info >> 16) & 0xFF;
            current_chip_eth_coord.y = (current_chip_eth_coord_info >> 24) & 0xFF;
            current_chip_eth_coord.rack = current_chip_eth_coord_info & 0xFF;
            current_chip_eth_coord.shelf = (current_chip_eth_coord_info >> 8) & 0xFF;

            discovered_chips.insert(eth_coord);

            ChipInfo chip_info = read_non_mmio_chip_info(eth_coord, mmio_chip);

            discovered_chips.insert(eth_coord);

            std::unique_ptr<RemoteChip> chip = nullptr;
            chip = std::make_unique<RemoteChip>(
                tt_SocDescriptor(
                    tt_device->get_arch(),
                    chip_info.noc_translation_enabled,
                    chip_info.harvesting_masks,
                    chip_info.board_type),
                chip_info);

            chips.emplace(chip_id, std::move(chip));
            eth_coords.emplace(chip_id, current_chip_eth_coord);
            eth_coord_to_chip_id.emplace(current_chip_eth_coord, chip_id);
            chip_id++;

            uint32_t channel = 0;
            for (const CoreCoord& eth_core : eth_cores) {
                uint32_t port_status;
                remote_comm->read_non_mmio(
                    eth_coord,
                    tt_xy_pair(eth_core.x, eth_core.y),
                    &port_status,
                    eth_addresses.eth_conn_info + (channel * 4),
                    sizeof(uint32_t));

                if (port_status == eth_unknown || port_status == eth_unconnected) {
                    channel++;
                    continue;
                }

                uint32_t remote_id;
                remote_comm->read_non_mmio(
                    eth_coord,
                    {eth_core.x, eth_core.y},
                    &remote_id,
                    eth_addresses.node_info + (4 * rack_offset),
                    sizeof(uint32_t));

                uint32_t remote_rack_x = remote_id & 0xFF;
                uint32_t remote_rack_y = (remote_id >> 8) & 0xFF;

                remote_comm->read_non_mmio(
                    eth_coord,
                    {eth_core.x, eth_core.y},
                    &remote_id,
                    eth_addresses.node_info + (4 * shelf_offset),
                    sizeof(uint32_t));

                uint32_t remote_shelf_x = (remote_id >> 16) & 0x3F;
                uint32_t remote_shelf_y = (remote_id >> 22) & 0x3F;

                uint32_t remote_noc_x = (remote_id >> 4) & 0x3F;
                uint32_t remote_noc_y = (remote_id >> 10) & 0x3F;

                eth_coord_t new_eth_coord;
                new_eth_coord.cluster_id = 0;
                new_eth_coord.x = remote_shelf_x;
                new_eth_coord.y = remote_shelf_y;
                new_eth_coord.rack = remote_rack_x;
                new_eth_coord.shelf = remote_rack_y;

                if (discovered_chips.find(new_eth_coord) == discovered_chips.end()) {
                    if (remote_chips_to_discover.find(new_eth_coord) == remote_chips_to_discover.end()) {
                        new_remote_chips.insert(new_eth_coord);
                    }
                } else {
                    chip_id_t current_chip_id = eth_coord_to_chip_id.at(current_chip_eth_coord);
                    chip_id_t remote_chip_id = eth_coord_to_chip_id.at(new_eth_coord);
                    Chip* remote_chip = chips.at(remote_chip_id).get();
                    CoreCoord physical_remote_eth =
                        CoreCoord(remote_noc_x, remote_noc_y, CoreType::ETH, CoordSystem::PHYSICAL);
                    CoreCoord logical_remote_eth =
                        remote_chip->get_soc_descriptor().translate_coord_to(physical_remote_eth, CoordSystem::LOGICAL);
                    ethernet_connections.push_back(
                        {{current_chip_id, channel}, {remote_chip_id, logical_remote_eth.y}});
                }

                channel++;
            }
        }

        remote_chips_to_discover = new_remote_chips;
    }
}

void TopologyDiscovery::fill_cluster_descriptor_info() {
    for (const auto& [chip_id, chip] : chips) {
        cluster_desc->all_chips.insert(chip_id);
        cluster_desc->chip_arch.insert({chip_id, tt::ARCH::WORMHOLE_B0});

        if (chip->is_mmio_capable()) {
            cluster_desc->chips_with_mmio.insert({chip_id, chip->get_tt_device()->get_pci_device()->get_device_num()});
        }

        cluster_desc->chip_board_type.insert({chip_id, chip->get_chip_info().board_type});

        cluster_desc->noc_translation_enabled.insert({chip_id, chip->get_chip_info().noc_translation_enabled});
        cluster_desc->harvesting_masks.insert({chip_id, chip->get_chip_info().harvesting_masks.tensix_harvesting_mask});
        cluster_desc->dram_harvesting_masks.insert(
            {chip_id, chip->get_chip_info().harvesting_masks.dram_harvesting_mask});
        cluster_desc->eth_harvesting_masks.insert(
            {chip_id, chip->get_chip_info().harvesting_masks.eth_harvesting_mask});
        eth_coord_t eth_coord = eth_coords.at(chip_id);
        cluster_desc->chip_locations.insert({chip_id, eth_coord});
        cluster_desc->coords_to_chip_ids[eth_coord.rack][eth_coord.shelf][eth_coord.y][eth_coord.x] = chip_id;

<<<<<<< HEAD
        int num_channels =
            tt::umd::architecture_implementation::create(tt::ARCH::WORMHOLE_B0)->get_num_eth_channels() -
            CoordinateManager::get_num_harvested(chip->get_chip_info().harvesting_masks.eth_harvesting_mask);
        for (int i = 0; i < num_channels; i++) {
=======
        for (int i = 0; i < wormhole::NUM_ETH_CHANNELS; i++) {
>>>>>>> 3f75fc65
            cluster_desc->idle_eth_channels[chip_id].insert(i);
        }
    }

    for (auto [ethernet_connection_logical, ethernet_connection_remote] : ethernet_connections) {
        cluster_desc->ethernet_connections[ethernet_connection_logical.first][ethernet_connection_logical.second] = {
            ethernet_connection_remote.first, ethernet_connection_remote.second};
        cluster_desc->ethernet_connections[ethernet_connection_remote.first][ethernet_connection_remote.second] = {
            ethernet_connection_logical.first, ethernet_connection_logical.second};
        cluster_desc->active_eth_channels[ethernet_connection_logical.first].insert(ethernet_connection_logical.second);
        cluster_desc->idle_eth_channels[ethernet_connection_logical.first].erase(ethernet_connection_logical.second);
        cluster_desc->active_eth_channels[ethernet_connection_remote.first].insert(ethernet_connection_remote.second);
        cluster_desc->idle_eth_channels[ethernet_connection_remote.first].erase(ethernet_connection_remote.second);
    }

    tt_ClusterDescriptor::fill_galaxy_connections(*cluster_desc.get());

    cluster_desc->fill_chips_grouped_by_closest_mmio();
}

}  // namespace tt::umd<|MERGE_RESOLUTION|>--- conflicted
+++ resolved
@@ -312,14 +312,9 @@
                 CoreCoord logical_remote_eth =
                     remote_chip->get_soc_descriptor().translate_coord_to(physical_remote_eth, CoordSystem::LOGICAL);
                 ethernet_connections.push_back({{current_chip_id, channel}, {remote_chip_id, logical_remote_eth.y}});
-                active_eth_channels.insert(channel);
             }
             channel++;
         }
-<<<<<<< HEAD
-
-=======
->>>>>>> 3f75fc65
         chip->set_remote_transfer_ethernet_cores(active_eth_channels);
     }
 
@@ -461,14 +456,7 @@
         cluster_desc->chip_locations.insert({chip_id, eth_coord});
         cluster_desc->coords_to_chip_ids[eth_coord.rack][eth_coord.shelf][eth_coord.y][eth_coord.x] = chip_id;
 
-<<<<<<< HEAD
-        int num_channels =
-            tt::umd::architecture_implementation::create(tt::ARCH::WORMHOLE_B0)->get_num_eth_channels() -
-            CoordinateManager::get_num_harvested(chip->get_chip_info().harvesting_masks.eth_harvesting_mask);
-        for (int i = 0; i < num_channels; i++) {
-=======
         for (int i = 0; i < wormhole::NUM_ETH_CHANNELS; i++) {
->>>>>>> 3f75fc65
             cluster_desc->idle_eth_channels[chip_id].insert(i);
         }
     }
