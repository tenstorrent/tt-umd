/*
 * SPDX-FileCopyrightText: (c) 2025 Tenstorrent Inc.
 *
 * SPDX-License-Identifier: Apache-2.0
 */
#include "umd/device/topology_discovery.h"

#include <optional>
#include <tt-logger/tt-logger.hpp>

#include "umd/device/chip/local_chip.h"
#include "umd/device/remote_communication.h"
#include "umd/device/tt_cluster_descriptor.h"
#include "umd/device/tt_device/remote_wormhole_tt_device.h"
#include "umd/device/types/cluster_types.h"
#include "umd/device/types/wormhole_telemetry.h"
#include "umd/device/wormhole_implementation.h"

extern bool umd_use_noc1;

namespace tt::umd {

TopologyDiscovery::TopologyDiscovery(std::unordered_set<chip_id_t> pci_target_devices, const std::string& sdesc_path) :
    pci_target_devices(pci_target_devices), sdesc_path(sdesc_path) {}

// Functions called by create_ethernet_map should stay same for all configs as much as possible.
// We should try and override functions for getting data from ETH core, creating remote communication etc..
// For all the different configs we have (T3K, 6U, BH)...
std::unique_ptr<tt_ClusterDescriptor> TopologyDiscovery::create_ethernet_map() {
    cluster_desc = std::unique_ptr<tt_ClusterDescriptor>(new tt_ClusterDescriptor());
    get_pcie_connected_chips();
    discover_remote_chips();
    fill_cluster_descriptor_info();
    return std::move(cluster_desc);
}

TopologyDiscovery::EthAddresses TopologyDiscovery::get_eth_addresses(uint32_t eth_fw_version) {
    uint32_t masked_version = eth_fw_version & 0x00FFFFFF;

    uint64_t node_info;
    uint64_t eth_conn_info;
    uint64_t results_buf;
    uint64_t erisc_remote_board_type_offset;
    uint64_t erisc_local_board_type_offset;
    uint64_t erisc_local_board_id_lo_offset;
    uint64_t erisc_remote_board_id_lo_offset;
    uint64_t erisc_remote_eth_id_offset;

    if (masked_version >= 0x060000) {
        node_info = 0x1100;
        eth_conn_info = 0x1200;
        results_buf = 0x1ec0;
    } else {
        throw std::runtime_error(
            fmt::format("Unsupported ETH version {:#x}. ETH version should always be at least 6.0.0.", eth_fw_version));
    }

    if (masked_version >= 0x06C000) {
        erisc_remote_board_type_offset = 77;
        erisc_local_board_type_offset = 69;
        erisc_remote_board_id_lo_offset = 72;
        erisc_local_board_id_lo_offset = 64;
        erisc_remote_eth_id_offset = 76;
    } else {
        erisc_remote_board_type_offset = 72;
        erisc_local_board_type_offset = 64;
        erisc_remote_board_id_lo_offset = 73;
        erisc_local_board_id_lo_offset = 65;
        erisc_remote_eth_id_offset = 77;
    }

    return TopologyDiscovery::EthAddresses{
        masked_version,
        node_info,
        eth_conn_info,
        results_buf,
        erisc_remote_board_type_offset,
        erisc_local_board_type_offset,
        erisc_local_board_id_lo_offset,
        erisc_remote_board_id_lo_offset,
        erisc_remote_eth_id_offset};
}

std::unique_ptr<RemoteChip> TopologyDiscovery::create_remote_chip(
    Chip* chip, tt_xy_pair eth_core, Chip* gateway_chip, std::set<uint32_t>& eth_channels_to_use) {
    if (is_running_on_6u) {
        return nullptr;
    }

    auto local_chip = dynamic_cast<LocalChip*>(gateway_chip);
    auto eth_coord = get_remote_eth_coord(chip, eth_core);
<<<<<<< HEAD

    return RemoteChip::create(local_chip, eth_coord, sdesc_path);
=======
    std::unordered_set<CoreCoord> eth_cores_to_use;
    for (auto channel : eth_channels_to_use) {
        eth_cores_to_use.insert(
            local_chip->get_soc_descriptor().get_eth_core_for_channel(channel, CoordSystem::TRANSLATED));
    }

    return RemoteChip::create(local_chip, eth_coord, eth_cores_to_use, sdesc_path);
>>>>>>> d4b3772b
}

std::optional<eth_coord_t> TopologyDiscovery::get_local_eth_coord(Chip* chip) {
    std::vector<CoreCoord> eth_cores =
        chip->get_soc_descriptor().get_cores(CoreType::ETH, umd_use_noc1 ? CoordSystem::NOC1 : CoordSystem::NOC0);
    if (eth_cores.empty()) {
        return std::nullopt;
    }

    TTDevice* tt_device = chip->get_tt_device();

    uint32_t current_chip_eth_coord_info;
    tt_device->read_from_device(
        &current_chip_eth_coord_info, eth_cores[0], eth_addresses.node_info + 8, sizeof(uint32_t));

    eth_coord_t eth_coord;
    eth_coord.cluster_id = 0;
    eth_coord.x = (current_chip_eth_coord_info >> 16) & 0xFF;
    eth_coord.y = (current_chip_eth_coord_info >> 24) & 0xFF;
    eth_coord.rack = current_chip_eth_coord_info & 0xFF;
    eth_coord.shelf = (current_chip_eth_coord_info >> 8) & 0xFF;

    return eth_coord;
}

eth_coord_t TopologyDiscovery::get_remote_eth_coord(Chip* chip, tt_xy_pair eth_core) {
    const uint32_t shelf_offset = 9;
    const uint32_t rack_offset = 10;
    TTDevice* tt_device = chip->get_tt_device();
    eth_coord_t eth_coord;
    eth_coord.cluster_id = 0;
    uint32_t remote_id;
    tt_device->read_from_device(
        &remote_id, {eth_core.x, eth_core.y}, eth_addresses.node_info + (4 * rack_offset), sizeof(uint32_t));

    eth_coord.rack = remote_id & 0xFF;
    eth_coord.shelf = (remote_id >> 8) & 0xFF;

    tt_device->read_from_device(
        &remote_id, {eth_core.x, eth_core.y}, eth_addresses.node_info + (4 * shelf_offset), sizeof(uint32_t));

    eth_coord.x = (remote_id >> 16) & 0x3F;
    eth_coord.y = (remote_id >> 22) & 0x3F;

    return eth_coord;
}

void TopologyDiscovery::get_pcie_connected_chips() {
    std::vector<int> pci_device_ids = PCIDevice::enumerate_devices(pci_target_devices);

    bool read_eth_addresses = false;
    for (auto& device_id : pci_device_ids) {
        std::unique_ptr<LocalChip> chip = LocalChip::create(device_id, sdesc_path);

        // ETH addresses need to be initialized after the first chip is created, so we could
        // read the information about offsets of board IDs on ETH core.
        // TODO: confirm that we should only support one set of addresses so we can remove
        // figuring out ETH addresses from runtime and move it to constants.
        if (!read_eth_addresses) {
            eth_addresses = TopologyDiscovery::get_eth_addresses(
                chip->get_tt_device()->get_arc_telemetry_reader()->read_entry(wormhole::TelemetryTag::ETH_FW_VERSION));

            is_running_on_6u = chip->get_tt_device()->get_board_type() == BoardType::UBB;
            read_eth_addresses = true;
        }

        std::vector<CoreCoord> eth_cores =
            chip->get_soc_descriptor().get_cores(CoreType::ETH, umd_use_noc1 ? CoordSystem::NOC1 : CoordSystem::NOC0);
        for (const CoreCoord& eth_core : eth_cores) {
            uint64_t board_id = get_local_board_id(chip.get(), eth_core);
            if (board_id == 0) {
                continue;
            }
            board_ids.insert(board_id);
            break;
        }
        chips_to_discover.emplace(get_asic_id(chip.get()), std::move(chip));
    }
}

uint64_t TopologyDiscovery::get_asic_id(Chip* chip) {
    // This function should return a unique ID for the chip. At the moment we are going to use mangled board ID
    // and asic location from active (connected) ETH cores. If we have multiple ETH cores, we will use the first one.
    // If we have no ETH cores, we will use the board ID, since no other chip can have the same board ID.
    // Using board ID should happen only for unconnected N150.
    const uint32_t eth_unknown = 0;
    const uint32_t eth_unconnected = 1;
    std::vector<CoreCoord> eth_cores =
        chip->get_soc_descriptor().get_cores(CoreType::ETH, umd_use_noc1 ? CoordSystem::NOC1 : CoordSystem::NOC0);

    for (const CoreCoord& eth_core : eth_cores) {
        const uint32_t channel = chip->get_soc_descriptor().translate_coord_to(eth_core, CoordSystem::LOGICAL).y;
        uint32_t port_status = read_port_status(chip, eth_core, channel);

        if (port_status == eth_unknown || port_status == eth_unconnected) {
            continue;
        }

        return get_local_asic_id(chip, eth_core);
    }

    return chip->get_tt_device()->get_board_id();
}

void TopologyDiscovery::discover_remote_chips() {
    const uint32_t eth_unknown = 0;
    const uint32_t eth_unconnected = 1;
    const uint32_t rack_offset = 10;

    std::set<uint64_t> discovered_chips = {};
    // Needed to know which chip to use for remote communication.
    std::map<uint64_t, uint64_t> remote_asic_id_to_mmio_chip_id = {};

    for (const auto& [current_chip_asic_id, chip] : chips_to_discover) {
        discovered_chips.insert(current_chip_asic_id);

        remote_asic_id_to_mmio_chip_id.emplace(current_chip_asic_id, current_chip_asic_id);

        active_eth_channels_per_chip.emplace(current_chip_asic_id, std::set<uint32_t>());

        if (!is_running_on_6u) {
            auto local_eth_coord = get_local_eth_coord(chip.get());
            if (local_eth_coord.has_value()) {
                eth_coords.emplace(current_chip_asic_id, *local_eth_coord);
            }
        }
    }

    while (!chips_to_discover.empty()) {
        auto it = chips_to_discover.begin();
        uint64_t current_chip_asic_id = it->first;
        std::unique_ptr<Chip> chip_unique = std::move(it->second);
        chips_to_discover.erase(it);
        Chip* chip = chip_unique.get();
        chips.emplace(current_chip_asic_id, std::move(chip_unique));

        active_eth_channels_per_chip.emplace(current_chip_asic_id, std::set<uint32_t>());
        std::vector<CoreCoord> eth_cores =
            chip->get_soc_descriptor().get_cores(CoreType::ETH, umd_use_noc1 ? CoordSystem::NOC1 : CoordSystem::NOC0);
        TTDevice* tt_device = chip->get_tt_device();

        for (const CoreCoord& eth_core : eth_cores) {
            const uint32_t channel = chip->get_soc_descriptor().translate_coord_to(eth_core, CoordSystem::LOGICAL).y;
            uint32_t port_status = read_port_status(chip, eth_core, channel);

            if (port_status == eth_unknown || port_status == eth_unconnected) {
                continue;
            }

            active_eth_channels_per_chip.at(current_chip_asic_id).insert(channel);

            if (!is_board_id_included(get_remote_board_id(chip, eth_core), get_remote_board_type(chip, eth_core))) {
                uint32_t remote_eth_channel;
                if (is_running_on_6u) {
                    remote_eth_channel = get_remote_eth_id(chip, eth_core);
                } else {
                    tt_xy_pair remote_eth_core = get_remote_eth_core(chip, eth_core);
                    remote_eth_channel =
                        chip->get_soc_descriptor()
                            .translate_coord_to(
                                CoreCoord(remote_eth_core.x, remote_eth_core.y, CoreType::ETH, CoordSystem::NOC0),
                                CoordSystem::LOGICAL)
                            .y;
                }
                ethernet_connections_to_remote_devices.push_back(
                    {{current_chip_asic_id, channel}, {get_remote_asic_id(chip, eth_core), remote_eth_channel}});
                continue;
            }

            uint64_t remote_asic_id = get_remote_asic_id(chip, eth_core);

            if (discovered_chips.find(remote_asic_id) == discovered_chips.end()) {
                std::unique_ptr<Chip> remote_chip = create_remote_chip(
                    chip,
                    eth_core,
                    get_chip(remote_asic_id_to_mmio_chip_id.at(current_chip_asic_id)),
                    active_eth_channels_per_chip.at(current_chip_asic_id));

                chips_to_discover.emplace(remote_asic_id, std::move(remote_chip));
                active_eth_channels_per_chip.emplace(remote_asic_id, std::set<uint32_t>());
                discovered_chips.insert(remote_asic_id);
                remote_asic_id_to_mmio_chip_id.emplace(
                    remote_asic_id, remote_asic_id_to_mmio_chip_id.at(current_chip_asic_id));
                if (!is_running_on_6u) {
                    eth_coords.emplace(remote_asic_id, get_remote_eth_coord(chip, eth_core));
                }
            } else {
                Chip* remote_chip = get_chip(remote_asic_id);
                uint32_t remote_eth_channel;
                if (is_running_on_6u) {
                    remote_eth_channel = get_remote_eth_id(chip, eth_core);
                } else {
                    tt_xy_pair remote_eth_core = get_remote_eth_core(chip, eth_core);
                    remote_eth_channel =
                        remote_chip->get_soc_descriptor()
                            .translate_coord_to(remote_eth_core, CoordSystem::NOC0, CoordSystem::LOGICAL)
                            .y;
                }
                ethernet_connections.push_back({{current_chip_asic_id, channel}, {remote_asic_id, remote_eth_channel}});
            }
        }
    }
}

void TopologyDiscovery::fill_cluster_descriptor_info() {
    std::map<uint64_t, chip_id_t> asic_id_to_chip_id;
    chip_id_t chip_id = 0;
    for (const auto& [current_chip_asic_id, chip] : chips) {
        if (chip->is_mmio_capable()) {
            asic_id_to_chip_id.emplace(current_chip_asic_id, chip_id);
            cluster_desc->chip_unique_ids.emplace(chip_id, current_chip_asic_id);
            chip_id++;
        }
    }

    for (const auto& [current_chip_asic_id, chip] : chips) {
        if (!chip->is_mmio_capable()) {
            asic_id_to_chip_id.emplace(current_chip_asic_id, chip_id);
            cluster_desc->chip_unique_ids.emplace(chip_id, current_chip_asic_id);
            chip_id++;
        }
    }

    for (const auto& [current_chip_asic_id, chip] : chips) {
        chip_id_t current_chip_id = asic_id_to_chip_id.at(current_chip_asic_id);
        cluster_desc->all_chips.insert(current_chip_id);
        cluster_desc->chip_arch.insert({current_chip_id, tt::ARCH::WORMHOLE_B0});

        if (chip->is_mmio_capable()) {
            cluster_desc->chips_with_mmio.insert(
                {current_chip_id, chip->get_tt_device()->get_pci_device()->get_device_num()});
        }

        cluster_desc->chip_board_type.insert({current_chip_id, chip->get_chip_info().board_type});

        cluster_desc->noc_translation_enabled.insert({current_chip_id, chip->get_chip_info().noc_translation_enabled});
        cluster_desc->harvesting_masks_map.insert({current_chip_id, chip->get_chip_info().harvesting_masks});
        // TODO: this neeeds to be moved to specific logic for Wormhole with legacy FW.
        if (!is_running_on_6u) {
            if (!eth_coords.empty()) {
                eth_coord_t eth_coord = eth_coords.at(current_chip_asic_id);
                cluster_desc->chip_locations.insert({current_chip_id, eth_coord});
                cluster_desc->coords_to_chip_ids[eth_coord.rack][eth_coord.shelf][eth_coord.y][eth_coord.x] =
                    current_chip_id;
            }
        }

        cluster_desc->add_chip_to_board(current_chip_id, chip->get_chip_info().chip_uid.board_id);
    }

    for (auto [ethernet_connection_logical, ethernet_connection_remote] : ethernet_connections) {
        chip_id_t local_chip_id = asic_id_to_chip_id.at(ethernet_connection_logical.first);
        chip_id_t remote_chip_id = asic_id_to_chip_id.at(ethernet_connection_remote.first);
        cluster_desc->ethernet_connections[local_chip_id][ethernet_connection_logical.second] = {
            remote_chip_id, ethernet_connection_remote.second};
        cluster_desc->ethernet_connections[remote_chip_id][ethernet_connection_remote.second] = {
            local_chip_id, ethernet_connection_logical.second};
    }

    for (auto [ethernet_connection_logical, ethernet_connection_remote] : ethernet_connections_to_remote_devices) {
        chip_id_t local_chip_id = asic_id_to_chip_id.at(ethernet_connection_logical.first);
        cluster_desc->ethernet_connections_to_remote_devices[local_chip_id][ethernet_connection_logical.second] = {
            ethernet_connection_remote.first, ethernet_connection_remote.second};
    }

    for (auto [current_chip_asic_id, active_eth_channels] : active_eth_channels_per_chip) {
        chip_id_t current_chip_id = asic_id_to_chip_id.at(current_chip_asic_id);
        for (int i = 0; i < wormhole::NUM_ETH_CHANNELS; i++) {
            cluster_desc->idle_eth_channels[current_chip_id].insert(i);
        }

        for (const auto& active_channel : active_eth_channels) {
            cluster_desc->active_eth_channels[current_chip_id].insert(active_channel);
            cluster_desc->idle_eth_channels[current_chip_id].erase(active_channel);
        }
    }

    cluster_desc->fill_galaxy_connections();
    cluster_desc->merge_cluster_ids();

    cluster_desc->fill_chips_grouped_by_closest_mmio();

    cluster_desc->verify_cluster_descriptor_info();
}

// If pci_target_devices is empty, we should take all the PCI devices found in the system.
bool TopologyDiscovery::is_board_id_included(uint64_t board_id, uint64_t board_type) const {
    // Since at the moment we don't want to go outside of single host on 6U,
    // we just check for board ids that are discovered from pci_target_devices.
    if (is_running_on_6u) {
        return board_ids.find(board_id) != board_ids.end();
    }

    // This is TG case, board_type is set to 0. We want to include even the TG board that is not
    // connected over PCIe, so we always want to include it.
    if (board_type == 0) {
        return true;
    }

    return board_ids.find(board_id) != board_ids.end();
}

uint64_t TopologyDiscovery::get_remote_board_id(Chip* chip, tt_xy_pair eth_core) {
    if (is_running_on_6u) {
        // See comment in get_local_board_id.
        return get_remote_asic_id(chip, eth_core);
    }

    TTDevice* tt_device = chip->get_tt_device();
    uint32_t board_id;
    tt_device->read_from_device(
        &board_id,
        eth_core,
        eth_addresses.results_buf + (4 * eth_addresses.erisc_remote_board_id_lo_offset),
        sizeof(uint32_t));
    return board_id;
}

uint64_t TopologyDiscovery::get_local_board_id(Chip* chip, tt_xy_pair eth_core) {
    if (is_running_on_6u) {
        // For 6U, since the whole trays have the same board ID, and we'd want to be able to open
        // only some chips, we hack the board_id to be the asic ID. That way, the pci_target_devices filter
        // from the ClusterOptions will work correctly on 6U.
        // Note that the board_id will still be reported properly in the cluster descriptor, since it is
        // fetched through another function when cluster descriptor is being filled up.
        return get_local_asic_id(chip, eth_core);
    }

    TTDevice* tt_device = chip->get_tt_device();
    uint32_t board_id;
    tt_device->read_from_device(
        &board_id,
        eth_core,
        eth_addresses.results_buf + (4 * eth_addresses.erisc_local_board_id_lo_offset),
        sizeof(uint32_t));
    return board_id;
}

uint64_t TopologyDiscovery::get_remote_board_type(Chip* chip, tt_xy_pair eth_core) {
    TTDevice* tt_device = chip->get_tt_device();
    uint32_t board_id;
    tt_device->read_from_device(
        &board_id,
        eth_core,
        eth_addresses.results_buf + (4 * eth_addresses.erisc_remote_board_type_offset),
        sizeof(uint32_t));
    return board_id;
}

uint64_t TopologyDiscovery::get_local_asic_id(Chip* chip, tt_xy_pair eth_core) {
    TTDevice* tt_device = chip->get_tt_device();
    uint32_t asic_id_lo;
    tt_device->read_from_device(
        &asic_id_lo,
        eth_core,
        eth_addresses.results_buf + (4 * eth_addresses.erisc_local_board_id_lo_offset),
        sizeof(uint32_t));
    uint32_t asic_id_hi;
    tt_device->read_from_device(
        &asic_id_hi,
        eth_core,
        eth_addresses.results_buf + (4 * (eth_addresses.erisc_local_board_id_lo_offset + 1)),
        sizeof(uint32_t));
    return ((static_cast<uint64_t>(asic_id_hi) << 32) | asic_id_lo);
}

uint64_t TopologyDiscovery::get_remote_asic_id(Chip* chip, tt_xy_pair eth_core) {
    TTDevice* tt_device = chip->get_tt_device();
    uint32_t asic_id_lo;
    tt_device->read_from_device(
        &asic_id_lo,
        eth_core,
        eth_addresses.results_buf + (4 * eth_addresses.erisc_remote_board_id_lo_offset),
        sizeof(uint32_t));
    uint32_t asic_id_hi;
    tt_device->read_from_device(
        &asic_id_hi,
        eth_core,
        eth_addresses.results_buf + (4 * (eth_addresses.erisc_remote_board_id_lo_offset + 1)),
        sizeof(uint32_t));
    return ((static_cast<uint64_t>(asic_id_hi) << 32) | asic_id_lo);
}

tt_xy_pair TopologyDiscovery::get_remote_eth_core(Chip* chip, tt_xy_pair local_eth_core) {
    const uint32_t shelf_offset = 9;
    TTDevice* tt_device = chip->get_tt_device();
    uint32_t remote_id;
    tt_device->read_from_device(
        &remote_id,
        {local_eth_core.x, local_eth_core.y},
        eth_addresses.node_info + (4 * shelf_offset),
        sizeof(uint32_t));

    return tt_xy_pair{(remote_id >> 4) & 0x3F, (remote_id >> 10) & 0x3F};
}

uint32_t TopologyDiscovery::read_port_status(Chip* chip, tt_xy_pair eth_core, uint32_t channel) {
    uint32_t port_status;
    TTDevice* tt_device = chip->get_tt_device();
    tt_device->read_from_device(&port_status, eth_core, eth_addresses.eth_conn_info + (channel * 4), sizeof(uint32_t));
    return port_status;
}

uint32_t TopologyDiscovery::get_remote_eth_id(Chip* chip, tt_xy_pair local_eth_core) {
    if (!is_running_on_6u) {
        throw std::runtime_error(
            "get_remote_eth_id should not be called on non-6U configurations. This message likely indicates a bug.");
    }
    uint32_t remote_eth_id;
    TTDevice* tt_device = chip->get_tt_device();
    tt_device->read_from_device(
        &remote_eth_id,
        local_eth_core,
        eth_addresses.results_buf + 4 * eth_addresses.erisc_remote_eth_id_offset,
        sizeof(uint32_t));
    return remote_eth_id;
}

Chip* TopologyDiscovery::get_chip(const uint64_t asic_id) {
    if (chips_to_discover.find(asic_id) != chips_to_discover.end()) {
        return chips_to_discover.at(asic_id).get();
    }
    return chips.at(asic_id).get();
}

}  // namespace tt::umd<|MERGE_RESOLUTION|>--- conflicted
+++ resolved
@@ -89,10 +89,6 @@
 
     auto local_chip = dynamic_cast<LocalChip*>(gateway_chip);
     auto eth_coord = get_remote_eth_coord(chip, eth_core);
-<<<<<<< HEAD
-
-    return RemoteChip::create(local_chip, eth_coord, sdesc_path);
-=======
     std::unordered_set<CoreCoord> eth_cores_to_use;
     for (auto channel : eth_channels_to_use) {
         eth_cores_to_use.insert(
@@ -100,7 +96,6 @@
     }
 
     return RemoteChip::create(local_chip, eth_coord, eth_cores_to_use, sdesc_path);
->>>>>>> d4b3772b
 }
 
 std::optional<eth_coord_t> TopologyDiscovery::get_local_eth_coord(Chip* chip) {
