--- conflicted
+++ resolved
@@ -266,15 +266,6 @@
             active_eth_channels_per_chip.at(current_chip_id).insert(channel);
 
             if (!is_board_id_included(get_remote_board_id(chip, eth_core))) {
-<<<<<<< HEAD
-                tt_xy_pair remote_eth_core = get_remote_eth_core(chip, eth_core);
-                uint32_t remote_eth_id =
-                    chip->get_soc_descriptor()
-                        .translate_coord_to(
-                            CoreCoord(remote_eth_core.x, remote_eth_core.y, CoreType::ETH, CoordSystem::NOC0),
-                            CoordSystem::LOGICAL)
-                        .y;
-=======
                 uint32_t remote_eth_channel;
                 if (is_running_on_6u) {
                     remote_eth_channel = get_remote_eth_id(chip, eth_core);
@@ -283,11 +274,10 @@
                     remote_eth_channel =
                         chip->get_soc_descriptor()
                             .translate_coord_to(
-                                CoreCoord(remote_eth_core.x, remote_eth_core.y, CoreType::ETH, CoordSystem::PHYSICAL),
+                                CoreCoord(remote_eth_core.x, remote_eth_core.y, CoreType::ETH, CoordSystem::NOC0),
                                 CoordSystem::LOGICAL)
                             .y;
                 }
->>>>>>> 63ba5427
                 cluster_desc->ethernet_connections_to_remote_devices[current_chip_id][channel] = {
                     get_remote_asic_id(chip, eth_core), remote_eth_channel};
 
