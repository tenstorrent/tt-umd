--- conflicted
+++ resolved
@@ -565,10 +565,7 @@
         desc->chips_with_mmio.insert({logical_id, logical_id});
         desc->chip_arch.insert({logical_id, arch});
         desc->noc_translation_enabled.insert({logical_id, true});
-<<<<<<< HEAD
-=======
         desc->harvesting_masks_map.insert({logical_id, harvesting_masks});
->>>>>>> c0c972b4
     }
     desc->fill_chips_grouped_by_closest_mmio();
 
