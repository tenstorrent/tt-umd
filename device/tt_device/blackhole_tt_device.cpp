// SPDX-FileCopyrightText: (c) 2024 Tenstorrent Inc.
//
// SPDX-License-Identifier: Apache-2.0
#include "umd/device/tt_device/blackhole_tt_device.hpp"

#include <fmt/format.h>
#include <fmt/ranges.h>
#include <sys/mman.h>  // for MAP_FAILED

#include <chrono>
#include <iostream>
#include <tt-logger/tt-logger.hpp>

#include "umd/device/arch/architecture_implementation.hpp"
#include "umd/device/arch/blackhole_implementation.hpp"
#include "umd/device/coordinates/coordinate_manager.hpp"
#include "umd/device/types/blackhole_arc.hpp"
#include "umd/device/types/blackhole_eth.hpp"
#include "umd/device/types/cluster_descriptor_types.hpp"
#include "umd/device/types/telemetry.hpp"
#include "utils.hpp"

namespace tt::umd {

BlackholeTTDevice::BlackholeTTDevice(std::shared_ptr<PCIDevice> pci_device) :
    TTDevice(pci_device, std::make_unique<blackhole_implementation>()) {
    arc_core = tt::umd::blackhole::get_arc_core(get_noc_translation_enabled(), umd_use_noc1);
}

BlackholeTTDevice::BlackholeTTDevice(std::shared_ptr<JtagDevice> jtag_device, uint8_t jlink_id) :
    TTDevice(jtag_device, jlink_id, std::make_unique<blackhole_implementation>()) {
    arc_core = tt::umd::blackhole::get_arc_core(get_noc_translation_enabled(), umd_use_noc1);
}

BlackholeTTDevice::~BlackholeTTDevice() {
    // Turn off iATU for the regions we programmed.  This won't happen if the
    // application crashes -- this is a good example of why userspace should not
    // be touching this hardware resource directly -- but it's a good idea to
    // clean up after ourselves.
    if (get_communication_device_type() != IODeviceType::PCIe) {
        return;
    }
    if (pci_device_->bar2_uc != nullptr && pci_device_->bar2_uc != MAP_FAILED) {
        auto *bar2 = static_cast<volatile uint8_t *>(pci_device_->bar2_uc);

        for (size_t region : iatu_regions_) {
            uint64_t iatu_base = ATU_OFFSET_IN_BH_BAR2 + (region * 0x200);
            uint64_t region_ctrl_2 = 0;
            *reinterpret_cast<volatile uint32_t *>(bar2 + iatu_base + 0x04) = region_ctrl_2;
        }
    }
}

void BlackholeTTDevice::configure_iatu_region(size_t region, uint64_t target, size_t region_size) {
    uint64_t base = region * region_size;
    uint64_t iatu_base = ATU_OFFSET_IN_BH_BAR2 + (region * 0x200);
    auto *bar2 = static_cast<volatile uint8_t *>(pci_device_->bar2_uc);

    if (region_size % (1ULL << 30) != 0 || region_size > (1ULL << 32)) {
        // If you hit this, the suggestion is to not use iATU: map your buffer
        // with the driver, and use the IOVA it provides in your device code.
        throw std::runtime_error("Constraint: region_size % (1ULL << 30) == 0; region_size <= (1ULL <<32)");
    }

    if (bar2 == nullptr || bar2 == MAP_FAILED) {
        throw std::runtime_error("BAR2 not mapped");
    }

    auto write_iatu_reg = [bar2](uint64_t offset, uint32_t value) {
        *reinterpret_cast<volatile uint32_t *>(bar2 + offset) = value;
    };

    uint64_t limit = (base + (region_size - 1)) & 0xffff'ffff;
    uint32_t base_lo = (base >> 0x00) & 0xffff'ffff;
    uint32_t base_hi = (base >> 0x20) & 0xffff'ffff;
    uint32_t target_lo = (target >> 0x00) & 0xffff'ffff;
    uint32_t target_hi = (target >> 0x20) & 0xffff'ffff;

    uint32_t region_ctrl_1 = 0;
    uint32_t region_ctrl_2 = 1 << 31;  // REGION_EN
    uint32_t region_ctrl_3 = 0;
    uint32_t limit_hi = 0;

    write_iatu_reg(iatu_base + 0x00, region_ctrl_1);
    write_iatu_reg(iatu_base + 0x04, region_ctrl_2);
    write_iatu_reg(iatu_base + 0x08, base_lo);
    write_iatu_reg(iatu_base + 0x0c, base_hi);
    write_iatu_reg(iatu_base + 0x10, limit);
    write_iatu_reg(iatu_base + 0x14, target_lo);
    write_iatu_reg(iatu_base + 0x18, target_hi);
    write_iatu_reg(iatu_base + 0x1c, limit_hi);
    write_iatu_reg(iatu_base + 0x20, region_ctrl_3);

    iatu_regions_.insert(region);

    log_info(
        LogUMD,
        "Device: {} Mapped iATU region {} from 0x{:x} to 0x{:x} to 0x{:x}",
        this->pci_device_->get_device_num(),
        region,
        base,
        limit,
        target);
}

bool BlackholeTTDevice::get_noc_translation_enabled() {
    uint32_t niu_cfg;
    uint64_t addr;

    if (get_communication_device_type() == IODeviceType::JTAG) {
        // Target arc core.
        niu_cfg = get_jtag_device()->read32_axi(0, blackhole::NIU_CFG_NOC0_ARC_ADDR).value();
    } else {
        addr = blackhole::NIU_CFG_NOC0_BAR_ADDR;
        if (addr < get_pci_device()->bar0_uc_offset) {
            read_block(addr, sizeof(niu_cfg), reinterpret_cast<uint8_t *>(&niu_cfg));
        } else {
            read_regs(addr, 1, &niu_cfg);
        }
    }
    return ((niu_cfg >> 14) & 0x1) != 0;
}

ChipInfo BlackholeTTDevice::get_chip_info() {
    ChipInfo chip_info = TTDevice::get_chip_info();
    chip_info.harvesting_masks.tensix_harvesting_mask = CoordinateManager::shuffle_tensix_harvesting_mask(
        tt::ARCH::BLACKHOLE,
        telemetry->is_entry_available(TelemetryTag::ENABLED_TENSIX_COL)
            ? (~telemetry->read_entry(TelemetryTag::ENABLED_TENSIX_COL) & 0x3FFF)
            : 0);
    chip_info.harvesting_masks.dram_harvesting_mask = telemetry->is_entry_available(TelemetryTag::ENABLED_GDDR)
                                                          ? (~telemetry->read_entry(TelemetryTag::ENABLED_GDDR) & 0xFF)
                                                          : 0;

    chip_info.harvesting_masks.eth_harvesting_mask = telemetry->is_entry_available(TelemetryTag::ENABLED_ETH)
                                                         ? (~telemetry->read_entry(TelemetryTag::ENABLED_ETH) & 0x3FFF)
                                                         : 0;

    chip_info.harvesting_masks.pcie_harvesting_mask = 0;
    if (telemetry->is_entry_available(TelemetryTag::PCIE_USAGE)) {
        uint32_t pcie_usage = telemetry->read_entry(TelemetryTag::PCIE_USAGE);

        uint32_t pcie0_usage = pcie_usage & 0x3;
        uint32_t pcie1_usage = (pcie_usage >> 2) & 0x3;

        const uint32_t pcie_usage_endpoint = 1;
        chip_info.harvesting_masks.pcie_harvesting_mask = 0;
        if (pcie0_usage != pcie_usage_endpoint) {
            chip_info.harvesting_masks.pcie_harvesting_mask |= 0x1;
        }

        if (pcie1_usage != pcie_usage_endpoint) {
            chip_info.harvesting_masks.pcie_harvesting_mask |= (1 << 1);
        }
    }

    chip_info.harvesting_masks.l2cpu_harvesting_mask = 0;
    if (telemetry->is_entry_available(TelemetryTag::ENABLED_L2CPU)) {
        chip_info.harvesting_masks.l2cpu_harvesting_mask = CoordinateManager::shuffle_l2cpu_harvesting_mask(
            tt::ARCH::BLACKHOLE, telemetry->read_entry(TelemetryTag::ENABLED_L2CPU));
    }

    return chip_info;
}

void BlackholeTTDevice::wait_arc_core_start(const std::chrono::milliseconds timeout_ms) {
    auto start = std::chrono::steady_clock::now();
    uint32_t arc_boot_status;
    while (true) {
        read_from_arc_apb(&arc_boot_status, blackhole::SCRATCH_RAM_2, sizeof(arc_boot_status));

        // ARC started successfully.
        if ((arc_boot_status & 0x7) == 0x5) {
            return;
        }

        utils::check_timeout(
            start,
            timeout_ms,
            fmt::format(
                "Timed out after waiting {} ms for arc core ({}, {}) to start",
                timeout_ms.count(),
                arc_core.x,
                arc_core.y));
    }
}

uint32_t BlackholeTTDevice::get_clock() {
    if (telemetry->is_entry_available(TelemetryTag::AICLK)) {
        return telemetry->read_entry(TelemetryTag::AICLK);
    }

    throw std::runtime_error("AICLK telemetry not available for Blackhole device.");
}

uint32_t BlackholeTTDevice::get_min_clock_freq() { return blackhole::AICLK_IDLE_VAL; }

void BlackholeTTDevice::dma_d2h(void *dst, uint32_t src, size_t size) {
    throw std::runtime_error("D2H DMA is not supported on Blackhole.");
}

void BlackholeTTDevice::dma_h2d(uint32_t dst, const void *src, size_t size) {
    throw std::runtime_error("H2D DMA is not supported on Blackhole.");
}

void BlackholeTTDevice::dma_h2d_zero_copy(uint32_t dst, const void *src, size_t size) {
    throw std::runtime_error("H2D DMA is not supported on Blackhole.");
}

void BlackholeTTDevice::dma_d2h_zero_copy(void *dst, uint32_t src, size_t size) {
    throw std::runtime_error("D2H DMA is not supported on Blackhole.");
}

<<<<<<< HEAD
void BlackholeTTDevice::read_from_arc(void *mem_ptr, uint64_t arc_addr_offset, size_t size) {
    if (get_communication_device_type() == IODeviceType::JTAG) {
        *((uint32_t *)mem_ptr) =
            jtag_device_->read32_axi(communication_device_id_, get_arc_noc_base_address() + arc_addr_offset).value();
        return;
    }
    read_from_device(mem_ptr, arc_core, get_arc_noc_base_address() + arc_addr_offset, size);
=======
void BlackholeTTDevice::read_from_arc_apb(void *mem_ptr, uint64_t arc_addr_offset, size_t size) {
    if (arc_addr_offset > blackhole::ARC_XBAR_ADDRESS_END) {
        throw std::runtime_error("Address is out of ARC XBAR address range.");
    }
    if (communication_device_type_ == IODeviceType::JTAG) {
        jtag_device_->read(
            communication_device_id_,
            mem_ptr,
            blackhole::ARC_CORES_NOC0[0].x,
            blackhole::ARC_CORES_NOC0[0].y,
            blackhole::ARC_NOC_XBAR_ADDRESS_START + arc_addr_offset,
            sizeof(uint32_t));
        return;
    }
    if (!is_arc_available_over_axi()) {
        read_from_device(mem_ptr, arc_core, architecture_impl_->get_arc_apb_noc_base_address() + arc_addr_offset, size);
        return;
    }
    auto result = bar_read32(blackhole::ARC_APB_BAR0_XBAR_OFFSET_START + arc_addr_offset);
    *(reinterpret_cast<uint32_t *>(mem_ptr)) = result;
>>>>>>> 65aafe19
};

void BlackholeTTDevice::write_to_arc_apb(const void *mem_ptr, uint64_t arc_addr_offset, size_t size) {
    if (arc_addr_offset > blackhole::ARC_XBAR_ADDRESS_END) {
        throw std::runtime_error("Address is out of ARC XBAR address range.");
    }
    if (communication_device_type_ == IODeviceType::JTAG) {
        jtag_device_->write(
            communication_device_id_,
            mem_ptr,
            blackhole::ARC_CORES_NOC0[0].x,
            blackhole::ARC_CORES_NOC0[0].y,
            blackhole::ARC_NOC_XBAR_ADDRESS_START + arc_addr_offset,
            sizeof(uint32_t));
        return;
    }
    if (!is_arc_available_over_axi()) {
        write_to_device(mem_ptr, arc_core, architecture_impl_->get_arc_apb_noc_base_address() + arc_addr_offset, size);
        return;
    }
    bar_write32(
        blackhole::ARC_APB_BAR0_XBAR_OFFSET_START + arc_addr_offset, *(reinterpret_cast<const uint32_t *>(mem_ptr)));
}

void BlackholeTTDevice::write_to_arc_csm(const void *mem_ptr, uint64_t arc_addr_offset, size_t size) {
    throw std::runtime_error("CSM write not supported for Blackhole.");
}

void BlackholeTTDevice::read_from_arc_csm(void *mem_ptr, uint64_t arc_addr_offset, size_t size) {
    throw std::runtime_error("CSM read not supported for Blackhole.");
}

std::chrono::milliseconds BlackholeTTDevice::wait_eth_core_training(
    const tt_xy_pair eth_core, const std::chrono::milliseconds timeout_ms) {
    auto time_taken = std::chrono::milliseconds(0);

    uint32_t port_status_addr = blackhole::BOOT_RESULTS_ADDR + offsetof(blackhole::eth_status_t, port_status);
    uint32_t port_status_val;
    read_from_device(&port_status_val, eth_core, port_status_addr, sizeof(port_status_val));

    // Port status should be last state to settle during the eth training sequence
    // PORT_UNKNOWN means that eth is still training
    auto start = std::chrono::steady_clock::now();
    while (port_status_val == blackhole::port_status_e::PORT_UNKNOWN) {
        read_from_device(&port_status_val, eth_core, port_status_addr, sizeof(port_status_val));
        auto end = std::chrono::steady_clock::now();
        auto duration = std::chrono::duration_cast<std::chrono::milliseconds>(end - start);
        if (duration > timeout_ms) {
            // TODO: Exception should be thrown here. ETH connections are very flaky
            // on Blackhole right now. When this is fixed we can throw the exception here.
            // Since we are not going to do any remote IO at the moment it is fine to just log the error.
            log_error(LogUMD, "ETH training timed out after {} ms", timeout_ms.count());
            break;
        }
    }
    return time_taken;
}

<<<<<<< HEAD
uint64_t BlackholeTTDevice::get_arc_noc_base_address() const {
    // if(get_communication_device_type() == IODeviceType::JTAG) {
    //     return blackhole::ARC_NOC_XBAR_ADDRESS_START + blackhole::ARC_NOC_TO_ARC_XBAR_MAP_ADDRESS_START;
    // }
    return blackhole::ARC_NOC_XBAR_ADDRESS_START;
}

bool BlackholeTTDevice::wait_arc_post_reset(const uint32_t timeout_ms) { return true; }
=======
bool BlackholeTTDevice::wait_arc_post_reset(const std::chrono::milliseconds timeout_ms) { return true; }
>>>>>>> 65aafe19

bool BlackholeTTDevice::is_hardware_hung() {
    // throw std::runtime_error("Hardware hang detection is not supported on Blackhole.");

    // TODO: I am commented that out because we end up in this code path if we
    // read 0xfffffff from a Blackhole. Although 0xffffffff can indicate a hang,
    // it doesn't necessarily mean the hardware is hung. It's possible to write
    // 0xffffffff to device memory and reading it back should not trigger an
    // exception. In my case, the hardware was not hung but the 0xffffffff was
    // related to a failure which was obscured by the exception. For now,
    // just return false.  -- @joelsmithTT, Oct 1 2025

    log_debug(LogUMD, "Hang detection is not supported (yet) on Blackhole.");
    return false;
}

int BlackholeTTDevice::get_pcie_x_coordinate() {
    // Extract the x-coordinate from the register using the lower 6 bits.
    return bar_read32(get_architecture_implementation()->get_read_checking_offset()) & 0x3F;
}

// ARC tile accessibility over AXI via PCIe depends on the PCIe tile's x-coordinate:
// x = 2: ARC not accessible, x = 11: ARC accessible
bool BlackholeTTDevice::is_arc_available_over_axi() { return (get_pcie_x_coordinate() == 11); }

}  // namespace tt::umd<|MERGE_RESOLUTION|>--- conflicted
+++ resolved
@@ -211,15 +211,6 @@
     throw std::runtime_error("D2H DMA is not supported on Blackhole.");
 }
 
-<<<<<<< HEAD
-void BlackholeTTDevice::read_from_arc(void *mem_ptr, uint64_t arc_addr_offset, size_t size) {
-    if (get_communication_device_type() == IODeviceType::JTAG) {
-        *((uint32_t *)mem_ptr) =
-            jtag_device_->read32_axi(communication_device_id_, get_arc_noc_base_address() + arc_addr_offset).value();
-        return;
-    }
-    read_from_device(mem_ptr, arc_core, get_arc_noc_base_address() + arc_addr_offset, size);
-=======
 void BlackholeTTDevice::read_from_arc_apb(void *mem_ptr, uint64_t arc_addr_offset, size_t size) {
     if (arc_addr_offset > blackhole::ARC_XBAR_ADDRESS_END) {
         throw std::runtime_error("Address is out of ARC XBAR address range.");
@@ -240,7 +231,6 @@
     }
     auto result = bar_read32(blackhole::ARC_APB_BAR0_XBAR_OFFSET_START + arc_addr_offset);
     *(reinterpret_cast<uint32_t *>(mem_ptr)) = result;
->>>>>>> 65aafe19
 };
 
 void BlackholeTTDevice::write_to_arc_apb(const void *mem_ptr, uint64_t arc_addr_offset, size_t size) {
@@ -299,18 +289,7 @@
     return time_taken;
 }
 
-<<<<<<< HEAD
-uint64_t BlackholeTTDevice::get_arc_noc_base_address() const {
-    // if(get_communication_device_type() == IODeviceType::JTAG) {
-    //     return blackhole::ARC_NOC_XBAR_ADDRESS_START + blackhole::ARC_NOC_TO_ARC_XBAR_MAP_ADDRESS_START;
-    // }
-    return blackhole::ARC_NOC_XBAR_ADDRESS_START;
-}
-
-bool BlackholeTTDevice::wait_arc_post_reset(const uint32_t timeout_ms) { return true; }
-=======
 bool BlackholeTTDevice::wait_arc_post_reset(const std::chrono::milliseconds timeout_ms) { return true; }
->>>>>>> 65aafe19
 
 bool BlackholeTTDevice::is_hardware_hung() {
     // throw std::runtime_error("Hardware hang detection is not supported on Blackhole.");
