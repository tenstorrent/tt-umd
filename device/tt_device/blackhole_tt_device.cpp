// SPDX-FileCopyrightText: (c) 2024 Tenstorrent Inc.
//
// SPDX-License-Identifier: Apache-2.0
#include "umd/device/tt_device/blackhole_tt_device.hpp"

#include <fmt/format.h>
#include <fmt/ranges.h>
#include <sys/mman.h>  // for MAP_FAILED

#include <chrono>
#include <iostream>
#include <tt-logger/tt-logger.hpp>

#include "umd/device/arch/architecture_implementation.hpp"
#include "umd/device/arch/blackhole_implementation.hpp"
#include "umd/device/coordinates/coordinate_manager.hpp"
#include "umd/device/types/blackhole_arc.hpp"
#include "umd/device/types/blackhole_eth.hpp"
#include "umd/device/types/cluster_descriptor_types.hpp"
#include "umd/device/types/telemetry.hpp"
#include "utils.hpp"

namespace tt::umd {

BlackholeTTDevice::BlackholeTTDevice(std::shared_ptr<PCIDevice> pci_device) :
    TTDevice(pci_device, std::make_unique<blackhole_implementation>()) {
    arc_core = tt::umd::blackhole::get_arc_core(get_noc_translation_enabled(), umd_use_noc1);
}

BlackholeTTDevice::~BlackholeTTDevice() {
    // Turn off iATU for the regions we programmed.  This won't happen if the
    // application crashes -- this is a good example of why userspace should not
    // be touching this hardware resource directly -- but it's a good idea to
    // clean up after ourselves.
    if (pci_device_->bar2_uc != nullptr && pci_device_->bar2_uc != MAP_FAILED) {
        auto *bar2 = static_cast<volatile uint8_t *>(pci_device_->bar2_uc);

        for (size_t region : iatu_regions_) {
            uint64_t iatu_base = ATU_OFFSET_IN_BH_BAR2 + (region * 0x200);
            uint64_t region_ctrl_2 = 0;
            *reinterpret_cast<volatile uint32_t *>(bar2 + iatu_base + 0x04) = region_ctrl_2;
        }
    }
}

void BlackholeTTDevice::configure_iatu_region(size_t region, uint64_t target, size_t region_size) {
    uint64_t base = region * region_size;
    uint64_t iatu_base = ATU_OFFSET_IN_BH_BAR2 + (region * 0x200);
    auto *bar2 = static_cast<volatile uint8_t *>(pci_device_->bar2_uc);

    if (region_size % (1ULL << 30) != 0 || region_size > (1ULL << 32)) {
        // If you hit this, the suggestion is to not use iATU: map your buffer
        // with the driver, and use the IOVA it provides in your device code.
        throw std::runtime_error("Constraint: region_size % (1ULL << 30) == 0; region_size <= (1ULL <<32)");
    }

    if (bar2 == nullptr || bar2 == MAP_FAILED) {
        throw std::runtime_error("BAR2 not mapped");
    }

    auto write_iatu_reg = [bar2](uint64_t offset, uint32_t value) {
        *reinterpret_cast<volatile uint32_t *>(bar2 + offset) = value;
    };

    uint64_t limit = (base + (region_size - 1)) & 0xffff'ffff;
    uint32_t base_lo = (base >> 0x00) & 0xffff'ffff;
    uint32_t base_hi = (base >> 0x20) & 0xffff'ffff;
    uint32_t target_lo = (target >> 0x00) & 0xffff'ffff;
    uint32_t target_hi = (target >> 0x20) & 0xffff'ffff;

    uint32_t region_ctrl_1 = 0;
    uint32_t region_ctrl_2 = 1 << 31;  // REGION_EN
    uint32_t region_ctrl_3 = 0;
    uint32_t limit_hi = 0;

    write_iatu_reg(iatu_base + 0x00, region_ctrl_1);
    write_iatu_reg(iatu_base + 0x04, region_ctrl_2);
    write_iatu_reg(iatu_base + 0x08, base_lo);
    write_iatu_reg(iatu_base + 0x0c, base_hi);
    write_iatu_reg(iatu_base + 0x10, limit);
    write_iatu_reg(iatu_base + 0x14, target_lo);
    write_iatu_reg(iatu_base + 0x18, target_hi);
    write_iatu_reg(iatu_base + 0x1c, limit_hi);
    write_iatu_reg(iatu_base + 0x20, region_ctrl_3);

    iatu_regions_.insert(region);

    log_info(
        LogUMD,
        "Device: {} Mapped iATU region {} from 0x{:x} to 0x{:x} to 0x{:x}",
        this->pci_device_->get_device_num(),
        region,
        base,
        limit,
        target);
}

bool BlackholeTTDevice::get_noc_translation_enabled() {
    const uint64_t addr = blackhole::NIU_CFG_NOC0_BAR_ADDR;
    uint32_t niu_cfg;
    if (addr < get_pci_device()->bar0_uc_offset) {
        read_block(addr, sizeof(niu_cfg), reinterpret_cast<uint8_t *>(&niu_cfg));
    } else {
        read_regs(addr, 1, &niu_cfg);
    }

    return ((niu_cfg >> 14) & 0x1) != 0;
}

ChipInfo BlackholeTTDevice::get_chip_info() {
    ChipInfo chip_info = TTDevice::get_chip_info();
    chip_info.harvesting_masks.tensix_harvesting_mask = CoordinateManager::shuffle_tensix_harvesting_mask(
        tt::ARCH::BLACKHOLE,
        telemetry->is_entry_available(TelemetryTag::ENABLED_TENSIX_COL)
            ? (~telemetry->read_entry(TelemetryTag::ENABLED_TENSIX_COL) & 0x3FFF)
            : 0);
    chip_info.harvesting_masks.dram_harvesting_mask = telemetry->is_entry_available(TelemetryTag::ENABLED_GDDR)
                                                          ? (~telemetry->read_entry(TelemetryTag::ENABLED_GDDR) & 0xFF)
                                                          : 0;

    chip_info.harvesting_masks.eth_harvesting_mask = telemetry->is_entry_available(TelemetryTag::ENABLED_ETH)
                                                         ? (~telemetry->read_entry(TelemetryTag::ENABLED_ETH) & 0x3FFF)
                                                         : 0;

    chip_info.harvesting_masks.pcie_harvesting_mask = 0;
    if (telemetry->is_entry_available(TelemetryTag::PCIE_USAGE)) {
        uint32_t pcie_usage = telemetry->read_entry(TelemetryTag::PCIE_USAGE);

        uint32_t pcie0_usage = pcie_usage & 0x3;
        uint32_t pcie1_usage = (pcie_usage >> 2) & 0x3;

        const uint32_t pcie_usage_endpoint = 1;
        chip_info.harvesting_masks.pcie_harvesting_mask = 0;
        if (pcie0_usage != pcie_usage_endpoint) {
            chip_info.harvesting_masks.pcie_harvesting_mask |= 0x1;
        }

        if (pcie1_usage != pcie_usage_endpoint) {
            chip_info.harvesting_masks.pcie_harvesting_mask |= (1 << 1);
        }
    }

    chip_info.harvesting_masks.l2cpu_harvesting_mask = 0;
    if (telemetry->is_entry_available(TelemetryTag::ENABLED_L2CPU)) {
        chip_info.harvesting_masks.l2cpu_harvesting_mask = CoordinateManager::shuffle_l2cpu_harvesting_mask(
            tt::ARCH::BLACKHOLE, telemetry->read_entry(TelemetryTag::ENABLED_L2CPU));
    }

    return chip_info;
}

<<<<<<< HEAD
bool BlackholeTTDevice::wait_arc_core_start(const uint32_t timeout_ms) {
    auto start = std::chrono::system_clock::now();
=======
void BlackholeTTDevice::wait_arc_core_start(const std::chrono::milliseconds timeout_ms) {
    auto start = std::chrono::steady_clock::now();
>>>>>>> 47d3d54b
    uint32_t arc_boot_status;
    while (true) {
        read_from_arc_apb(&arc_boot_status, blackhole::SCRATCH_RAM_2, sizeof(arc_boot_status));

        // ARC started successfully.
        if ((arc_boot_status & 0x7) == 0x5) {
            return true;
        }

<<<<<<< HEAD
        auto end = std::chrono::system_clock::now();  // End time
        auto duration = std::chrono::duration_cast<std::chrono::milliseconds>(end - start);
        if (duration.count() > timeout_ms) {
            return false;
        }
=======
        utils::check_timeout(
            start,
            timeout_ms,
            fmt::format(
                "Timed out after waiting {} ms for arc core ({}, {}) to start",
                timeout_ms.count(),
                arc_core.x,
                arc_core.y));
>>>>>>> 47d3d54b
    }
}

uint32_t BlackholeTTDevice::get_clock() {
    if (telemetry->is_entry_available(TelemetryTag::AICLK)) {
        return telemetry->read_entry(TelemetryTag::AICLK);
    }

    throw std::runtime_error("AICLK telemetry not available for Blackhole device.");
}

uint32_t BlackholeTTDevice::get_min_clock_freq() { return blackhole::AICLK_IDLE_VAL; }

void BlackholeTTDevice::dma_d2h(void *dst, uint32_t src, size_t size) {
    throw std::runtime_error("D2H DMA is not supported on Blackhole.");
}

void BlackholeTTDevice::dma_h2d(uint32_t dst, const void *src, size_t size) {
    throw std::runtime_error("H2D DMA is not supported on Blackhole.");
}

void BlackholeTTDevice::dma_h2d_zero_copy(uint32_t dst, const void *src, size_t size) {
    throw std::runtime_error("H2D DMA is not supported on Blackhole.");
}

void BlackholeTTDevice::dma_d2h_zero_copy(void *dst, uint32_t src, size_t size) {
    throw std::runtime_error("D2H DMA is not supported on Blackhole.");
}

void BlackholeTTDevice::read_from_arc_apb(void *mem_ptr, uint64_t arc_addr_offset, size_t size) {
    if (arc_addr_offset > blackhole::ARC_XBAR_ADDRESS_END) {
        throw std::runtime_error("Address is out of ARC XBAR address range.");
    }
    if (communication_device_type_ == IODeviceType::JTAG) {
        jtag_device_->read(
            communication_device_id_,
            mem_ptr,
            blackhole::ARC_CORES_NOC0[0].x,
            blackhole::ARC_CORES_NOC0[0].y,
            blackhole::ARC_NOC_XBAR_ADDRESS_START + arc_addr_offset,
            sizeof(uint32_t));
        return;
    }
    if (!is_arc_available_over_axi()) {
        read_from_device(mem_ptr, arc_core, architecture_impl_->get_arc_apb_noc_base_address() + arc_addr_offset, size);
        return;
    }
    auto result = bar_read32(blackhole::ARC_APB_BAR0_XBAR_OFFSET_START + arc_addr_offset);
    *(reinterpret_cast<uint32_t *>(mem_ptr)) = result;
};

void BlackholeTTDevice::write_to_arc_apb(const void *mem_ptr, uint64_t arc_addr_offset, size_t size) {
    if (arc_addr_offset > blackhole::ARC_XBAR_ADDRESS_END) {
        throw std::runtime_error("Address is out of ARC XBAR address range.");
    }
    if (communication_device_type_ == IODeviceType::JTAG) {
        jtag_device_->write(
            communication_device_id_,
            mem_ptr,
            blackhole::ARC_CORES_NOC0[0].x,
            blackhole::ARC_CORES_NOC0[0].y,
            blackhole::ARC_NOC_XBAR_ADDRESS_START + arc_addr_offset,
            sizeof(uint32_t));
        return;
    }
    if (!is_arc_available_over_axi()) {
        write_to_device(mem_ptr, arc_core, architecture_impl_->get_arc_apb_noc_base_address() + arc_addr_offset, size);
        return;
    }
    bar_write32(
        blackhole::ARC_APB_BAR0_XBAR_OFFSET_START + arc_addr_offset, *(reinterpret_cast<const uint32_t *>(mem_ptr)));
}

void BlackholeTTDevice::write_to_arc_csm(const void *mem_ptr, uint64_t arc_addr_offset, size_t size) {
    throw std::runtime_error("CSM write not supported for Blackhole.");
}

void BlackholeTTDevice::read_from_arc_csm(void *mem_ptr, uint64_t arc_addr_offset, size_t size) {
    throw std::runtime_error("CSM read not supported for Blackhole.");
}

<<<<<<< HEAD
uint32_t BlackholeTTDevice::wait_eth_core_training(const tt_xy_pair eth_core, const uint32_t timeout_ms) {
    uint32_t time_taken = 0;
=======
std::chrono::milliseconds BlackholeTTDevice::wait_eth_core_training(
    const tt_xy_pair eth_core, const std::chrono::milliseconds timeout_ms) {
    auto time_taken = std::chrono::milliseconds(0);
>>>>>>> 47d3d54b

    uint32_t port_status_addr = blackhole::BOOT_RESULTS_ADDR + offsetof(blackhole::eth_status_t, port_status);
    uint32_t port_status_val;
    read_from_device(&port_status_val, eth_core, port_status_addr, sizeof(port_status_val));

    // Port status should be last state to settle during the eth training sequence
    // PORT_UNKNOWN means that eth is still training
    auto start = std::chrono::steady_clock::now();
    while (port_status_val == blackhole::port_status_e::PORT_UNKNOWN) {
        read_from_device(&port_status_val, eth_core, port_status_addr, sizeof(port_status_val));
        auto end = std::chrono::steady_clock::now();
        auto duration = std::chrono::duration_cast<std::chrono::milliseconds>(end - start);
        if (duration > timeout_ms) {
            // TODO: Exception should be thrown here. ETH connections are very flaky
            // on Blackhole right now. When this is fixed we can throw the exception here.
            // Since we are not going to do any remote IO at the moment it is fine to just log the error.
            log_error(LogUMD, "ETH training timed out after {} ms", timeout_ms.count());
            break;
        }
    }
    return time_taken;
}

<<<<<<< HEAD
=======
bool BlackholeTTDevice::wait_arc_post_reset(const std::chrono::milliseconds timeout_ms) { return true; }

>>>>>>> 47d3d54b
bool BlackholeTTDevice::is_hardware_hung() {
    // throw std::runtime_error("Hardware hang detection is not supported on Blackhole.");

    // TODO: I am commented that out because we end up in this code path if we
    // read 0xfffffff from a Blackhole. Although 0xffffffff can indicate a hang,
    // it doesn't necessarily mean the hardware is hung. It's possible to write
    // 0xffffffff to device memory and reading it back should not trigger an
    // exception. In my case, the hardware was not hung but the 0xffffffff was
    // related to a failure which was obscured by the exception. For now,
    // just return false.  -- @joelsmithTT, Oct 1 2025

    log_debug(LogUMD, "Hang detection is not supported (yet) on Blackhole.");
    return false;
}

int BlackholeTTDevice::get_pcie_x_coordinate() {
    // Extract the x-coordinate from the register using the lower 6 bits.
    return bar_read32(get_architecture_implementation()->get_read_checking_offset()) & 0x3F;
}

// ARC tile accessibility over AXI via PCIe depends on the PCIe tile's x-coordinate:
// x = 2: ARC not accessible, x = 11: ARC accessible
bool BlackholeTTDevice::is_arc_available_over_axi() { return (get_pcie_x_coordinate() == 11); }

}  // namespace tt::umd<|MERGE_RESOLUTION|>--- conflicted
+++ resolved
@@ -149,13 +149,8 @@
     return chip_info;
 }
 
-<<<<<<< HEAD
-bool BlackholeTTDevice::wait_arc_core_start(const uint32_t timeout_ms) {
-    auto start = std::chrono::system_clock::now();
-=======
-void BlackholeTTDevice::wait_arc_core_start(const std::chrono::milliseconds timeout_ms) {
+bool BlackholeTTDevice::wait_arc_core_start(const std::chrono::milliseconds timeout_ms) {
     auto start = std::chrono::steady_clock::now();
->>>>>>> 47d3d54b
     uint32_t arc_boot_status;
     while (true) {
         read_from_arc_apb(&arc_boot_status, blackhole::SCRATCH_RAM_2, sizeof(arc_boot_status));
@@ -165,13 +160,6 @@
             return true;
         }
 
-<<<<<<< HEAD
-        auto end = std::chrono::system_clock::now();  // End time
-        auto duration = std::chrono::duration_cast<std::chrono::milliseconds>(end - start);
-        if (duration.count() > timeout_ms) {
-            return false;
-        }
-=======
         utils::check_timeout(
             start,
             timeout_ms,
@@ -180,7 +168,6 @@
                 timeout_ms.count(),
                 arc_core.x,
                 arc_core.y));
->>>>>>> 47d3d54b
     }
 }
 
@@ -262,14 +249,9 @@
     throw std::runtime_error("CSM read not supported for Blackhole.");
 }
 
-<<<<<<< HEAD
-uint32_t BlackholeTTDevice::wait_eth_core_training(const tt_xy_pair eth_core, const uint32_t timeout_ms) {
-    uint32_t time_taken = 0;
-=======
 std::chrono::milliseconds BlackholeTTDevice::wait_eth_core_training(
     const tt_xy_pair eth_core, const std::chrono::milliseconds timeout_ms) {
     auto time_taken = std::chrono::milliseconds(0);
->>>>>>> 47d3d54b
 
     uint32_t port_status_addr = blackhole::BOOT_RESULTS_ADDR + offsetof(blackhole::eth_status_t, port_status);
     uint32_t port_status_val;
@@ -293,11 +275,6 @@
     return time_taken;
 }
 
-<<<<<<< HEAD
-=======
-bool BlackholeTTDevice::wait_arc_post_reset(const std::chrono::milliseconds timeout_ms) { return true; }
-
->>>>>>> 47d3d54b
 bool BlackholeTTDevice::is_hardware_hung() {
     // throw std::runtime_error("Hardware hang detection is not supported on Blackhole.");
 
