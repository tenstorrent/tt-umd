/*
 * SPDX-FileCopyrightText: (c) 2025 Tenstorrent Inc.
 *
 * SPDX-License-Identifier: Apache-2.0
 */
#include "umd/device/tt_device/remote_communication.hpp"

#include <tt-logger/tt-logger.hpp>

#include "assert.hpp"
#include "umd/device/chip/local_chip.hpp"
#include "umd/device/driver_atomics.hpp"
#include "umd/device/topology/topology_utils.hpp"
#include "umd/device/tt_device/remote_communication_legacy_firmware.hpp"
#include "umd/device/tt_device/remote_communication_lite_fabric.hpp"
#include "umd/device/utils/common.hpp"
#include "umd/device/utils/lock_manager.hpp"

namespace tt::umd {

RemoteCommunication::RemoteCommunication(TTDevice* local_tt_device, SysmemManager* sysmem_manager) :
    local_tt_device_(local_tt_device), sysmem_manager_(sysmem_manager) {
    lock_manager_.initialize_mutex(MutexType::NON_MMIO, local_tt_device->get_communication_device_id());
}

<<<<<<< HEAD
RemoteCommunication::~RemoteCommunication() {}

/*
 *
 *                                       NON_MMIO_MUTEX Usage
 *
 * Relevant functions:
 *  - write_to_non_mmio_device
 *  - read_from_non_mmio_device
 *
 * The non-MMIO read/write functions are responsible for the writes/reads to/from those wormhole chips that aren't
 * memory mapped or directly host connected. To get the data to or from those other chips, there is a memory
 * transfer protocol - initiated on the host side but carried out by any number of the ethernet cores on the
 * MMIO chips (e.g. typically just the one chip in a galaxy).
 *
 * There is a command queue structure in ethernet core FW to accept these read/write commands. However, there is no
 * atomic increment (from host side) for the write pointers of these queues, nor is there any sort of other hardware
 * mutual exclusion (as of WH) from host side when populating commands into the queue (as in when the host pushes a
 * write command into the ethernet core's queue).
 *
 * Therefore, any of these non_mmio commands from host side need to be synchronized so they don't accidentally corrupt
 * each other. The finest granularity possible to synchronize on would be the command slot and wrptr (per core),
 * but wrptr updates also need to be coordinated:
 *  - you can't increment wrptr unless you are writing to the next index and your write is complete
 *  - if two threads could guarantee separate command slots, they'd need to order their wrptr updates from lowest to
 *    highest and based on completion of command writes.
 *
 * Stepping back a little bit, a sort of interprocess synchronization is required because the driver may be invoked
 * from several processes. We might need to spin up multiple processes:
 *   - 1 for pushing inputs
 *   - 1 for popping outputs
 *   - 1 for managing execution state
 *  (or some variation along those lines).
 *
 * The interprocess mutex from measurements takes a while. While not seconds, it's non-trivial such that locking and
 * unlocking at fine granularity would be more detrimental to performance than acquiring it for a large block.
 *
 * Considering the above, the current chosen approach is to make each of these calls acquired a shared mutex:
 * `NON_MMIO_MUTEX_NAME`
 *  - They acquire at a relatively large granularity -> for the entire duration of the function where we interact
 *    with the ethernet core (read/write) and where we use `active_core` to choose a core.
 *    - Simplifies synchronization while we reach stability
 *  - We need to include any usage (read/modify) of `active_core` in the mutex acquisition scope.
 *
 * Other schemes may be more performant.
 */

/*
 * Note that this function is required to acquire the `NON_MMIO_MUTEX_NAME` mutex for interacting with the ethernet core
 * (host) command queue DO NOT use `active_core` or issue any pcie reads/writes to the ethernet core prior to acquiring
 * the mutex. For extra information, see the "NON_MMIO_MUTEX Usage" above
 */

void RemoteCommunication::read_non_mmio(
    eth_coord_t target_chip, tt_xy_pair target_core, void* dest, uint64_t core_src, uint32_t size_in_bytes) {
    using data_word_t = uint32_t;
    constexpr int DATA_WORD_SIZE = sizeof(data_word_t);

    auto host_address_params = local_tt_device_->get_architecture_implementation()->get_host_address_params();
    auto eth_interface_params = local_tt_device_->get_architecture_implementation()->get_eth_interface_params();
    auto noc_params = local_tt_device_->get_architecture_implementation()->get_noc_params();

    std::vector<std::uint32_t> erisc_command;
    std::vector<std::uint32_t> erisc_q_rptr;
    std::vector<std::uint32_t> erisc_q_ptrs =
        std::vector<uint32_t>(eth_interface_params.remote_update_ptr_size_bytes * 2 / DATA_WORD_SIZE);
    std::vector<std::uint32_t> erisc_resp_q_wptr = std::vector<uint32_t>(1);
    std::vector<std::uint32_t> erisc_resp_q_rptr = std::vector<uint32_t>(1);

    std::vector<std::uint32_t> data_block;

    routing_cmd_t* new_cmd;

    erisc_command.resize(sizeof(routing_cmd_t) / DATA_WORD_SIZE);
    new_cmd = (routing_cmd_t*)&erisc_command[0];
    //
    //                    MUTEX ACQUIRE (NON-MMIO)
    //  do not locate any ethernet core reads/writes before this acquire
    //
    auto lock = lock_manager_.acquire_mutex(MutexType::NON_MMIO, local_tt_device_->get_communication_device_id());

    const tt_xy_pair remote_transfer_ethernet_core = get_remote_transfer_ethernet_core();

    local_tt_device_->read_from_device(
        erisc_q_ptrs.data(),
        remote_transfer_ethernet_core,
        eth_interface_params.request_cmd_queue_base + eth_interface_params.cmd_counters_size_bytes,
        eth_interface_params.remote_update_ptr_size_bytes * 2);
    local_tt_device_->read_from_device(
        erisc_resp_q_wptr.data(),
        remote_transfer_ethernet_core,
        eth_interface_params.response_cmd_queue_base + eth_interface_params.cmd_counters_size_bytes,
        DATA_WORD_SIZE);
    local_tt_device_->read_from_device(
        erisc_resp_q_rptr.data(),
        remote_transfer_ethernet_core,
        eth_interface_params.response_cmd_queue_base + eth_interface_params.cmd_counters_size_bytes +
            eth_interface_params.remote_update_ptr_size_bytes,
        DATA_WORD_SIZE);

    bool full = is_non_mmio_cmd_q_full(eth_interface_params, erisc_q_ptrs[0], erisc_q_ptrs[4]);
    erisc_q_rptr.resize(1);
    erisc_q_rptr[0] = erisc_q_ptrs[4];

    bool use_dram;
    uint32_t max_block_size;

    use_dram = size_in_bytes > 1024;
    TT_ASSERT(!(use_dram && sysmem_manager_ == nullptr), "Large transfers not available without system memory.");
    max_block_size = use_dram ? host_address_params.eth_routing_block_size : eth_interface_params.max_block_size;

    uint32_t offset = 0;
    uint32_t block_size;
    uint32_t buffer_id = 0;

    while (offset < size_in_bytes) {
        while (full) {
            local_tt_device_->read_from_device(
                erisc_q_rptr.data(),
                remote_transfer_ethernet_core,
                eth_interface_params.request_cmd_queue_base + eth_interface_params.cmd_counters_size_bytes +
                    eth_interface_params.remote_update_ptr_size_bytes,
                DATA_WORD_SIZE);
            full = is_non_mmio_cmd_q_full(eth_interface_params, erisc_q_ptrs[0], erisc_q_rptr[0]);
        }

        uint32_t req_wr_ptr = erisc_q_ptrs[0] & eth_interface_params.cmd_buf_size_mask;
        if ((core_src + offset) & 0x1F) {  // address not 32-byte aligned
            block_size = DATA_WORD_SIZE;   // 4 byte aligned block
        } else {
            block_size = offset + max_block_size > size_in_bytes ? size_in_bytes - offset : max_block_size;
            // Align up to 4 bytes.
            uint32_t alignment_mask = sizeof(uint32_t) - 1;
            block_size = (block_size + alignment_mask) & ~alignment_mask;
        }
        uint32_t req_flags = block_size > DATA_WORD_SIZE
                                 ? (eth_interface_params.cmd_data_block | eth_interface_params.cmd_rd_req)
                                 : eth_interface_params.cmd_rd_req;
        uint32_t resp_flags = block_size > DATA_WORD_SIZE
                                  ? (eth_interface_params.cmd_data_block | eth_interface_params.cmd_rd_data)
                                  : eth_interface_params.cmd_rd_data;
        uint32_t resp_rd_ptr = erisc_resp_q_rptr[0] & eth_interface_params.cmd_buf_size_mask;
        uint32_t host_dram_block_addr = host_address_params.eth_routing_buffers_start + resp_rd_ptr * max_block_size;
        uint16_t host_dram_channel = 0;  // This needs to be 0, since WH can only map ETH buffers to chan 0.

        if (use_dram && block_size > DATA_WORD_SIZE) {
            req_flags |= eth_interface_params.cmd_data_block_dram;
            resp_flags |= eth_interface_params.cmd_data_block_dram;
        }

        // Send the read request
        TT_ASSERT(
            (req_flags == eth_interface_params.cmd_rd_req) || (((core_src + offset) & 0x1F) == 0),
            "Block mode offset must be 32-byte aligned.");  // Block mode offset must be 32-byte aligned.
        new_cmd->sys_addr =
            get_sys_addr(noc_params, target_chip.x, target_chip.y, target_core.x, target_core.y, core_src + offset);
        new_cmd->rack = get_sys_rack(eth_interface_params, target_chip.rack, target_chip.shelf);
        new_cmd->data = block_size;
        new_cmd->flags = req_flags;
        new_cmd->flags |= (umd_use_noc1 ? 1 : 0) << REMOTE_CMD_NOC_BIT;
        if (use_dram) {
            new_cmd->src_addr_tag = host_dram_block_addr;
        }
        local_tt_device_->write_to_device(
            erisc_command.data(),
            remote_transfer_ethernet_core,
            eth_interface_params.request_routing_cmd_queue_base + (sizeof(routing_cmd_t) * req_wr_ptr),
            erisc_command.size() * DATA_WORD_SIZE);
        ;
        tt_driver_atomics::sfence();

        erisc_q_ptrs[0] = (erisc_q_ptrs[0] + 1) & eth_interface_params.cmd_buf_ptr_mask;
        std::vector<std::uint32_t> erisc_q_wptr;
        erisc_q_wptr.resize(1);
        erisc_q_wptr[0] = erisc_q_ptrs[0];
        local_tt_device_->write_to_device(
            erisc_q_wptr.data(),
            remote_transfer_ethernet_core,
            eth_interface_params.request_cmd_queue_base + eth_interface_params.cmd_counters_size_bytes,
            erisc_q_wptr.size() * DATA_WORD_SIZE);
        tt_driver_atomics::sfence();
        // If there is more data to read and this command will make the q full, set full to 1.
        // otherwise full stays false so that we do not poll the rd pointer in next iteration.
        // As long as current command push does not fill up the queue completely, we do not want
        // to poll rd pointer in every iteration.

        if (is_non_mmio_cmd_q_full(eth_interface_params, (erisc_q_ptrs[0]), erisc_q_rptr[0])) {
            local_tt_device_->read_from_device(
                erisc_q_ptrs.data(),
                remote_transfer_ethernet_core,
                eth_interface_params.request_cmd_queue_base + eth_interface_params.cmd_counters_size_bytes,
                eth_interface_params.remote_update_ptr_size_bytes * 2);
            full = is_non_mmio_cmd_q_full(eth_interface_params, erisc_q_ptrs[0], erisc_q_ptrs[4]);
            erisc_q_rptr[0] = erisc_q_ptrs[4];
        }

        // Wait for read request completion and extract the data into the `dest`

        // erisc firmware will:
        // 1. clear response flags
        // 2. start operation
        // 3. advance response wrptr
        // 4. complete operation and write data into response or buffer
        // 5. set response flags
        // So we have to wait for wrptr to advance, then wait for flags to be nonzero, then read data.

        do {
            local_tt_device_->read_from_device(
                erisc_resp_q_wptr.data(),
                remote_transfer_ethernet_core,
                eth_interface_params.response_cmd_queue_base + eth_interface_params.cmd_counters_size_bytes,
                DATA_WORD_SIZE);
        } while (erisc_resp_q_rptr[0] == erisc_resp_q_wptr[0]);
        tt_driver_atomics::lfence();
        uint32_t flags_offset = 12 + sizeof(routing_cmd_t) * resp_rd_ptr;
        std::vector<std::uint32_t> erisc_resp_flags = std::vector<uint32_t>(1);
        do {
            local_tt_device_->read_from_device(
                erisc_resp_flags.data(),
                remote_transfer_ethernet_core,
                eth_interface_params.response_routing_cmd_queue_base + flags_offset,
                DATA_WORD_SIZE);
        } while (erisc_resp_flags[0] == 0);

        if (erisc_resp_flags[0] == resp_flags) {
            tt_driver_atomics::lfence();
            uint32_t data_offset = 8 + sizeof(routing_cmd_t) * resp_rd_ptr;
            if (block_size == DATA_WORD_SIZE) {
                std::vector<std::uint32_t> erisc_resp_data = std::vector<uint32_t>(1);
                local_tt_device_->read_from_device(
                    erisc_resp_data.data(),
                    remote_transfer_ethernet_core,
                    eth_interface_params.response_routing_cmd_queue_base + data_offset,
                    DATA_WORD_SIZE);
                if (size_in_bytes - offset < 4) {
                    // Handle misaligned (4 bytes) data at the end of the block.
                    // Only read remaining bytes into the host buffer, instead of reading the full uint32_t
                    std::memcpy((uint8_t*)dest + offset, erisc_resp_data.data(), size_in_bytes - offset);
                } else {
                    *((uint32_t*)dest + offset / DATA_WORD_SIZE) = erisc_resp_data[0];
                }
            } else {
                // Read 4 byte aligned block from device/sysmem
                if (use_dram) {
                    size_buffer_to_capacity(data_block, block_size);
                    sysmem_manager_->read_from_sysmem(
                        host_dram_channel, data_block.data(), host_dram_block_addr, block_size);
                } else {
                    uint32_t buf_address =
                        eth_interface_params.eth_routing_data_buffer_addr + resp_rd_ptr * max_block_size;
                    size_buffer_to_capacity(data_block, block_size);
                    local_tt_device_->read_from_device(
                        data_block.data(), remote_transfer_ethernet_core, buf_address, block_size);
                }
                // assert(dest.size() - (offset/DATA_WORD_SIZE) >= (block_size * DATA_WORD_SIZE));
                TT_ASSERT(
                    (data_block.size() * DATA_WORD_SIZE) >= block_size,
                    "Incorrect data size read back from sysmem/device");
                // Account for misalignment by skipping any padding bytes in the copied data_block
                memcpy((uint8_t*)dest + offset, data_block.data(), std::min(block_size, size_in_bytes - offset));
            }
        }

        // Finally increment the rdptr for the response command q
        erisc_resp_q_rptr[0] = (erisc_resp_q_rptr[0] + 1) & eth_interface_params.cmd_buf_ptr_mask;
        local_tt_device_->write_to_device(
            erisc_resp_q_rptr.data(),
            remote_transfer_ethernet_core,
            eth_interface_params.response_cmd_queue_base + sizeof(remote_update_ptr_t) +
                eth_interface_params.cmd_counters_size_bytes,
            erisc_resp_q_rptr.size() * DATA_WORD_SIZE);
        tt_driver_atomics::sfence();
        TT_ASSERT(erisc_resp_flags[0] == resp_flags, "Unexpected ERISC Response Flags.");

        offset += block_size;
    }
}

/*
 * Note that this function is required to acquire the `NON_MMIO_MUTEX_NAME` mutex for interacting with the
 * ethernet core (host) command queue DO NOT issue any pcie reads/writes to the ethernet core prior to acquiring the
 * mutex. For extra information, see the "NON_MMIO_MUTEX Usage" above
 */

void RemoteCommunication::write_to_non_mmio(
    eth_coord_t target_chip,
    tt_xy_pair target_core,
    const void* src,
    uint64_t core_dest,
    uint32_t size_in_bytes,
    bool broadcast,
    std::vector<int> broadcast_header) {
    flush_non_mmio_ = true;

    using data_word_t = uint32_t;
    constexpr int DATA_WORD_SIZE = sizeof(data_word_t);
    constexpr int BROADCAST_HEADER_SIZE = sizeof(data_word_t) * 8;  // Broadcast header is 8 words

    auto host_address_params = local_tt_device_->get_architecture_implementation()->get_host_address_params();
    auto eth_interface_params = local_tt_device_->get_architecture_implementation()->get_eth_interface_params();
    auto noc_params = local_tt_device_->get_architecture_implementation()->get_noc_params();

    std::vector<std::uint32_t> erisc_command;
    std::vector<std::uint32_t> erisc_q_rptr = std::vector<uint32_t>(1);
    std::vector<std::uint32_t> erisc_q_ptrs =
        std::vector<uint32_t>(eth_interface_params.remote_update_ptr_size_bytes * 2 / sizeof(uint32_t));

    std::vector<std::uint32_t> data_block;

    routing_cmd_t* new_cmd;

    uint32_t buffer_id = 0;
    uint32_t timestamp = 0;  // CMD_TIMESTAMP;
    bool use_dram;
    uint32_t max_block_size;

    // Broadcast requires block writes to host dram
    use_dram = broadcast || (size_in_bytes > 256 * DATA_WORD_SIZE);
    TT_ASSERT(
        !(use_dram && sysmem_manager_ == nullptr),
        "Large transfers and broadcasts not available without system memory.");
    max_block_size = use_dram ? host_address_params.eth_routing_block_size : eth_interface_params.max_block_size;

    //
    //                    MUTEX ACQUIRE (NON-MMIO)
    //  do not locate any ethernet core reads/writes before this acquire
    //
    auto lock = lock_manager_.acquire_mutex(MutexType::NON_MMIO, local_tt_device_->get_communication_device_id());

    tt_xy_pair remote_transfer_ethernet_core = get_remote_transfer_ethernet_core();

    erisc_command.resize(sizeof(routing_cmd_t) / DATA_WORD_SIZE);
    new_cmd = (routing_cmd_t*)&erisc_command[0];
    local_tt_device_->read_from_device(
        erisc_q_ptrs.data(),
        remote_transfer_ethernet_core,
        eth_interface_params.request_cmd_queue_base + eth_interface_params.cmd_counters_size_bytes,
        eth_interface_params.remote_update_ptr_size_bytes * 2);
    uint32_t offset = 0;
    uint32_t block_size;

    bool full = is_non_mmio_cmd_q_full(eth_interface_params, erisc_q_ptrs[0], erisc_q_ptrs[4]);
    erisc_q_rptr.resize(1);
    erisc_q_rptr[0] = erisc_q_ptrs[4];
    while (offset < size_in_bytes) {
        while (full) {
            local_tt_device_->read_from_device(
                erisc_q_rptr.data(),
                remote_transfer_ethernet_core,
                eth_interface_params.request_cmd_queue_base + eth_interface_params.cmd_counters_size_bytes +
                    eth_interface_params.remote_update_ptr_size_bytes,
                DATA_WORD_SIZE);
            full = is_non_mmio_cmd_q_full(eth_interface_params, erisc_q_ptrs[0], erisc_q_rptr[0]);
        }
        // full = true;
        //  set full only if this command will make the q full.
        //  otherwise full stays false so that we do not poll the rd pointer in next iteration.
        //  As long as current command push does not fill up the queue completely, we do not want
        //  to poll rd pointer in every iteration.
        // full = is_non_mmio_cmd_q_full((erisc_q_ptrs[0] + 1) & CMD_BUF_PTR_MASK, erisc_q_rptr[0]);

        uint32_t req_wr_ptr = erisc_q_ptrs[0] & eth_interface_params.cmd_buf_size_mask;
        if ((core_dest + offset) & 0x1F) {  // address not 32-byte aligned
            block_size = DATA_WORD_SIZE;    // 4 byte aligned
        } else {
            // For broadcast we prepend a 32byte header. Decrease block size (size of payload) by this amount.
            block_size = offset + max_block_size > size_in_bytes + 32 * broadcast ? size_in_bytes - offset
                                                                                  : max_block_size - 32 * broadcast;
            // Explictly align block_size to 4 bytes, in case the input buffer is not uint32_t aligned
            uint32_t alignment_mask = sizeof(uint32_t) - 1;
            block_size = (block_size + alignment_mask) & ~alignment_mask;
        }
        // For 4 byte aligned data, transfer_size always == block_size. For unaligned data, transfer_size < block_size
        // in the last block
        uint64_t transfer_size =
            std::min(block_size, size_in_bytes - offset);  // Host side data size that needs to be copied
        // Use block mode for broadcast
        uint32_t req_flags = (broadcast || (block_size > DATA_WORD_SIZE))
                                 ? (eth_interface_params.cmd_data_block | eth_interface_params.cmd_wr_req | timestamp)
                                 : eth_interface_params.cmd_wr_req;
        uint32_t resp_flags = block_size > DATA_WORD_SIZE
                                  ? (eth_interface_params.cmd_data_block | eth_interface_params.cmd_wr_ack)
                                  : eth_interface_params.cmd_wr_ack;
        timestamp = 0;

        if (broadcast) {
            req_flags |= eth_interface_params.cmd_broadcast;
        }

        uint32_t host_dram_block_addr =
            host_address_params.eth_routing_buffers_start +
            (active_eth_core_idx * eth_interface_params.cmd_buf_size + req_wr_ptr) * max_block_size;
        uint16_t host_dram_channel = 0;  // This needs to be 0, since WH can only map ETH buffers to chan 0.

        if (req_flags & eth_interface_params.cmd_data_block) {
            // Copy data to sysmem or device DRAM for Block mode
            if (use_dram) {
                req_flags |= eth_interface_params.cmd_data_block_dram;
                resp_flags |= eth_interface_params.cmd_data_block_dram;
                size_buffer_to_capacity(data_block, block_size);
                memcpy(&data_block[0], (uint8_t*)src + offset, transfer_size);
                if (broadcast) {
                    // Write broadcast header to sysmem
                    sysmem_manager_->write_to_sysmem(
                        host_dram_channel,
                        broadcast_header.data(),
                        host_dram_block_addr,
                        broadcast_header.size() * sizeof(uint32_t));
                }
                // Write payload to sysmem
                sysmem_manager_->write_to_sysmem(
                    host_dram_channel,
                    data_block.data(),
                    host_dram_block_addr + BROADCAST_HEADER_SIZE * broadcast,
                    data_block.size() * DATA_WORD_SIZE);

            } else {
                uint32_t buf_address = eth_interface_params.eth_routing_data_buffer_addr + req_wr_ptr * max_block_size;
                size_buffer_to_capacity(data_block, block_size);
                memcpy(&data_block[0], (uint8_t*)src + offset, transfer_size);
                local_tt_device_->write_to_device(
                    data_block.data(), remote_transfer_ethernet_core, buf_address, data_block.size() * DATA_WORD_SIZE);
            }
            tt_driver_atomics::sfence();
        }

        // Send the read request
        TT_ASSERT(
            broadcast || (req_flags == eth_interface_params.cmd_wr_req) || (((core_dest + offset) % 32) == 0),
            "Block mode address must be 32-byte aligned.");  // Block mode address must be 32-byte aligned.

        if (broadcast) {
            // Only specify endpoint local address for broadcast
            new_cmd->sys_addr = core_dest + offset;
        } else {
            new_cmd->sys_addr = get_sys_addr(
                noc_params, target_chip.x, target_chip.y, target_core.x, target_core.y, core_dest + offset);
            new_cmd->rack = get_sys_rack(eth_interface_params, target_chip.rack, target_chip.shelf);
        }

        if (req_flags & eth_interface_params.cmd_data_block) {
            // Block mode
            new_cmd->data = block_size + BROADCAST_HEADER_SIZE * broadcast;
        } else {
            if (size_in_bytes - offset < sizeof(uint32_t)) {
                // Handle misalignment at the end of the buffer:
                // Assemble a padded uint32_t from single bytes, in case we have less than 4 bytes remaining
                memcpy(&new_cmd->data, static_cast<const uint8_t*>(src) + offset, size_in_bytes - offset);
            } else {
                new_cmd->data = *((uint32_t*)src + offset / DATA_WORD_SIZE);
            }
        }

        new_cmd->flags = req_flags;
        new_cmd->flags |= (umd_use_noc1 ? 1 : 0) << REMOTE_CMD_NOC_BIT;
        if (use_dram) {
            new_cmd->src_addr_tag = host_dram_block_addr;
        }
        local_tt_device_->write_to_device(
            erisc_command.data(),
            remote_transfer_ethernet_core,
            eth_interface_params.request_routing_cmd_queue_base + (sizeof(routing_cmd_t) * req_wr_ptr),
            erisc_command.size() * DATA_WORD_SIZE);
        tt_driver_atomics::sfence();

        erisc_q_ptrs[0] = (erisc_q_ptrs[0] + 1) & eth_interface_params.cmd_buf_ptr_mask;
        std::vector<std::uint32_t> erisc_q_wptr;
        erisc_q_wptr.resize(1);
        erisc_q_wptr[0] = erisc_q_ptrs[0];
        local_tt_device_->write_to_device(
            erisc_q_wptr.data(),
            remote_transfer_ethernet_core,
            eth_interface_params.request_cmd_queue_base + eth_interface_params.cmd_counters_size_bytes,
            erisc_q_wptr.size() * DATA_WORD_SIZE);
        tt_driver_atomics::sfence();

        offset += transfer_size;

        // If there is more data to send and this command will make the q full, switch to next Q.
        // otherwise full stays false so that we do not poll the rd pointer in next iteration.
        // As long as current command push does not fill up the queue completely, we do not want
        // to poll rd pointer in every iteration.

        if (is_non_mmio_cmd_q_full(
                eth_interface_params, (erisc_q_ptrs[0]) & eth_interface_params.cmd_buf_ptr_mask, erisc_q_rptr[0])) {
            update_active_eth_core_idx();
            remote_transfer_ethernet_core = get_remote_transfer_ethernet_core();
            local_tt_device_->read_from_device(
                erisc_q_ptrs.data(),
                remote_transfer_ethernet_core,
                eth_interface_params.request_cmd_queue_base + eth_interface_params.cmd_counters_size_bytes,
                eth_interface_params.remote_update_ptr_size_bytes * 2);
            full = is_non_mmio_cmd_q_full(eth_interface_params, erisc_q_ptrs[0], erisc_q_ptrs[4]);
            erisc_q_rptr[0] = erisc_q_ptrs[4];
        }
    }
}

void RemoteCommunication::wait_for_non_mmio_flush() {
    if (flush_non_mmio_) {
        TT_ASSERT(local_tt_device_->get_arch() != tt::ARCH::BLACKHOLE, "Non-MMIO flush not supported in Blackhole");

        if (local_tt_device_->get_arch() == tt::ARCH::WORMHOLE_B0) {
            auto eth_interface_params = local_tt_device_->get_architecture_implementation()->get_eth_interface_params();

            std::vector<std::uint32_t> erisc_txn_counters = std::vector<uint32_t>(2);
            std::vector<std::uint32_t> erisc_q_ptrs =
                std::vector<uint32_t>(eth_interface_params.remote_update_ptr_size_bytes * 2 / sizeof(uint32_t));

            // wait for all queues to be empty.
            for (tt_xy_pair& core : remote_transfer_eth_cores_) {
                do {
                    local_tt_device_->read_from_device(
                        erisc_q_ptrs.data(),
                        core,
                        eth_interface_params.request_cmd_queue_base + eth_interface_params.cmd_counters_size_bytes,
                        eth_interface_params.remote_update_ptr_size_bytes * 2);
                } while (erisc_q_ptrs[0] != erisc_q_ptrs[4]);
            }
            // wait for all write responses to come back.
            for (tt_xy_pair& core : remote_transfer_eth_cores_) {
                do {
                    local_tt_device_->read_from_device(
                        erisc_txn_counters.data(), core, eth_interface_params.request_cmd_queue_base, 8);
                } while (erisc_txn_counters[0] != erisc_txn_counters[1]);
            }
        }
        flush_non_mmio_ = false;
=======
std::unique_ptr<RemoteCommunication> RemoteCommunication::create_remote_communication(
    TTDevice* local_tt_device, eth_coord_t target_chip, SysmemManager* sysmem_manager) {
    switch (local_tt_device->get_arch()) {
        case tt::ARCH::WORMHOLE_B0:
            return std::make_unique<RemoteCommunicationLegacyFirmware>(local_tt_device, target_chip, sysmem_manager);
        case tt::ARCH::BLACKHOLE:
            return std::make_unique<RemoteCommunicationLiteFabric>(local_tt_device, sysmem_manager);
        default:
            throw std::runtime_error("Remote communication is not supported for this architecture.");
>>>>>>> 9e3dcb1a
    }
}

void RemoteCommunication::set_remote_transfer_ethernet_cores(
    const std::unordered_set<tt_xy_pair>& remote_transfer_eth_cores) {
    // Makes UMD aware of which ethernet cores have active links.
    // Based on this information, UMD determines which ethernet cores can be used for host->cluster non-MMIO transfers.
    // This overrides the default ethernet cores tagged for host to cluster routing in the constructor and must be
    // called for all MMIO devices, if default behaviour is not desired.
    remote_transfer_eth_cores_.assign(remote_transfer_eth_cores.begin(), remote_transfer_eth_cores.end());
}

TTDevice* RemoteCommunication::get_local_device() { return local_tt_device_; }

tt_xy_pair RemoteCommunication::get_remote_transfer_ethernet_core() {
    if (remote_transfer_eth_cores_.size() > 8) {
        // We cannot use more than 8 cores for umd access in one direction. Thats because of the available buffering in
        // the outgoing eth channels.
        log_warning(
            LogSiliconDriver,
            "Number of active ethernet cores {} exceeds the maximum of 8.",
            remote_transfer_eth_cores_.size());
    }
    if (remote_transfer_eth_cores_.empty()) {
        throw std::runtime_error("No remote transfer ethernet cores set.");
    }
    return remote_transfer_eth_cores_.at(active_eth_core_idx);
}

void RemoteCommunication::update_active_eth_core_idx() {
    if (remote_transfer_eth_cores_.empty()) {
        throw std::runtime_error("Cannot update active Ethernet core index: no remote transfer Ethernet cores set.");
    }
    active_eth_core_idx = (active_eth_core_idx + 1) % remote_transfer_eth_cores_.size();
}

}  // namespace tt::umd<|MERGE_RESOLUTION|>--- conflicted
+++ resolved
@@ -23,536 +23,6 @@
     lock_manager_.initialize_mutex(MutexType::NON_MMIO, local_tt_device->get_communication_device_id());
 }
 
-<<<<<<< HEAD
-RemoteCommunication::~RemoteCommunication() {}
-
-/*
- *
- *                                       NON_MMIO_MUTEX Usage
- *
- * Relevant functions:
- *  - write_to_non_mmio_device
- *  - read_from_non_mmio_device
- *
- * The non-MMIO read/write functions are responsible for the writes/reads to/from those wormhole chips that aren't
- * memory mapped or directly host connected. To get the data to or from those other chips, there is a memory
- * transfer protocol - initiated on the host side but carried out by any number of the ethernet cores on the
- * MMIO chips (e.g. typically just the one chip in a galaxy).
- *
- * There is a command queue structure in ethernet core FW to accept these read/write commands. However, there is no
- * atomic increment (from host side) for the write pointers of these queues, nor is there any sort of other hardware
- * mutual exclusion (as of WH) from host side when populating commands into the queue (as in when the host pushes a
- * write command into the ethernet core's queue).
- *
- * Therefore, any of these non_mmio commands from host side need to be synchronized so they don't accidentally corrupt
- * each other. The finest granularity possible to synchronize on would be the command slot and wrptr (per core),
- * but wrptr updates also need to be coordinated:
- *  - you can't increment wrptr unless you are writing to the next index and your write is complete
- *  - if two threads could guarantee separate command slots, they'd need to order their wrptr updates from lowest to
- *    highest and based on completion of command writes.
- *
- * Stepping back a little bit, a sort of interprocess synchronization is required because the driver may be invoked
- * from several processes. We might need to spin up multiple processes:
- *   - 1 for pushing inputs
- *   - 1 for popping outputs
- *   - 1 for managing execution state
- *  (or some variation along those lines).
- *
- * The interprocess mutex from measurements takes a while. While not seconds, it's non-trivial such that locking and
- * unlocking at fine granularity would be more detrimental to performance than acquiring it for a large block.
- *
- * Considering the above, the current chosen approach is to make each of these calls acquired a shared mutex:
- * `NON_MMIO_MUTEX_NAME`
- *  - They acquire at a relatively large granularity -> for the entire duration of the function where we interact
- *    with the ethernet core (read/write) and where we use `active_core` to choose a core.
- *    - Simplifies synchronization while we reach stability
- *  - We need to include any usage (read/modify) of `active_core` in the mutex acquisition scope.
- *
- * Other schemes may be more performant.
- */
-
-/*
- * Note that this function is required to acquire the `NON_MMIO_MUTEX_NAME` mutex for interacting with the ethernet core
- * (host) command queue DO NOT use `active_core` or issue any pcie reads/writes to the ethernet core prior to acquiring
- * the mutex. For extra information, see the "NON_MMIO_MUTEX Usage" above
- */
-
-void RemoteCommunication::read_non_mmio(
-    eth_coord_t target_chip, tt_xy_pair target_core, void* dest, uint64_t core_src, uint32_t size_in_bytes) {
-    using data_word_t = uint32_t;
-    constexpr int DATA_WORD_SIZE = sizeof(data_word_t);
-
-    auto host_address_params = local_tt_device_->get_architecture_implementation()->get_host_address_params();
-    auto eth_interface_params = local_tt_device_->get_architecture_implementation()->get_eth_interface_params();
-    auto noc_params = local_tt_device_->get_architecture_implementation()->get_noc_params();
-
-    std::vector<std::uint32_t> erisc_command;
-    std::vector<std::uint32_t> erisc_q_rptr;
-    std::vector<std::uint32_t> erisc_q_ptrs =
-        std::vector<uint32_t>(eth_interface_params.remote_update_ptr_size_bytes * 2 / DATA_WORD_SIZE);
-    std::vector<std::uint32_t> erisc_resp_q_wptr = std::vector<uint32_t>(1);
-    std::vector<std::uint32_t> erisc_resp_q_rptr = std::vector<uint32_t>(1);
-
-    std::vector<std::uint32_t> data_block;
-
-    routing_cmd_t* new_cmd;
-
-    erisc_command.resize(sizeof(routing_cmd_t) / DATA_WORD_SIZE);
-    new_cmd = (routing_cmd_t*)&erisc_command[0];
-    //
-    //                    MUTEX ACQUIRE (NON-MMIO)
-    //  do not locate any ethernet core reads/writes before this acquire
-    //
-    auto lock = lock_manager_.acquire_mutex(MutexType::NON_MMIO, local_tt_device_->get_communication_device_id());
-
-    const tt_xy_pair remote_transfer_ethernet_core = get_remote_transfer_ethernet_core();
-
-    local_tt_device_->read_from_device(
-        erisc_q_ptrs.data(),
-        remote_transfer_ethernet_core,
-        eth_interface_params.request_cmd_queue_base + eth_interface_params.cmd_counters_size_bytes,
-        eth_interface_params.remote_update_ptr_size_bytes * 2);
-    local_tt_device_->read_from_device(
-        erisc_resp_q_wptr.data(),
-        remote_transfer_ethernet_core,
-        eth_interface_params.response_cmd_queue_base + eth_interface_params.cmd_counters_size_bytes,
-        DATA_WORD_SIZE);
-    local_tt_device_->read_from_device(
-        erisc_resp_q_rptr.data(),
-        remote_transfer_ethernet_core,
-        eth_interface_params.response_cmd_queue_base + eth_interface_params.cmd_counters_size_bytes +
-            eth_interface_params.remote_update_ptr_size_bytes,
-        DATA_WORD_SIZE);
-
-    bool full = is_non_mmio_cmd_q_full(eth_interface_params, erisc_q_ptrs[0], erisc_q_ptrs[4]);
-    erisc_q_rptr.resize(1);
-    erisc_q_rptr[0] = erisc_q_ptrs[4];
-
-    bool use_dram;
-    uint32_t max_block_size;
-
-    use_dram = size_in_bytes > 1024;
-    TT_ASSERT(!(use_dram && sysmem_manager_ == nullptr), "Large transfers not available without system memory.");
-    max_block_size = use_dram ? host_address_params.eth_routing_block_size : eth_interface_params.max_block_size;
-
-    uint32_t offset = 0;
-    uint32_t block_size;
-    uint32_t buffer_id = 0;
-
-    while (offset < size_in_bytes) {
-        while (full) {
-            local_tt_device_->read_from_device(
-                erisc_q_rptr.data(),
-                remote_transfer_ethernet_core,
-                eth_interface_params.request_cmd_queue_base + eth_interface_params.cmd_counters_size_bytes +
-                    eth_interface_params.remote_update_ptr_size_bytes,
-                DATA_WORD_SIZE);
-            full = is_non_mmio_cmd_q_full(eth_interface_params, erisc_q_ptrs[0], erisc_q_rptr[0]);
-        }
-
-        uint32_t req_wr_ptr = erisc_q_ptrs[0] & eth_interface_params.cmd_buf_size_mask;
-        if ((core_src + offset) & 0x1F) {  // address not 32-byte aligned
-            block_size = DATA_WORD_SIZE;   // 4 byte aligned block
-        } else {
-            block_size = offset + max_block_size > size_in_bytes ? size_in_bytes - offset : max_block_size;
-            // Align up to 4 bytes.
-            uint32_t alignment_mask = sizeof(uint32_t) - 1;
-            block_size = (block_size + alignment_mask) & ~alignment_mask;
-        }
-        uint32_t req_flags = block_size > DATA_WORD_SIZE
-                                 ? (eth_interface_params.cmd_data_block | eth_interface_params.cmd_rd_req)
-                                 : eth_interface_params.cmd_rd_req;
-        uint32_t resp_flags = block_size > DATA_WORD_SIZE
-                                  ? (eth_interface_params.cmd_data_block | eth_interface_params.cmd_rd_data)
-                                  : eth_interface_params.cmd_rd_data;
-        uint32_t resp_rd_ptr = erisc_resp_q_rptr[0] & eth_interface_params.cmd_buf_size_mask;
-        uint32_t host_dram_block_addr = host_address_params.eth_routing_buffers_start + resp_rd_ptr * max_block_size;
-        uint16_t host_dram_channel = 0;  // This needs to be 0, since WH can only map ETH buffers to chan 0.
-
-        if (use_dram && block_size > DATA_WORD_SIZE) {
-            req_flags |= eth_interface_params.cmd_data_block_dram;
-            resp_flags |= eth_interface_params.cmd_data_block_dram;
-        }
-
-        // Send the read request
-        TT_ASSERT(
-            (req_flags == eth_interface_params.cmd_rd_req) || (((core_src + offset) & 0x1F) == 0),
-            "Block mode offset must be 32-byte aligned.");  // Block mode offset must be 32-byte aligned.
-        new_cmd->sys_addr =
-            get_sys_addr(noc_params, target_chip.x, target_chip.y, target_core.x, target_core.y, core_src + offset);
-        new_cmd->rack = get_sys_rack(eth_interface_params, target_chip.rack, target_chip.shelf);
-        new_cmd->data = block_size;
-        new_cmd->flags = req_flags;
-        new_cmd->flags |= (umd_use_noc1 ? 1 : 0) << REMOTE_CMD_NOC_BIT;
-        if (use_dram) {
-            new_cmd->src_addr_tag = host_dram_block_addr;
-        }
-        local_tt_device_->write_to_device(
-            erisc_command.data(),
-            remote_transfer_ethernet_core,
-            eth_interface_params.request_routing_cmd_queue_base + (sizeof(routing_cmd_t) * req_wr_ptr),
-            erisc_command.size() * DATA_WORD_SIZE);
-        ;
-        tt_driver_atomics::sfence();
-
-        erisc_q_ptrs[0] = (erisc_q_ptrs[0] + 1) & eth_interface_params.cmd_buf_ptr_mask;
-        std::vector<std::uint32_t> erisc_q_wptr;
-        erisc_q_wptr.resize(1);
-        erisc_q_wptr[0] = erisc_q_ptrs[0];
-        local_tt_device_->write_to_device(
-            erisc_q_wptr.data(),
-            remote_transfer_ethernet_core,
-            eth_interface_params.request_cmd_queue_base + eth_interface_params.cmd_counters_size_bytes,
-            erisc_q_wptr.size() * DATA_WORD_SIZE);
-        tt_driver_atomics::sfence();
-        // If there is more data to read and this command will make the q full, set full to 1.
-        // otherwise full stays false so that we do not poll the rd pointer in next iteration.
-        // As long as current command push does not fill up the queue completely, we do not want
-        // to poll rd pointer in every iteration.
-
-        if (is_non_mmio_cmd_q_full(eth_interface_params, (erisc_q_ptrs[0]), erisc_q_rptr[0])) {
-            local_tt_device_->read_from_device(
-                erisc_q_ptrs.data(),
-                remote_transfer_ethernet_core,
-                eth_interface_params.request_cmd_queue_base + eth_interface_params.cmd_counters_size_bytes,
-                eth_interface_params.remote_update_ptr_size_bytes * 2);
-            full = is_non_mmio_cmd_q_full(eth_interface_params, erisc_q_ptrs[0], erisc_q_ptrs[4]);
-            erisc_q_rptr[0] = erisc_q_ptrs[4];
-        }
-
-        // Wait for read request completion and extract the data into the `dest`
-
-        // erisc firmware will:
-        // 1. clear response flags
-        // 2. start operation
-        // 3. advance response wrptr
-        // 4. complete operation and write data into response or buffer
-        // 5. set response flags
-        // So we have to wait for wrptr to advance, then wait for flags to be nonzero, then read data.
-
-        do {
-            local_tt_device_->read_from_device(
-                erisc_resp_q_wptr.data(),
-                remote_transfer_ethernet_core,
-                eth_interface_params.response_cmd_queue_base + eth_interface_params.cmd_counters_size_bytes,
-                DATA_WORD_SIZE);
-        } while (erisc_resp_q_rptr[0] == erisc_resp_q_wptr[0]);
-        tt_driver_atomics::lfence();
-        uint32_t flags_offset = 12 + sizeof(routing_cmd_t) * resp_rd_ptr;
-        std::vector<std::uint32_t> erisc_resp_flags = std::vector<uint32_t>(1);
-        do {
-            local_tt_device_->read_from_device(
-                erisc_resp_flags.data(),
-                remote_transfer_ethernet_core,
-                eth_interface_params.response_routing_cmd_queue_base + flags_offset,
-                DATA_WORD_SIZE);
-        } while (erisc_resp_flags[0] == 0);
-
-        if (erisc_resp_flags[0] == resp_flags) {
-            tt_driver_atomics::lfence();
-            uint32_t data_offset = 8 + sizeof(routing_cmd_t) * resp_rd_ptr;
-            if (block_size == DATA_WORD_SIZE) {
-                std::vector<std::uint32_t> erisc_resp_data = std::vector<uint32_t>(1);
-                local_tt_device_->read_from_device(
-                    erisc_resp_data.data(),
-                    remote_transfer_ethernet_core,
-                    eth_interface_params.response_routing_cmd_queue_base + data_offset,
-                    DATA_WORD_SIZE);
-                if (size_in_bytes - offset < 4) {
-                    // Handle misaligned (4 bytes) data at the end of the block.
-                    // Only read remaining bytes into the host buffer, instead of reading the full uint32_t
-                    std::memcpy((uint8_t*)dest + offset, erisc_resp_data.data(), size_in_bytes - offset);
-                } else {
-                    *((uint32_t*)dest + offset / DATA_WORD_SIZE) = erisc_resp_data[0];
-                }
-            } else {
-                // Read 4 byte aligned block from device/sysmem
-                if (use_dram) {
-                    size_buffer_to_capacity(data_block, block_size);
-                    sysmem_manager_->read_from_sysmem(
-                        host_dram_channel, data_block.data(), host_dram_block_addr, block_size);
-                } else {
-                    uint32_t buf_address =
-                        eth_interface_params.eth_routing_data_buffer_addr + resp_rd_ptr * max_block_size;
-                    size_buffer_to_capacity(data_block, block_size);
-                    local_tt_device_->read_from_device(
-                        data_block.data(), remote_transfer_ethernet_core, buf_address, block_size);
-                }
-                // assert(dest.size() - (offset/DATA_WORD_SIZE) >= (block_size * DATA_WORD_SIZE));
-                TT_ASSERT(
-                    (data_block.size() * DATA_WORD_SIZE) >= block_size,
-                    "Incorrect data size read back from sysmem/device");
-                // Account for misalignment by skipping any padding bytes in the copied data_block
-                memcpy((uint8_t*)dest + offset, data_block.data(), std::min(block_size, size_in_bytes - offset));
-            }
-        }
-
-        // Finally increment the rdptr for the response command q
-        erisc_resp_q_rptr[0] = (erisc_resp_q_rptr[0] + 1) & eth_interface_params.cmd_buf_ptr_mask;
-        local_tt_device_->write_to_device(
-            erisc_resp_q_rptr.data(),
-            remote_transfer_ethernet_core,
-            eth_interface_params.response_cmd_queue_base + sizeof(remote_update_ptr_t) +
-                eth_interface_params.cmd_counters_size_bytes,
-            erisc_resp_q_rptr.size() * DATA_WORD_SIZE);
-        tt_driver_atomics::sfence();
-        TT_ASSERT(erisc_resp_flags[0] == resp_flags, "Unexpected ERISC Response Flags.");
-
-        offset += block_size;
-    }
-}
-
-/*
- * Note that this function is required to acquire the `NON_MMIO_MUTEX_NAME` mutex for interacting with the
- * ethernet core (host) command queue DO NOT issue any pcie reads/writes to the ethernet core prior to acquiring the
- * mutex. For extra information, see the "NON_MMIO_MUTEX Usage" above
- */
-
-void RemoteCommunication::write_to_non_mmio(
-    eth_coord_t target_chip,
-    tt_xy_pair target_core,
-    const void* src,
-    uint64_t core_dest,
-    uint32_t size_in_bytes,
-    bool broadcast,
-    std::vector<int> broadcast_header) {
-    flush_non_mmio_ = true;
-
-    using data_word_t = uint32_t;
-    constexpr int DATA_WORD_SIZE = sizeof(data_word_t);
-    constexpr int BROADCAST_HEADER_SIZE = sizeof(data_word_t) * 8;  // Broadcast header is 8 words
-
-    auto host_address_params = local_tt_device_->get_architecture_implementation()->get_host_address_params();
-    auto eth_interface_params = local_tt_device_->get_architecture_implementation()->get_eth_interface_params();
-    auto noc_params = local_tt_device_->get_architecture_implementation()->get_noc_params();
-
-    std::vector<std::uint32_t> erisc_command;
-    std::vector<std::uint32_t> erisc_q_rptr = std::vector<uint32_t>(1);
-    std::vector<std::uint32_t> erisc_q_ptrs =
-        std::vector<uint32_t>(eth_interface_params.remote_update_ptr_size_bytes * 2 / sizeof(uint32_t));
-
-    std::vector<std::uint32_t> data_block;
-
-    routing_cmd_t* new_cmd;
-
-    uint32_t buffer_id = 0;
-    uint32_t timestamp = 0;  // CMD_TIMESTAMP;
-    bool use_dram;
-    uint32_t max_block_size;
-
-    // Broadcast requires block writes to host dram
-    use_dram = broadcast || (size_in_bytes > 256 * DATA_WORD_SIZE);
-    TT_ASSERT(
-        !(use_dram && sysmem_manager_ == nullptr),
-        "Large transfers and broadcasts not available without system memory.");
-    max_block_size = use_dram ? host_address_params.eth_routing_block_size : eth_interface_params.max_block_size;
-
-    //
-    //                    MUTEX ACQUIRE (NON-MMIO)
-    //  do not locate any ethernet core reads/writes before this acquire
-    //
-    auto lock = lock_manager_.acquire_mutex(MutexType::NON_MMIO, local_tt_device_->get_communication_device_id());
-
-    tt_xy_pair remote_transfer_ethernet_core = get_remote_transfer_ethernet_core();
-
-    erisc_command.resize(sizeof(routing_cmd_t) / DATA_WORD_SIZE);
-    new_cmd = (routing_cmd_t*)&erisc_command[0];
-    local_tt_device_->read_from_device(
-        erisc_q_ptrs.data(),
-        remote_transfer_ethernet_core,
-        eth_interface_params.request_cmd_queue_base + eth_interface_params.cmd_counters_size_bytes,
-        eth_interface_params.remote_update_ptr_size_bytes * 2);
-    uint32_t offset = 0;
-    uint32_t block_size;
-
-    bool full = is_non_mmio_cmd_q_full(eth_interface_params, erisc_q_ptrs[0], erisc_q_ptrs[4]);
-    erisc_q_rptr.resize(1);
-    erisc_q_rptr[0] = erisc_q_ptrs[4];
-    while (offset < size_in_bytes) {
-        while (full) {
-            local_tt_device_->read_from_device(
-                erisc_q_rptr.data(),
-                remote_transfer_ethernet_core,
-                eth_interface_params.request_cmd_queue_base + eth_interface_params.cmd_counters_size_bytes +
-                    eth_interface_params.remote_update_ptr_size_bytes,
-                DATA_WORD_SIZE);
-            full = is_non_mmio_cmd_q_full(eth_interface_params, erisc_q_ptrs[0], erisc_q_rptr[0]);
-        }
-        // full = true;
-        //  set full only if this command will make the q full.
-        //  otherwise full stays false so that we do not poll the rd pointer in next iteration.
-        //  As long as current command push does not fill up the queue completely, we do not want
-        //  to poll rd pointer in every iteration.
-        // full = is_non_mmio_cmd_q_full((erisc_q_ptrs[0] + 1) & CMD_BUF_PTR_MASK, erisc_q_rptr[0]);
-
-        uint32_t req_wr_ptr = erisc_q_ptrs[0] & eth_interface_params.cmd_buf_size_mask;
-        if ((core_dest + offset) & 0x1F) {  // address not 32-byte aligned
-            block_size = DATA_WORD_SIZE;    // 4 byte aligned
-        } else {
-            // For broadcast we prepend a 32byte header. Decrease block size (size of payload) by this amount.
-            block_size = offset + max_block_size > size_in_bytes + 32 * broadcast ? size_in_bytes - offset
-                                                                                  : max_block_size - 32 * broadcast;
-            // Explictly align block_size to 4 bytes, in case the input buffer is not uint32_t aligned
-            uint32_t alignment_mask = sizeof(uint32_t) - 1;
-            block_size = (block_size + alignment_mask) & ~alignment_mask;
-        }
-        // For 4 byte aligned data, transfer_size always == block_size. For unaligned data, transfer_size < block_size
-        // in the last block
-        uint64_t transfer_size =
-            std::min(block_size, size_in_bytes - offset);  // Host side data size that needs to be copied
-        // Use block mode for broadcast
-        uint32_t req_flags = (broadcast || (block_size > DATA_WORD_SIZE))
-                                 ? (eth_interface_params.cmd_data_block | eth_interface_params.cmd_wr_req | timestamp)
-                                 : eth_interface_params.cmd_wr_req;
-        uint32_t resp_flags = block_size > DATA_WORD_SIZE
-                                  ? (eth_interface_params.cmd_data_block | eth_interface_params.cmd_wr_ack)
-                                  : eth_interface_params.cmd_wr_ack;
-        timestamp = 0;
-
-        if (broadcast) {
-            req_flags |= eth_interface_params.cmd_broadcast;
-        }
-
-        uint32_t host_dram_block_addr =
-            host_address_params.eth_routing_buffers_start +
-            (active_eth_core_idx * eth_interface_params.cmd_buf_size + req_wr_ptr) * max_block_size;
-        uint16_t host_dram_channel = 0;  // This needs to be 0, since WH can only map ETH buffers to chan 0.
-
-        if (req_flags & eth_interface_params.cmd_data_block) {
-            // Copy data to sysmem or device DRAM for Block mode
-            if (use_dram) {
-                req_flags |= eth_interface_params.cmd_data_block_dram;
-                resp_flags |= eth_interface_params.cmd_data_block_dram;
-                size_buffer_to_capacity(data_block, block_size);
-                memcpy(&data_block[0], (uint8_t*)src + offset, transfer_size);
-                if (broadcast) {
-                    // Write broadcast header to sysmem
-                    sysmem_manager_->write_to_sysmem(
-                        host_dram_channel,
-                        broadcast_header.data(),
-                        host_dram_block_addr,
-                        broadcast_header.size() * sizeof(uint32_t));
-                }
-                // Write payload to sysmem
-                sysmem_manager_->write_to_sysmem(
-                    host_dram_channel,
-                    data_block.data(),
-                    host_dram_block_addr + BROADCAST_HEADER_SIZE * broadcast,
-                    data_block.size() * DATA_WORD_SIZE);
-
-            } else {
-                uint32_t buf_address = eth_interface_params.eth_routing_data_buffer_addr + req_wr_ptr * max_block_size;
-                size_buffer_to_capacity(data_block, block_size);
-                memcpy(&data_block[0], (uint8_t*)src + offset, transfer_size);
-                local_tt_device_->write_to_device(
-                    data_block.data(), remote_transfer_ethernet_core, buf_address, data_block.size() * DATA_WORD_SIZE);
-            }
-            tt_driver_atomics::sfence();
-        }
-
-        // Send the read request
-        TT_ASSERT(
-            broadcast || (req_flags == eth_interface_params.cmd_wr_req) || (((core_dest + offset) % 32) == 0),
-            "Block mode address must be 32-byte aligned.");  // Block mode address must be 32-byte aligned.
-
-        if (broadcast) {
-            // Only specify endpoint local address for broadcast
-            new_cmd->sys_addr = core_dest + offset;
-        } else {
-            new_cmd->sys_addr = get_sys_addr(
-                noc_params, target_chip.x, target_chip.y, target_core.x, target_core.y, core_dest + offset);
-            new_cmd->rack = get_sys_rack(eth_interface_params, target_chip.rack, target_chip.shelf);
-        }
-
-        if (req_flags & eth_interface_params.cmd_data_block) {
-            // Block mode
-            new_cmd->data = block_size + BROADCAST_HEADER_SIZE * broadcast;
-        } else {
-            if (size_in_bytes - offset < sizeof(uint32_t)) {
-                // Handle misalignment at the end of the buffer:
-                // Assemble a padded uint32_t from single bytes, in case we have less than 4 bytes remaining
-                memcpy(&new_cmd->data, static_cast<const uint8_t*>(src) + offset, size_in_bytes - offset);
-            } else {
-                new_cmd->data = *((uint32_t*)src + offset / DATA_WORD_SIZE);
-            }
-        }
-
-        new_cmd->flags = req_flags;
-        new_cmd->flags |= (umd_use_noc1 ? 1 : 0) << REMOTE_CMD_NOC_BIT;
-        if (use_dram) {
-            new_cmd->src_addr_tag = host_dram_block_addr;
-        }
-        local_tt_device_->write_to_device(
-            erisc_command.data(),
-            remote_transfer_ethernet_core,
-            eth_interface_params.request_routing_cmd_queue_base + (sizeof(routing_cmd_t) * req_wr_ptr),
-            erisc_command.size() * DATA_WORD_SIZE);
-        tt_driver_atomics::sfence();
-
-        erisc_q_ptrs[0] = (erisc_q_ptrs[0] + 1) & eth_interface_params.cmd_buf_ptr_mask;
-        std::vector<std::uint32_t> erisc_q_wptr;
-        erisc_q_wptr.resize(1);
-        erisc_q_wptr[0] = erisc_q_ptrs[0];
-        local_tt_device_->write_to_device(
-            erisc_q_wptr.data(),
-            remote_transfer_ethernet_core,
-            eth_interface_params.request_cmd_queue_base + eth_interface_params.cmd_counters_size_bytes,
-            erisc_q_wptr.size() * DATA_WORD_SIZE);
-        tt_driver_atomics::sfence();
-
-        offset += transfer_size;
-
-        // If there is more data to send and this command will make the q full, switch to next Q.
-        // otherwise full stays false so that we do not poll the rd pointer in next iteration.
-        // As long as current command push does not fill up the queue completely, we do not want
-        // to poll rd pointer in every iteration.
-
-        if (is_non_mmio_cmd_q_full(
-                eth_interface_params, (erisc_q_ptrs[0]) & eth_interface_params.cmd_buf_ptr_mask, erisc_q_rptr[0])) {
-            update_active_eth_core_idx();
-            remote_transfer_ethernet_core = get_remote_transfer_ethernet_core();
-            local_tt_device_->read_from_device(
-                erisc_q_ptrs.data(),
-                remote_transfer_ethernet_core,
-                eth_interface_params.request_cmd_queue_base + eth_interface_params.cmd_counters_size_bytes,
-                eth_interface_params.remote_update_ptr_size_bytes * 2);
-            full = is_non_mmio_cmd_q_full(eth_interface_params, erisc_q_ptrs[0], erisc_q_ptrs[4]);
-            erisc_q_rptr[0] = erisc_q_ptrs[4];
-        }
-    }
-}
-
-void RemoteCommunication::wait_for_non_mmio_flush() {
-    if (flush_non_mmio_) {
-        TT_ASSERT(local_tt_device_->get_arch() != tt::ARCH::BLACKHOLE, "Non-MMIO flush not supported in Blackhole");
-
-        if (local_tt_device_->get_arch() == tt::ARCH::WORMHOLE_B0) {
-            auto eth_interface_params = local_tt_device_->get_architecture_implementation()->get_eth_interface_params();
-
-            std::vector<std::uint32_t> erisc_txn_counters = std::vector<uint32_t>(2);
-            std::vector<std::uint32_t> erisc_q_ptrs =
-                std::vector<uint32_t>(eth_interface_params.remote_update_ptr_size_bytes * 2 / sizeof(uint32_t));
-
-            // wait for all queues to be empty.
-            for (tt_xy_pair& core : remote_transfer_eth_cores_) {
-                do {
-                    local_tt_device_->read_from_device(
-                        erisc_q_ptrs.data(),
-                        core,
-                        eth_interface_params.request_cmd_queue_base + eth_interface_params.cmd_counters_size_bytes,
-                        eth_interface_params.remote_update_ptr_size_bytes * 2);
-                } while (erisc_q_ptrs[0] != erisc_q_ptrs[4]);
-            }
-            // wait for all write responses to come back.
-            for (tt_xy_pair& core : remote_transfer_eth_cores_) {
-                do {
-                    local_tt_device_->read_from_device(
-                        erisc_txn_counters.data(), core, eth_interface_params.request_cmd_queue_base, 8);
-                } while (erisc_txn_counters[0] != erisc_txn_counters[1]);
-            }
-        }
-        flush_non_mmio_ = false;
-=======
 std::unique_ptr<RemoteCommunication> RemoteCommunication::create_remote_communication(
     TTDevice* local_tt_device, eth_coord_t target_chip, SysmemManager* sysmem_manager) {
     switch (local_tt_device->get_arch()) {
@@ -562,7 +32,6 @@
             return std::make_unique<RemoteCommunicationLiteFabric>(local_tt_device, sysmem_manager);
         default:
             throw std::runtime_error("Remote communication is not supported for this architecture.");
->>>>>>> 9e3dcb1a
     }
 }
 
