// SPDX-FileCopyrightText: (c) 2024 Tenstorrent Inc.
//
// SPDX-License-Identifier: Apache-2.0
#include "umd/device/tt_device/tt_device.h"

#include <tt-logger/tt-logger.hpp>

#include "assert.hpp"
#include "umd/device/arc/arc_messenger.h"
#include "umd/device/driver_atomics.h"
#include "umd/device/tt_device/blackhole_tt_device.h"
#include "umd/device/tt_device/wormhole_tt_device.h"

// TODO #526: This is a hack to allow UMD to use the NOC1 TLB.
bool umd_use_noc1 = false;

namespace tt::umd {

void TTDevice::use_noc1(bool use_noc1) { umd_use_noc1 = use_noc1; }

TTDevice::TTDevice(
    std::shared_ptr<PCIDevice> pci_device, std::unique_ptr<architecture_implementation> architecture_impl) :
    pci_device_(pci_device),
    architecture_impl_(std::move(architecture_impl)),
    arch(architecture_impl_->get_architecture()) {
    lock_manager.initialize_mutex(MutexType::TT_DEVICE_IO, get_pci_device()->get_device_num());
}

void TTDevice::init_tt_device() {
    pre_init_hook();
    arc_messenger_ = ArcMessenger::create_arc_messenger(this);
    telemetry = ArcTelemetryReader::create_arc_telemetry_reader(this);
<<<<<<< HEAD
=======
    wait_arc_core_start();
>>>>>>> 2b3f91f0
    post_init_hook();
}

TTDevice::TTDevice() {}

/* static */ std::unique_ptr<TTDevice> TTDevice::create(int pci_device_number) {
    auto pci_device = std::make_shared<PCIDevice>(pci_device_number);

    switch (pci_device->get_arch()) {
        case ARCH::WORMHOLE_B0:
            return std::make_unique<WormholeTTDevice>(pci_device);
        case ARCH::BLACKHOLE:
            return std::make_unique<BlackholeTTDevice>(pci_device);
        default:
            return nullptr;
    }
}

architecture_implementation *TTDevice::get_architecture_implementation() { return architecture_impl_.get(); }

std::shared_ptr<PCIDevice> TTDevice::get_pci_device() { return pci_device_; }

tt::ARCH TTDevice::get_arch() { return arch; }

bool TTDevice::is_hardware_hung() {
    volatile const void *addr = reinterpret_cast<const char *>(pci_device_->bar0_uc) +
                                (architecture_impl_->get_arc_reset_scratch_offset() + 6 * 4) -
                                pci_device_->bar0_uc_offset;
    std::uint32_t scratch_data = *reinterpret_cast<const volatile std::uint32_t *>(addr);

    return (scratch_data == HANG_READ_VALUE);
}

void TTDevice::detect_hang_read(std::uint32_t data_read) {
    if (data_read == HANG_READ_VALUE && is_hardware_hung()) {
        std::uint32_t scratch_data =
            *pci_device_->get_register_address<std::uint32_t>(architecture_impl_->get_read_checking_offset());

        throw std::runtime_error("Read 0xffffffff from PCIE: you should reset the board.");
    }
}

// This is only needed for the BH workaround in iatu_configure_peer_region since no arc
void TTDevice::write_regs(volatile uint32_t *dest, const uint32_t *src, uint32_t word_len) {
    while (word_len-- != 0) {
        *dest++ = *src++;
    }
}

void TTDevice::write_regs(uint32_t byte_addr, uint32_t word_len, const void *data) {
    volatile uint32_t *dest = pci_device_->get_register_address<uint32_t>(byte_addr);
    const uint32_t *src = reinterpret_cast<const uint32_t *>(data);

    write_regs(dest, src, word_len);
}

void TTDevice::read_regs(uint32_t byte_addr, uint32_t word_len, void *data) {
    const volatile uint32_t *src = pci_device_->get_register_address<uint32_t>(byte_addr);
    uint32_t *dest = reinterpret_cast<uint32_t *>(data);

    while (word_len-- != 0) {
        uint32_t temp = *src++;
        memcpy(dest++, &temp, sizeof(temp));
    }
}

void TTDevice::memcpy_to_device(void *dest, const void *src, std::size_t num_bytes) {
    typedef std::uint32_t copy_t;

    // Start by aligning the destination (device) pointer. If needed, do RMW to fix up the
    // first partial word.
    volatile copy_t *dp;

    std::uintptr_t dest_addr = reinterpret_cast<std::uintptr_t>(dest);
    unsigned int dest_misalignment = dest_addr % sizeof(copy_t);

    if (dest_misalignment != 0) {
        // Read-modify-write for the first dest element.
        dp = reinterpret_cast<copy_t *>(dest_addr - dest_misalignment);

        copy_t tmp = *dp;

        auto leading_len = std::min(sizeof(tmp) - dest_misalignment, num_bytes);

        std::memcpy(reinterpret_cast<char *>(&tmp) + dest_misalignment, src, leading_len);
        num_bytes -= leading_len;
        src = static_cast<const char *>(src) + leading_len;

        *dp++ = tmp;

    } else {
        dp = static_cast<copy_t *>(dest);
    }

    // Copy the destination-aligned middle.
    const copy_t *sp = static_cast<const copy_t *>(src);
    std::size_t num_words = num_bytes / sizeof(copy_t);

    for (std::size_t i = 0; i < num_words; i++) {
        *dp++ = *sp++;
    }

    // Finally copy any sub-word trailer, again RMW on the destination.
    auto trailing_len = num_bytes % sizeof(copy_t);
    if (trailing_len != 0) {
        copy_t tmp = *dp;

        std::memcpy(&tmp, sp, trailing_len);

        *dp++ = tmp;
    }
}

void TTDevice::memcpy_from_device(void *dest, const void *src, std::size_t num_bytes) {
    typedef std::uint32_t copy_t;

    // Start by aligning the source (device) pointer.
    const volatile copy_t *sp;

    std::uintptr_t src_addr = reinterpret_cast<std::uintptr_t>(src);
    unsigned int src_misalignment = src_addr % sizeof(copy_t);

    if (src_misalignment != 0) {
        sp = reinterpret_cast<copy_t *>(src_addr - src_misalignment);

        copy_t tmp = *sp++;

        auto leading_len = std::min(sizeof(tmp) - src_misalignment, num_bytes);
        std::memcpy(dest, reinterpret_cast<char *>(&tmp) + src_misalignment, leading_len);
        num_bytes -= leading_len;
        dest = static_cast<char *>(dest) + leading_len;

    } else {
        sp = static_cast<const volatile copy_t *>(src);
    }

    // Copy the source-aligned middle.
    copy_t *dp = static_cast<copy_t *>(dest);
    std::size_t num_words = num_bytes / sizeof(copy_t);

    for (std::size_t i = 0; i < num_words; i++) {
        *dp++ = *sp++;
    }

    // Finally copy any sub-word trailer.
    auto trailing_len = num_bytes % sizeof(copy_t);
    if (trailing_len != 0) {
        copy_t tmp = *sp;
        std::memcpy(dp, &tmp, trailing_len);
    }
}

void TTDevice::write_block(uint64_t byte_addr, uint64_t num_bytes, const uint8_t *buffer_addr) {
    void *dest = nullptr;
    if (pci_device_->bar4_wc != nullptr && byte_addr >= BAR0_BH_SIZE) {
        byte_addr -= BAR0_BH_SIZE;
        dest = reinterpret_cast<uint8_t *>(pci_device_->bar4_wc) + byte_addr;
    } else {
        dest = pci_device_->get_register_address<uint8_t>(byte_addr);
    }

    const void *src = reinterpret_cast<const void *>(buffer_addr);
    if (arch == tt::ARCH::WORMHOLE_B0) {
        memcpy_to_device(dest, src, num_bytes);
    } else {
        memcpy(dest, src, num_bytes);
    }
}

void TTDevice::read_block(uint64_t byte_addr, uint64_t num_bytes, uint8_t *buffer_addr) {
    void *src = nullptr;
    if (pci_device_->bar4_wc != nullptr && byte_addr >= BAR0_BH_SIZE) {
        byte_addr -= BAR0_BH_SIZE;
        src = reinterpret_cast<uint8_t *>(pci_device_->bar4_wc) + byte_addr;
    } else {
        src = pci_device_->get_register_address<uint8_t>(byte_addr);
    }

    void *dest = reinterpret_cast<void *>(buffer_addr);
    if (arch == tt::ARCH::WORMHOLE_B0) {
        memcpy_from_device(dest, src, num_bytes);
    } else {
        memcpy(dest, src, num_bytes);
    }

    if (num_bytes >= sizeof(std::uint32_t)) {
        detect_hang_read(*reinterpret_cast<std::uint32_t *>(dest));
    }
}

void TTDevice::read_from_device(void *mem_ptr, tt_xy_pair core, uint64_t addr, uint32_t size) {
    auto lock = lock_manager.acquire_mutex(MutexType::TT_DEVICE_IO, get_pci_device()->get_device_num());
    uint8_t *buffer_addr = static_cast<uint8_t *>(mem_ptr);
    const uint32_t tlb_index = get_architecture_implementation()->get_small_read_write_tlb();
    while (size > 0) {
        auto [mapped_address, tlb_size] = set_dynamic_tlb(tlb_index, core, addr, tlb_data::Strict);
        uint32_t transfer_size = std::min((uint64_t)size, tlb_size);
        read_block(mapped_address, transfer_size, buffer_addr);

        size -= transfer_size;
        addr += transfer_size;
        buffer_addr += transfer_size;
    }
}

void TTDevice::write_to_device(const void *mem_ptr, tt_xy_pair core, uint64_t addr, uint32_t size) {
    auto lock = lock_manager.acquire_mutex(MutexType::TT_DEVICE_IO, get_pci_device()->get_device_num());
    uint8_t *buffer_addr = (uint8_t *)(uintptr_t)(mem_ptr);
    const uint32_t tlb_index = get_architecture_implementation()->get_small_read_write_tlb();

    while (size > 0) {
        auto [mapped_address, tlb_size] = set_dynamic_tlb(tlb_index, core, addr, tlb_data::Strict);
        uint32_t transfer_size = std::min((uint64_t)size, tlb_size);
        write_block(mapped_address, transfer_size, buffer_addr);

        size -= transfer_size;
        addr += transfer_size;
        buffer_addr += transfer_size;
    }
}

void TTDevice::write_tlb_reg(
    uint32_t byte_addr, uint64_t value_lower, uint64_t value_upper, uint32_t tlb_cfg_reg_size) {
    TT_ASSERT(
        (tlb_cfg_reg_size == 8) or (tlb_cfg_reg_size == 12),
        "Tenstorrent hardware supports only 64bit or 96bit TLB config regs");

    volatile uint64_t *dest_qw = pci_device_->get_register_address<uint64_t>(byte_addr);
    volatile uint32_t *dest_extra_dw = pci_device_->get_register_address<uint32_t>(byte_addr + 8);
#if defined(__ARM_ARCH) || defined(__riscv)
    // The store below goes through UC memory on x86, which has implicit ordering constraints with WC accesses.
    // ARM has no concept of UC memory. This will not allow for implicit ordering of this store wrt other memory
    // accesses. Insert an explicit full memory barrier for ARM. Do the same for RISC-V.
    tt_driver_atomics::mfence();
#endif
    *dest_qw = value_lower;
    if (tlb_cfg_reg_size > 8) {
        uint32_t *p_value_upper = reinterpret_cast<uint32_t *>(&value_upper);
        *dest_extra_dw = p_value_upper[0];
    }
    tt_driver_atomics::mfence();  // Otherwise subsequent WC loads move earlier than the above UC store to the TLB
                                  // register.
}

// Get TLB index (from zero), check if it's in 16MB, 2MB or 1MB TLB range, and dynamically program it.
dynamic_tlb TTDevice::set_dynamic_tlb(
    unsigned int tlb_index,
    tt_xy_pair start,
    tt_xy_pair end,
    std::uint64_t address,
    bool multicast,
    std::uint64_t ordering) {
    if (multicast) {
        std::tie(start, end) = architecture_impl_->multicast_workaround(start, end);
    }

    log_trace(
        LogSiliconDriver,
        "set_dynamic_tlb with arguments: tlb_index = {}, start = ({}, {}), end = ({}, {}), address = 0x{:x}, "
        "multicast "
        "= {}, ordering = {}",
        tlb_index,
        start.x,
        start.y,
        end.x,
        end.y,
        address,
        multicast,
        (int)ordering);

    tlb_configuration tlb_config = architecture_impl_->get_tlb_configuration(tlb_index);
    std::uint32_t TLB_CFG_REG_SIZE_BYTES = architecture_impl_->get_tlb_cfg_reg_size_bytes();
    uint64_t tlb_address = address / tlb_config.size;
    uint32_t local_address = address % tlb_config.size;
    uint64_t tlb_base = tlb_config.base + (tlb_config.size * tlb_config.index_offset);
    uint32_t tlb_cfg_reg = tlb_config.cfg_addr + (TLB_CFG_REG_SIZE_BYTES * tlb_config.index_offset);

    std::pair<std::uint64_t, std::uint64_t> tlb_reg_config =
        tlb_data{
            .local_offset = tlb_address,
            .x_end = static_cast<uint64_t>(end.x),
            .y_end = static_cast<uint64_t>(end.y),
            .x_start = static_cast<uint64_t>(start.x),
            .y_start = static_cast<uint64_t>(start.y),
            .noc_sel = umd_use_noc1 ? 1U : 0,
            .mcast = multicast,
            .ordering = ordering,
            // TODO #2715: hack for Blackhole A0, will potentially be fixed in B0.
            // Using the same static vc for reads and writes through TLBs can hang the card. It doesn't even have to
            // be the same TLB. Dynamic vc should not have this issue. There might be a perf impact with using
            // dynamic vc.
            .static_vc = (arch == tt::ARCH::BLACKHOLE) ? false : true,
        }
            .apply_offset(tlb_config.offset);

    log_trace(
        LogSiliconDriver,
        "set_dynamic_tlb() with tlb_index: {} tlb_index_offset: {} dynamic_tlb_size: {}MB tlb_base: 0x{:x} "
        "tlb_cfg_reg: 0x{:x} to core ({},{})",
        tlb_index,
        tlb_config.index_offset,
        tlb_config.size / (1024 * 1024),
        tlb_base,
        tlb_cfg_reg,
        end.x,
        end.y);
    write_tlb_reg(tlb_cfg_reg, tlb_reg_config.first, tlb_reg_config.second, TLB_CFG_REG_SIZE_BYTES);

    return {tlb_base + local_address, tlb_config.size - local_address};
}

dynamic_tlb TTDevice::set_dynamic_tlb(
    unsigned int tlb_index, tt_xy_pair target, std::uint64_t address, std::uint64_t ordering) {
    return set_dynamic_tlb(tlb_index, tt_xy_pair(0, 0), target, address, false, ordering);
}

dynamic_tlb TTDevice::set_dynamic_tlb_broadcast(
    unsigned int tlb_index, std::uint64_t address, tt_xy_pair start, tt_xy_pair end, std::uint64_t ordering) {
    // Issue a broadcast to cores included in the start (top left) and end (bottom right) grid
    return set_dynamic_tlb(tlb_index, start, end, address, true, ordering);
}

void TTDevice::configure_iatu_region(size_t region, uint64_t target, size_t region_size) {
    throw std::runtime_error("configure_iatu_region is not implemented for this device");
}

void TTDevice::wait_dram_channel_training(const uint32_t dram_channel, const uint32_t timeout_ms) {
    if (dram_channel >= architecture_impl_->get_dram_banks_number()) {
        throw std::runtime_error(fmt::format(
            "Invalid DRAM channel index {}, maximum index for given architecture is {}",
            dram_channel,
            architecture_impl_->get_dram_banks_number() - 1));
    }
    auto start = std::chrono::system_clock::now();
    while (true) {
        std::vector<DramTrainingStatus> dram_training_status = get_dram_training_status();

        if (dram_training_status.empty()) {
            log_warning(
                LogSiliconDriver, "DRAM training status is not available, breaking the wait for DRAM training.");
            return;
        }

        if (dram_training_status.at(dram_channel) == DramTrainingStatus::FAIL) {
            throw std::runtime_error("DRAM training failed");
        }

        if (dram_training_status.at(dram_channel) == DramTrainingStatus::SUCCESS) {
            return;
        }

        auto end = std::chrono::system_clock::now();
        auto duration = std::chrono::duration_cast<std::chrono::milliseconds>(end - start);
        if (duration.count() > timeout_ms) {
            throw std::runtime_error(
                fmt::format("DRAM training for channel {} timed out after {} ms", dram_channel, timeout_ms));
            break;
        }
    }
}

void TTDevice::bar_write32(uint32_t addr, uint32_t data) {
    if (addr < get_pci_device()->bar0_uc_offset) {
        write_block(addr, sizeof(data), reinterpret_cast<const uint8_t *>(&data));  // do we have to reinterpret_cast?
    } else {
        write_regs(addr, 1, &data);
    }
}

uint32_t TTDevice::bar_read32(uint32_t addr) {
    uint32_t data;
    if (addr < get_pci_device()->bar0_uc_offset) {
        read_block(addr, sizeof(data), reinterpret_cast<uint8_t *>(&data));
    } else {
        read_regs(addr, 1, &data);
    }
    return data;
}

ArcMessenger *TTDevice::get_arc_messenger() const { return arc_messenger_.get(); }

ArcTelemetryReader *TTDevice::get_arc_telemetry_reader() const { return telemetry.get(); }

TTDevice::~TTDevice() { lock_manager.clear_mutex(MutexType::TT_DEVICE_IO, get_pci_device()->get_device_num()); }

void TTDevice::wait_for_non_mmio_flush() {}

bool TTDevice::is_remote() { return is_remote_tt_device; }

BoardType TTDevice::get_board_type() { return get_board_type_from_board_id(get_board_id()); }

semver_t TTDevice::fw_version_from_telemetry(const uint32_t telemetry_data) const {
    // The telemetry data is a 32-bit value where the higher 16 bits are the major value,
    // lower 16 bits are the minor value.
    uint16_t major = (telemetry_data >> 24) & 0xFF;
    uint16_t minor = (telemetry_data >> 16) & 0xFF;
    return semver_t(major, minor, 0);
}

bool TTDevice::wait_arc_post_reset(const uint32_t timeout_ms) { return false; }

}  // namespace tt::umd<|MERGE_RESOLUTION|>--- conflicted
+++ resolved
@@ -30,10 +30,7 @@
     pre_init_hook();
     arc_messenger_ = ArcMessenger::create_arc_messenger(this);
     telemetry = ArcTelemetryReader::create_arc_telemetry_reader(this);
-<<<<<<< HEAD
-=======
     wait_arc_core_start();
->>>>>>> 2b3f91f0
     post_init_hook();
 }
 
