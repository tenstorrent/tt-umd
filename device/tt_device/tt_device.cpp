--- conflicted
+++ resolved
@@ -204,29 +204,7 @@
     if (communication_device_type_ == IODeviceType::JTAG) {
         TT_THROW("read_block is not applicable for JTAG communication type.");
     }
-<<<<<<< HEAD
     pcie_protocol->read_block(byte_addr, num_bytes, buffer_addr);
-=======
-    void *src = nullptr;
-    if (pci_device_->bar4_wc != nullptr && byte_addr >= BAR0_BH_SIZE) {
-        byte_addr -= BAR0_BH_SIZE;
-        src = reinterpret_cast<uint8_t *>(pci_device_->bar4_wc) + byte_addr;
-    } else {
-        src = pci_device_->get_register_address<uint8_t>(byte_addr);
-    }
-
-    void *dest = reinterpret_cast<void *>(buffer_addr);
-    if (arch == tt::ARCH::WORMHOLE_B0) {
-        memcpy_from_device(dest, src, num_bytes);
-    } else {
-        memcpy(dest, src, num_bytes);
-    }
-
-    if (num_bytes >= sizeof(std::uint32_t)) {
-        // TODO: looks like there is potential for undefined behavior here.
-        detect_hang_read(*reinterpret_cast<std::uint32_t *>(dest));
-    }
->>>>>>> 7f921b55
 }
 
 void TTDevice::read_from_device(void *mem_ptr, tt_xy_pair core, uint64_t addr, uint32_t size) {
