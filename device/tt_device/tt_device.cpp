// SPDX-FileCopyrightText: (c) 2024 Tenstorrent Inc.
//
// SPDX-License-Identifier: Apache-2.0
#include "umd/device/tt_device/tt_device.hpp"

#include <chrono>
#include <cstdint>
#include <filesystem>
#include <memory>
#include <tt-logger/tt-logger.hpp>

#include "assert.hpp"
#include "umd/device/arc/arc_messenger.hpp"
#include "umd/device/driver_atomics.hpp"
#include "umd/device/jtag/jtag_device.hpp"
#include "umd/device/pcie/pci_device.hpp"
#include "umd/device/pcie/tlb_window.hpp"
#include "umd/device/tt_device/blackhole_tt_device.hpp"
#include "umd/device/tt_device/remote_blackhole_tt_device.hpp"
#include "umd/device/tt_device/remote_wormhole_tt_device.hpp"
#include "umd/device/tt_device/wormhole_tt_device.hpp"
#include "umd/device/types/communication_protocol.hpp"
#include "umd/device/types/telemetry.hpp"
#include "umd/device/utils/lock_manager.hpp"
#include "utils.hpp"

// TODO #526: This is a hack to allow UMD to use the NOC1 TLB.
bool umd_use_noc1 = false;

namespace tt::umd {

void TTDevice::use_noc1(bool use_noc1) { umd_use_noc1 = use_noc1; }

TTDevice::TTDevice(
    std::shared_ptr<PCIDevice> pci_device, std::unique_ptr<architecture_implementation> architecture_impl) :
    pci_device_(pci_device),
    communication_device_type_(IODeviceType::PCIe),
    communication_device_id_(pci_device_->get_device_num()),
    architecture_impl_(std::move(architecture_impl)),
    arch(architecture_impl_->get_architecture()) {}

TTDevice::TTDevice(
    std::shared_ptr<JtagDevice> jtag_device,
    uint8_t jlink_id,
    std::unique_ptr<architecture_implementation> architecture_impl) :
    jtag_device_(jtag_device),
    communication_device_type_(IODeviceType::JTAG),
    communication_device_id_(jlink_id),
    architecture_impl_(std::move(architecture_impl)),
    arch(architecture_impl_->get_architecture()) {}

TTDevice::TTDevice() {}

TTDevice::TTDevice(std::unique_ptr<architecture_implementation> architecture_impl) :
    architecture_impl_(std::move(architecture_impl)), arch(architecture_impl_->get_architecture()) {}

void TTDevice::init_tt_device(const std::chrono::milliseconds timeout_ms) {
    pre_init_hook();
    if (!wait_arc_core_start(timeout_ms)) {
        throw std::runtime_error(fmt::format(
            "Timed out after waiting {} ms for arc core ({}, {}) to start", timeout_ms, arc_core.x, arc_core.y));
    }
    arc_messenger_ = ArcMessenger::create_arc_messenger(this);
    telemetry = ArcTelemetryReader::create_arc_telemetry_reader(this);
    firmware_info_provider = FirmwareInfoProvider::create_firmware_info_provider(this);
    post_init_hook();
}

/* static */ std::unique_ptr<TTDevice> TTDevice::create(int device_number, IODeviceType device_type) {
    // TODO make abstract IO handler inside TTDevice.
    if (device_type == IODeviceType::JTAG) {
        auto jtag_device = JtagDevice::create();

        switch (jtag_device->get_jtag_arch(device_number)) {
            case ARCH::WORMHOLE_B0:
                return std::unique_ptr<WormholeTTDevice>(new WormholeTTDevice(jtag_device, device_number));
            case ARCH::BLACKHOLE:
                return std::unique_ptr<BlackholeTTDevice>(new BlackholeTTDevice(jtag_device, device_number));
            default:
                return nullptr;
        }
    }

    auto pci_device = std::make_shared<PCIDevice>(device_number);

    switch (pci_device->get_arch()) {
        case ARCH::WORMHOLE_B0:
            return std::unique_ptr<WormholeTTDevice>(new WormholeTTDevice(pci_device));
        case ARCH::BLACKHOLE:
            return std::unique_ptr<BlackholeTTDevice>(new BlackholeTTDevice(pci_device));
        default:
            return nullptr;
    }
}

std::unique_ptr<TTDevice> TTDevice::create(std::unique_ptr<RemoteCommunication> remote_communication) {
    switch (remote_communication->get_local_device()->get_arch()) {
        case tt::ARCH::WORMHOLE_B0: {
            // This is a workaround to allow RemoteWormholeTTDevice creation over JTAG.
            // TODO: In the future, either remove this if branch or refactor the RemoteWormholeTTDevice class hierarchy.
            if (remote_communication->get_local_device()->get_communication_device_type() == IODeviceType::JTAG) {
                return std::unique_ptr<RemoteWormholeTTDevice>(
                    new RemoteWormholeTTDevice(std::move(remote_communication), IODeviceType::JTAG));
            }
            return std::unique_ptr<RemoteWormholeTTDevice>(new RemoteWormholeTTDevice(std::move(remote_communication)));
        }
        case tt::ARCH::BLACKHOLE: {
            if (remote_communication->get_local_device()->get_communication_device_type() == IODeviceType::JTAG) {
                TT_THROW("Remote TTDevice creation over JTAG is not yet supported for Blackhole architecture.");
            }
            return std::unique_ptr<RemoteBlackholeTTDevice>(
                new RemoteBlackholeTTDevice(std::move(remote_communication)));
        }
        default:
            throw std::runtime_error("Remote TTDevice creation is not supported for this architecture.");
    }
}

architecture_implementation *TTDevice::get_architecture_implementation() { return architecture_impl_.get(); }

std::shared_ptr<PCIDevice> TTDevice::get_pci_device() { return pci_device_; }

std::shared_ptr<JtagDevice> TTDevice::get_jtag_device() { return jtag_device_; }

tt::ARCH TTDevice::get_arch() { return arch; }

void TTDevice::detect_hang_read(std::uint32_t data_read) {
    if (communication_device_type_ == IODeviceType::JTAG) {
        // Jtag protocol uses different communication paths from pci therefore
        // there's no need to check hang which is in this case pci-specific.
        return;
    }
    if (data_read == HANG_READ_VALUE && is_hardware_hung()) {
        throw std::runtime_error("Read 0xffffffff from PCIE: you should reset the board.");
    }
}

// This is only needed for the BH workaround in iatu_configure_peer_region since no arc.
void TTDevice::write_regs(volatile uint32_t *dest, const uint32_t *src, uint32_t word_len) {
    if (communication_device_type_ == IODeviceType::JTAG) {
        TT_THROW("write_regs is not applicable for JTAG communication type.");
    }
    while (word_len-- != 0) {
        *dest++ = *src++;
    }
}

TlbWindow *TTDevice::get_cached_tlb_window(tlb_data config) {
    if (cached_tlb_window == nullptr) {
        cached_tlb_window = std::make_unique<TlbWindow>(
            get_pci_device()->allocate_tlb(architecture_impl_->get_cached_tlb_size(), TlbMapping::UC), config);
        return cached_tlb_window.get();
    }
    cached_tlb_window->configure(config);
    return cached_tlb_window.get();
}

void TTDevice::read_from_device(void *mem_ptr, tt_xy_pair core, uint64_t addr, uint32_t size) {
    if (communication_device_type_ == IODeviceType::JTAG) {
        jtag_device_->read(communication_device_id_, mem_ptr, core.x, core.y, addr, size, umd_use_noc1 ? 1 : 0);
        return;
    }

    std::lock_guard<std::mutex> lock(tt_device_io_lock);

    uint8_t *buffer_addr = static_cast<uint8_t *>(mem_ptr);
    tlb_data config{};
    config.local_offset = addr;
    config.x_end = core.x;
    config.y_end = core.y;
    config.noc_sel = umd_use_noc1 ? 1 : 0;
    config.ordering = tlb_data::Strict;
    config.static_vc = architecture_impl_->get_static_vc();
    TlbWindow *tlb_window = get_cached_tlb_window(config);

    while (size > 0) {
        uint32_t tlb_size = tlb_window->get_size();
        uint32_t transfer_size = std::min(size, tlb_size);

        tlb_window->read_block(0, buffer_addr, transfer_size);

        size -= transfer_size;
        addr += transfer_size;
        buffer_addr += transfer_size;

        config.local_offset = addr;
        tlb_window->configure(config);
    }
}

void TTDevice::write_to_device(const void *mem_ptr, tt_xy_pair core, uint64_t addr, uint32_t size) {
    if (communication_device_type_ == IODeviceType::JTAG) {
        jtag_device_->write(communication_device_id_, mem_ptr, core.x, core.y, addr, size, umd_use_noc1 ? 1 : 0);
        return;
    }
    std::lock_guard<std::mutex> lock(tt_device_io_lock);

    const uint8_t *buffer_addr = static_cast<const uint8_t *>(mem_ptr);
    tlb_data config{};
    config.local_offset = addr;
    config.x_end = core.x;
    config.y_end = core.y;
    config.noc_sel = umd_use_noc1 ? 1 : 0;
    config.ordering = tlb_data::Strict;
    config.static_vc = architecture_impl_->get_static_vc();
    TlbWindow *tlb_window = get_cached_tlb_window(config);

    while (size > 0) {
        uint32_t tlb_size = tlb_window->get_size();

        uint32_t transfer_size = std::min(size, tlb_size);

        tlb_window->write_block(0, buffer_addr, transfer_size);

        size -= transfer_size;
        addr += transfer_size;
        buffer_addr += transfer_size;

        config.local_offset = addr;
        tlb_window->configure(config);
    }
<<<<<<< HEAD

    volatile uint32_t *dest_dw = pci_device_->get_register_address<uint32_t>(byte_addr);
    volatile uint32_t *dest_extra_dw = pci_device_->get_register_address<uint32_t>(byte_addr + 8);

    // The store below goes through UC memory on x86, which has implicit ordering constraints with WC accesses.
    // ARM has no concept of UC memory. This will not allow for implicit ordering of this store wrt other memory
    // accesses. Insert an explicit full memory barrier for ARM. Do the same for RISC-V.
    if constexpr (is_arm_platform() || is_riscv_platform()) {
        tt_driver_atomics::mfence();
    }
    dest_dw[0] = static_cast<uint32_t>(value_lower);
    dest_dw[1] = static_cast<uint32_t>(value_lower >> 32);
    if (tlb_cfg_reg_size > 8) {
        uint32_t *p_value_upper = reinterpret_cast<uint32_t *>(&value_upper);
        *dest_extra_dw = p_value_upper[0];
    }
    tt_driver_atomics::mfence();  // Otherwise subsequent WC loads move earlier than the above UC store to the TLB
                                  // register.
}

// Get TLB index (from zero), check if it's in 16MB, 2MB or 1MB TLB range, and dynamically program it.
dynamic_tlb TTDevice::set_dynamic_tlb(
    unsigned int tlb_index,
    tt_xy_pair start,
    tt_xy_pair end,
    std::uint64_t address,
    bool multicast,
    std::uint64_t ordering) {
    if (communication_device_type_ == IODeviceType::JTAG) {
        TT_THROW("set_dynamic_tlb is not applicable for JTAG communication type.");
    }
    if (multicast) {
        std::tie(start, end) = architecture_impl_->multicast_workaround(start, end);
    }

    log_trace(
        LogUMD,
        "set_dynamic_tlb with arguments: tlb_index = {}, start = ({}, {}), end = ({}, {}), address = 0x{:x}, "
        "multicast "
        "= {}, ordering = {}",
        tlb_index,
        start.x,
        start.y,
        end.x,
        end.y,
        address,
        multicast,
        (int)ordering);

    tlb_configuration tlb_config = architecture_impl_->get_tlb_configuration(tlb_index);
    std::uint32_t TLB_CFG_REG_SIZE_BYTES = architecture_impl_->get_tlb_cfg_reg_size_bytes();
    uint64_t tlb_address = address / tlb_config.size;
    uint32_t local_address = address % tlb_config.size;
    uint64_t tlb_base = tlb_config.base + (tlb_config.size * tlb_config.index_offset);
    uint32_t tlb_cfg_reg = tlb_config.cfg_addr + (TLB_CFG_REG_SIZE_BYTES * tlb_config.index_offset);

    std::pair<std::uint64_t, std::uint64_t> tlb_reg_config =
        tlb_data{
            .local_offset = tlb_address,
            .x_end = static_cast<uint64_t>(end.x),
            .y_end = static_cast<uint64_t>(end.y),
            .x_start = static_cast<uint64_t>(start.x),
            .y_start = static_cast<uint64_t>(start.y),
            .noc_sel = umd_use_noc1 ? 1U : 0,
            .mcast = multicast,
            .ordering = ordering,
            // TODO #2715: hack for Blackhole A0, will potentially be fixed in B0.
            // Using the same static vc for reads and writes through TLBs can hang the card. It doesn't even have to
            // be the same TLB. Dynamic vc should not have this issue. There might be a perf impact with using
            // dynamic vc.
            .static_vc = (arch == tt::ARCH::BLACKHOLE) ? false : true,
        }
            .apply_offset(tlb_config.offset);

    log_trace(
        LogUMD,
        "set_dynamic_tlb() with tlb_index: {} tlb_index_offset: {} dynamic_tlb_size: {}MB tlb_base: 0x{:x} "
        "tlb_cfg_reg: 0x{:x} to core ({},{})",
        tlb_index,
        tlb_config.index_offset,
        tlb_config.size / (1024 * 1024),
        tlb_base,
        tlb_cfg_reg,
        end.x,
        end.y);
    write_tlb_reg(tlb_cfg_reg, tlb_reg_config.first, tlb_reg_config.second, TLB_CFG_REG_SIZE_BYTES);

    return {tlb_base + local_address, tlb_config.size - local_address};
}

dynamic_tlb TTDevice::set_dynamic_tlb(
    unsigned int tlb_index, tt_xy_pair target, std::uint64_t address, std::uint64_t ordering) {
    if (communication_device_type_ == IODeviceType::JTAG) {
        TT_THROW("set_dynamic_tlb is not applicable for JTAG communication type.");
    }
    return set_dynamic_tlb(tlb_index, tt_xy_pair(0, 0), target, address, false, ordering);
}

dynamic_tlb TTDevice::set_dynamic_tlb_broadcast(
    unsigned int tlb_index, std::uint64_t address, tt_xy_pair start, tt_xy_pair end, std::uint64_t ordering) {
    if (communication_device_type_ == IODeviceType::JTAG) {
        TT_THROW("set_dynamic_tlb_broadcast is not applicable for JTAG communication type.");
    }
    // Issue a broadcast to cores included in the start (top left) and end (bottom right) grid.
    return set_dynamic_tlb(tlb_index, start, end, address, true, ordering);
=======
>>>>>>> 2a923097
}

void TTDevice::configure_iatu_region(size_t region, uint64_t target, size_t region_size) {
    throw std::runtime_error("configure_iatu_region is not implemented for this device");
}

void TTDevice::wait_dram_channel_training(const uint32_t dram_channel, const std::chrono::milliseconds timeout_ms) {
    if (dram_channel >= architecture_impl_->get_dram_banks_number()) {
        throw std::runtime_error(fmt::format(
            "Invalid DRAM channel index {}, maximum index for given architecture is {}",
            dram_channel,
            architecture_impl_->get_dram_banks_number() - 1));
    }
    auto start = std::chrono::steady_clock::now();
    while (true) {
        std::vector<DramTrainingStatus> dram_training_status =
            get_firmware_info_provider()->get_dram_training_status(architecture_impl_->get_dram_banks_number());

        if (dram_training_status.empty()) {
            log_warning(LogUMD, "DRAM training status is not available, breaking the wait for DRAM training.");
            return;
        }

        if (dram_training_status.at(dram_channel) == DramTrainingStatus::FAIL) {
            throw std::runtime_error("DRAM training failed");
        }

        if (dram_training_status.at(dram_channel) == DramTrainingStatus::SUCCESS) {
            return;
        }

        utils::check_timeout(
            start,
            timeout_ms,
            fmt::format("DRAM training for channel {} timed out after {} ms", dram_channel, timeout_ms));
    }
}

void TTDevice::bar_write32(uint32_t addr, uint32_t data) {
    const uint32_t bar0_offset = 0x1FD00000;
    if (addr < bar0_offset) {
        throw std::runtime_error("Write Invalid BAR address for this device.");
    }
    addr -= bar0_offset;
    *reinterpret_cast<volatile uint32_t *>(static_cast<uint8_t *>(get_pci_device()->bar0) + addr) = data;
}

uint32_t TTDevice::bar_read32(uint32_t addr) {
    const uint32_t bar0_offset = 0x1FD00000;
    if (addr < bar0_offset) {
        throw std::runtime_error("Read Invalid BAR address for this device.");
    }
    addr -= bar0_offset;
    return *reinterpret_cast<volatile uint32_t *>(static_cast<uint8_t *>(get_pci_device()->bar0) + addr);
}

ArcMessenger *TTDevice::get_arc_messenger() const { return arc_messenger_.get(); }

ArcTelemetryReader *TTDevice::get_arc_telemetry_reader() const { return telemetry.get(); }

FirmwareInfoProvider *TTDevice::get_firmware_info_provider() const { return firmware_info_provider.get(); }

semver_t TTDevice::get_firmware_version() { return get_firmware_info_provider()->get_firmware_version(); }

void TTDevice::wait_for_non_mmio_flush() {}

bool TTDevice::is_remote() { return is_remote_tt_device; }

int TTDevice::get_communication_device_id() const { return communication_device_id_; }

IODeviceType TTDevice::get_communication_device_type() const { return communication_device_type_; }

BoardType TTDevice::get_board_type() { return get_board_type_from_board_id(get_board_id()); }

uint64_t TTDevice::get_refclk_counter() {
    uint32_t high1_addr = 0, high2_addr = 0, low_addr = 0;
    read_from_arc_apb(&high1_addr, architecture_impl_->get_arc_reset_unit_refclk_high_offset(), sizeof(high1_addr));
    read_from_arc_apb(&low_addr, architecture_impl_->get_arc_reset_unit_refclk_low_offset(), sizeof(low_addr));
    read_from_arc_apb(&high1_addr, architecture_impl_->get_arc_reset_unit_refclk_high_offset(), sizeof(high1_addr));
    if (high2_addr > high1_addr) {
        read_from_arc_apb(&low_addr, architecture_impl_->get_arc_reset_unit_refclk_low_offset(), sizeof(low_addr));
    }
    return (static_cast<uint64_t>(high2_addr) << 32) | low_addr;
}

uint64_t TTDevice::get_board_id() { return get_firmware_info_provider()->get_board_id(); }

double TTDevice::get_asic_temperature() { return get_firmware_info_provider()->get_asic_temperature(); }

uint8_t TTDevice::get_asic_location() { return get_firmware_info_provider()->get_asic_location(); }

ChipInfo TTDevice::get_chip_info() {
    ChipInfo chip_info;

    chip_info.noc_translation_enabled = get_noc_translation_enabled();
    chip_info.board_id = get_board_id();
    chip_info.board_type = get_board_type();
    chip_info.asic_location = get_asic_location();

    return chip_info;
}

uint32_t TTDevice::get_max_clock_freq() { return get_firmware_info_provider()->get_max_clock_freq(); }

uint32_t TTDevice::get_risc_reset_state(tt_xy_pair core) {
    uint32_t tensix_risc_state;
    read_from_device(&tensix_risc_state, core, architecture_impl_->get_tensix_soft_reset_addr(), sizeof(uint32_t));

    return tensix_risc_state;
}

void TTDevice::set_risc_reset_state(tt_xy_pair core, const uint32_t risc_flags) {
    write_to_device(&risc_flags, core, architecture_impl_->get_tensix_soft_reset_addr(), sizeof(uint32_t));
    tt_driver_atomics::sfence();
}

tt_xy_pair TTDevice::get_arc_core() const { return arc_core; }

void TTDevice::noc_multicast_write(void *dst, size_t size, tt_xy_pair core_start, tt_xy_pair core_end, uint64_t addr) {
    if (communication_device_type_ == IODeviceType::JTAG) {
        throw std::runtime_error("noc_multicast_write is not applicable for JTAG communication type.");
    }
    std::lock_guard<std::mutex> lock(tt_device_io_lock);

    uint8_t *buffer_addr = static_cast<uint8_t *>(dst);
    tlb_data config{};
    config.local_offset = addr;
    config.x_start = core_start.x;
    config.y_start = core_start.y;
    config.x_end = core_end.x;
    config.y_end = core_end.y;
    config.mcast = true;
    config.noc_sel = umd_use_noc1 ? 1 : 0;
    config.ordering = tlb_data::Strict;
    config.static_vc = architecture_impl_->get_static_vc();
    TlbWindow *tlb_window = get_cached_tlb_window(config);

    while (size > 0) {
        size_t tlb_size = tlb_window->get_size();

        uint32_t transfer_size = std::min(size, tlb_size);

        tlb_window->write_block(0, buffer_addr, transfer_size);

        size -= transfer_size;
        addr += transfer_size;
        buffer_addr += transfer_size;

        config.local_offset = addr;
        tlb_window->configure(config);
    }
}

}  // namespace tt::umd<|MERGE_RESOLUTION|>--- conflicted
+++ resolved
@@ -219,114 +219,6 @@
         config.local_offset = addr;
         tlb_window->configure(config);
     }
-<<<<<<< HEAD
-
-    volatile uint32_t *dest_dw = pci_device_->get_register_address<uint32_t>(byte_addr);
-    volatile uint32_t *dest_extra_dw = pci_device_->get_register_address<uint32_t>(byte_addr + 8);
-
-    // The store below goes through UC memory on x86, which has implicit ordering constraints with WC accesses.
-    // ARM has no concept of UC memory. This will not allow for implicit ordering of this store wrt other memory
-    // accesses. Insert an explicit full memory barrier for ARM. Do the same for RISC-V.
-    if constexpr (is_arm_platform() || is_riscv_platform()) {
-        tt_driver_atomics::mfence();
-    }
-    dest_dw[0] = static_cast<uint32_t>(value_lower);
-    dest_dw[1] = static_cast<uint32_t>(value_lower >> 32);
-    if (tlb_cfg_reg_size > 8) {
-        uint32_t *p_value_upper = reinterpret_cast<uint32_t *>(&value_upper);
-        *dest_extra_dw = p_value_upper[0];
-    }
-    tt_driver_atomics::mfence();  // Otherwise subsequent WC loads move earlier than the above UC store to the TLB
-                                  // register.
-}
-
-// Get TLB index (from zero), check if it's in 16MB, 2MB or 1MB TLB range, and dynamically program it.
-dynamic_tlb TTDevice::set_dynamic_tlb(
-    unsigned int tlb_index,
-    tt_xy_pair start,
-    tt_xy_pair end,
-    std::uint64_t address,
-    bool multicast,
-    std::uint64_t ordering) {
-    if (communication_device_type_ == IODeviceType::JTAG) {
-        TT_THROW("set_dynamic_tlb is not applicable for JTAG communication type.");
-    }
-    if (multicast) {
-        std::tie(start, end) = architecture_impl_->multicast_workaround(start, end);
-    }
-
-    log_trace(
-        LogUMD,
-        "set_dynamic_tlb with arguments: tlb_index = {}, start = ({}, {}), end = ({}, {}), address = 0x{:x}, "
-        "multicast "
-        "= {}, ordering = {}",
-        tlb_index,
-        start.x,
-        start.y,
-        end.x,
-        end.y,
-        address,
-        multicast,
-        (int)ordering);
-
-    tlb_configuration tlb_config = architecture_impl_->get_tlb_configuration(tlb_index);
-    std::uint32_t TLB_CFG_REG_SIZE_BYTES = architecture_impl_->get_tlb_cfg_reg_size_bytes();
-    uint64_t tlb_address = address / tlb_config.size;
-    uint32_t local_address = address % tlb_config.size;
-    uint64_t tlb_base = tlb_config.base + (tlb_config.size * tlb_config.index_offset);
-    uint32_t tlb_cfg_reg = tlb_config.cfg_addr + (TLB_CFG_REG_SIZE_BYTES * tlb_config.index_offset);
-
-    std::pair<std::uint64_t, std::uint64_t> tlb_reg_config =
-        tlb_data{
-            .local_offset = tlb_address,
-            .x_end = static_cast<uint64_t>(end.x),
-            .y_end = static_cast<uint64_t>(end.y),
-            .x_start = static_cast<uint64_t>(start.x),
-            .y_start = static_cast<uint64_t>(start.y),
-            .noc_sel = umd_use_noc1 ? 1U : 0,
-            .mcast = multicast,
-            .ordering = ordering,
-            // TODO #2715: hack for Blackhole A0, will potentially be fixed in B0.
-            // Using the same static vc for reads and writes through TLBs can hang the card. It doesn't even have to
-            // be the same TLB. Dynamic vc should not have this issue. There might be a perf impact with using
-            // dynamic vc.
-            .static_vc = (arch == tt::ARCH::BLACKHOLE) ? false : true,
-        }
-            .apply_offset(tlb_config.offset);
-
-    log_trace(
-        LogUMD,
-        "set_dynamic_tlb() with tlb_index: {} tlb_index_offset: {} dynamic_tlb_size: {}MB tlb_base: 0x{:x} "
-        "tlb_cfg_reg: 0x{:x} to core ({},{})",
-        tlb_index,
-        tlb_config.index_offset,
-        tlb_config.size / (1024 * 1024),
-        tlb_base,
-        tlb_cfg_reg,
-        end.x,
-        end.y);
-    write_tlb_reg(tlb_cfg_reg, tlb_reg_config.first, tlb_reg_config.second, TLB_CFG_REG_SIZE_BYTES);
-
-    return {tlb_base + local_address, tlb_config.size - local_address};
-}
-
-dynamic_tlb TTDevice::set_dynamic_tlb(
-    unsigned int tlb_index, tt_xy_pair target, std::uint64_t address, std::uint64_t ordering) {
-    if (communication_device_type_ == IODeviceType::JTAG) {
-        TT_THROW("set_dynamic_tlb is not applicable for JTAG communication type.");
-    }
-    return set_dynamic_tlb(tlb_index, tt_xy_pair(0, 0), target, address, false, ordering);
-}
-
-dynamic_tlb TTDevice::set_dynamic_tlb_broadcast(
-    unsigned int tlb_index, std::uint64_t address, tt_xy_pair start, tt_xy_pair end, std::uint64_t ordering) {
-    if (communication_device_type_ == IODeviceType::JTAG) {
-        TT_THROW("set_dynamic_tlb_broadcast is not applicable for JTAG communication type.");
-    }
-    // Issue a broadcast to cores included in the start (top left) and end (bottom right) grid.
-    return set_dynamic_tlb(tlb_index, start, end, address, true, ordering);
-=======
->>>>>>> 2a923097
 }
 
 void TTDevice::configure_iatu_region(size_t region, uint64_t target, size_t region_size) {
