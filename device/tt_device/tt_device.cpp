// SPDX-FileCopyrightText: © 2024 Tenstorrent Inc.
//
// SPDX-License-Identifier: Apache-2.0

#include "umd/device/tt_device/tt_device.hpp"

#include <chrono>
#include <csetjmp>
#include <csignal>
#include <cstdint>
#include <filesystem>
#include <memory>
#include <tt-logger/tt-logger.hpp>

#include "assert.hpp"
#include "umd/device/arc/arc_messenger.hpp"
#include "umd/device/driver_atomics.hpp"
#include "umd/device/jtag/jtag_device.hpp"
#include "umd/device/pcie/pci_device.hpp"
#include "umd/device/pcie/tlb_window.hpp"
#include "umd/device/tt_device/blackhole_tt_device.hpp"
#include "umd/device/tt_device/remote_wormhole_tt_device.hpp"
#include "umd/device/tt_device/wormhole_tt_device.hpp"
#include "umd/device/types/communication_protocol.hpp"
#include "umd/device/types/telemetry.hpp"
#include "umd/device/utils/lock_manager.hpp"
#include "utils.hpp"

// TODO #526: This is a hack to allow UMD to use the NOC1 TLB.
bool umd_use_noc1 = false;

namespace tt::umd {

/* static */ void TTDevice::set_sigbus_safe_handler(bool set_safe_handler) {
    TlbWindow::set_sigbus_safe_handler(set_safe_handler);
}

void TTDevice::use_noc1(bool use_noc1) { umd_use_noc1 = use_noc1; }

TTDevice::TTDevice(
    std::shared_ptr<PCIDevice> pci_device, std::unique_ptr<architecture_implementation> architecture_impl) :
    pci_device_(pci_device),
    communication_device_type_(IODeviceType::PCIe),
    communication_device_id_(pci_device_->get_device_num()),
    architecture_impl_(std::move(architecture_impl)),
    arch(architecture_impl_->get_architecture()) {}

TTDevice::TTDevice(
    std::shared_ptr<JtagDevice> jtag_device,
    uint8_t jlink_id,
    std::unique_ptr<architecture_implementation> architecture_impl) :
    jtag_device_(jtag_device),
    communication_device_type_(IODeviceType::JTAG),
    communication_device_id_(jlink_id),
    architecture_impl_(std::move(architecture_impl)),
    arch(architecture_impl_->get_architecture()) {}

TTDevice::TTDevice() {}

TTDevice::TTDevice(std::unique_ptr<architecture_implementation> architecture_impl) :
    architecture_impl_(std::move(architecture_impl)), arch(architecture_impl_->get_architecture()) {}

void TTDevice::init_tt_device(const std::chrono::milliseconds timeout_ms) {
    pre_init_hook();
    if (!wait_arc_core_start(timeout_ms)) {
        throw std::runtime_error(fmt::format(
            "Timed out after waiting {} ms for arc core ({}, {}) to start", timeout_ms, arc_core.x, arc_core.y));
    }
    arc_messenger_ = ArcMessenger::create_arc_messenger(this);
    telemetry = ArcTelemetryReader::create_arc_telemetry_reader(this);
    firmware_info_provider = FirmwareInfoProvider::create_firmware_info_provider(this);
    post_init_hook();
}

/* static */ std::unique_ptr<TTDevice> TTDevice::create(int device_number, IODeviceType device_type) {
    // TODO make abstract IO handler inside TTDevice.
    if (device_type == IODeviceType::JTAG) {
        auto jtag_device = JtagDevice::create();

        switch (jtag_device->get_jtag_arch(device_number)) {
            case ARCH::WORMHOLE_B0:
                return std::unique_ptr<WormholeTTDevice>(new WormholeTTDevice(jtag_device, device_number));
            case ARCH::BLACKHOLE:
                return std::unique_ptr<BlackholeTTDevice>(new BlackholeTTDevice(jtag_device, device_number));
            default:
                return nullptr;
        }
    }

    auto pci_device = std::make_shared<PCIDevice>(device_number);

    switch (pci_device->get_arch()) {
        case ARCH::WORMHOLE_B0:
            return std::unique_ptr<WormholeTTDevice>(new WormholeTTDevice(pci_device));
        case ARCH::BLACKHOLE:
            return std::unique_ptr<BlackholeTTDevice>(new BlackholeTTDevice(pci_device));
        default:
            return nullptr;
    }
}

std::unique_ptr<TTDevice> TTDevice::create(std::unique_ptr<RemoteCommunication> remote_communication) {
    switch (remote_communication->get_local_device()->get_arch()) {
        case tt::ARCH::WORMHOLE_B0: {
            // This is a workaround to allow RemoteWormholeTTDevice creation over JTAG.
            // TODO: In the future, either remove this if branch or refactor the RemoteWormholeTTDevice class hierarchy.
            if (remote_communication->get_local_device()->get_communication_device_type() == IODeviceType::JTAG) {
                return std::unique_ptr<RemoteWormholeTTDevice>(
                    new RemoteWormholeTTDevice(std::move(remote_communication), IODeviceType::JTAG));
            }
            return std::unique_ptr<RemoteWormholeTTDevice>(new RemoteWormholeTTDevice(std::move(remote_communication)));
        }
        case tt::ARCH::BLACKHOLE: {
            return nullptr;
        }
        default:
            throw std::runtime_error("Remote TTDevice creation is not supported for this architecture.");
    }
}

architecture_implementation *TTDevice::get_architecture_implementation() { return architecture_impl_.get(); }

std::shared_ptr<PCIDevice> TTDevice::get_pci_device() { return pci_device_; }

std::shared_ptr<JtagDevice> TTDevice::get_jtag_device() { return jtag_device_; }

tt::ARCH TTDevice::get_arch() { return arch; }

void TTDevice::detect_hang_read(std::uint32_t data_read) {
    if (communication_device_type_ == IODeviceType::JTAG) {
        // Jtag protocol uses different communication paths from pci therefore
        // there's no need to check hang which is in this case pci-specific.
        return;
    }
    if (data_read == HANG_READ_VALUE && is_hardware_hung()) {
        throw std::runtime_error("Read 0xffffffff from PCIE: you should reset the board.");
    }
}

// This is only needed for the BH workaround in iatu_configure_peer_region since no arc.
void TTDevice::write_regs(volatile uint32_t *dest, const uint32_t *src, uint32_t word_len) {
    if (communication_device_type_ == IODeviceType::JTAG) {
        TT_THROW("write_regs is not applicable for JTAG communication type.");
    }
    while (word_len-- != 0) {
        *dest++ = *src++;
    }
}

TlbWindow *TTDevice::get_cached_tlb_window() {
    if (cached_tlb_window == nullptr) {
        cached_tlb_window = std::make_unique<TlbWindow>(
            get_pci_device()->allocate_tlb(architecture_impl_->get_cached_tlb_size(), TlbMapping::UC));
        return cached_tlb_window.get();
    }
    return cached_tlb_window.get();
}

template <bool safe>
void TTDevice::read_from_device_impl(void *mem_ptr, tt_xy_pair core, uint64_t addr, uint32_t size) {
    if (communication_device_type_ == IODeviceType::JTAG) {
        jtag_device_->read(communication_device_id_, mem_ptr, core.x, core.y, addr, size, umd_use_noc1 ? 1 : 0);
        return;
    }

    std::lock_guard<std::mutex> lock(tt_device_io_lock);
<<<<<<< HEAD

    if constexpr (safe) {
        if (reset_in_progress) {
            throw std::runtime_error("SIGBUS");
        }
    }

    uint8_t *buffer_addr = static_cast<uint8_t *>(mem_ptr);
    tlb_data config{};
    config.local_offset = addr;
    config.x_end = core.x;
    config.y_end = core.y;
    config.noc_sel = umd_use_noc1 ? 1 : 0;
    config.ordering = tlb_data::Strict;
    config.static_vc = architecture_impl_->get_static_vc();
    TlbWindow *tlb_window = get_cached_tlb_window(config);

    while (size > 0) {
        if constexpr (safe) {
            if (reset_in_progress) {
                throw std::runtime_error("SIGBUS");
            }
        }

        uint32_t tlb_size = tlb_window->get_size();
        uint32_t transfer_size = std::min(size, tlb_size);

        if constexpr (safe) {
            tlb_window->safe_read_block(0, buffer_addr, transfer_size);
        } else {
            tlb_window->read_block(0, buffer_addr, transfer_size);
        }

        size -= transfer_size;
        addr += transfer_size;
        buffer_addr += transfer_size;

        config.local_offset = addr;
        tlb_window->configure(config);
    }
=======
    get_cached_tlb_window()->read_block_reconfigure(mem_ptr, core, addr, size);
>>>>>>> bc14a3b5
}

template <bool safe>
void TTDevice::write_to_device_impl(const void *mem_ptr, tt_xy_pair core, uint64_t addr, uint32_t size) {
    if (communication_device_type_ == IODeviceType::JTAG) {
        jtag_device_->write(communication_device_id_, mem_ptr, core.x, core.y, addr, size, umd_use_noc1 ? 1 : 0);
        return;
    }
<<<<<<< HEAD
    std::lock_guard<std::mutex> lock(tt_device_io_lock);

    if constexpr (safe) {
        if (reset_in_progress) {
            throw std::runtime_error("SIGBUS");
        }
    }

    const uint8_t *buffer_addr = static_cast<const uint8_t *>(mem_ptr);
    tlb_data config{};
    config.local_offset = addr;
    config.x_end = core.x;
    config.y_end = core.y;
    config.noc_sel = umd_use_noc1 ? 1 : 0;
    config.ordering = tlb_data::Strict;
    config.static_vc = architecture_impl_->get_static_vc();
    TlbWindow *tlb_window = get_cached_tlb_window(config);

    while (size > 0) {
        if constexpr (safe) {
            if (reset_in_progress) {
                throw std::runtime_error("SIGBUS");
            }
        }

        uint32_t tlb_size = tlb_window->get_size();

        uint32_t transfer_size = std::min(size, tlb_size);

        if constexpr (safe) {
            tlb_window->safe_write_block(0, buffer_addr, transfer_size);
        } else {
            tlb_window->write_block(0, buffer_addr, transfer_size);
        }

        size -= transfer_size;
        addr += transfer_size;
        buffer_addr += transfer_size;

        config.local_offset = addr;
        tlb_window->configure(config);
    }
=======

    std::lock_guard<std::mutex> lock(tt_device_io_lock);
    get_cached_tlb_window()->write_block_reconfigure(mem_ptr, core, addr, size);
>>>>>>> bc14a3b5
}

void TTDevice::read_from_device(void *mem_ptr, tt_xy_pair core, uint64_t addr, uint32_t size) {
    read_from_device_impl<false>(mem_ptr, core, addr, size);
}

void TTDevice::safe_read_from_device(void *mem_ptr, tt_xy_pair core, uint64_t addr, uint32_t size) {
    read_from_device_impl<true>(mem_ptr, core, addr, size);
}

void TTDevice::safe_write_to_device(const void *mem_ptr, tt_xy_pair core, uint64_t addr, uint32_t size) {
    write_to_device_impl<true>(mem_ptr, core, addr, size);
}

void TTDevice::write_to_device(const void *mem_ptr, tt_xy_pair core, uint64_t addr, uint32_t size) {
    write_to_device_impl<false>(mem_ptr, core, addr, size);
}

void TTDevice::configure_iatu_region(size_t region, uint64_t target, size_t region_size) {
    throw std::runtime_error("configure_iatu_region is not implemented for this device");
}

void TTDevice::wait_dram_channel_training(const uint32_t dram_channel, const std::chrono::milliseconds timeout_ms) {
    if (dram_channel >= architecture_impl_->get_dram_banks_number()) {
        throw std::runtime_error(fmt::format(
            "Invalid DRAM channel index {}, maximum index for given architecture is {}",
            dram_channel,
            architecture_impl_->get_dram_banks_number() - 1));
    }
    auto start = std::chrono::steady_clock::now();
    while (true) {
        std::vector<DramTrainingStatus> dram_training_status =
            get_firmware_info_provider()->get_dram_training_status(architecture_impl_->get_dram_banks_number());

        if (dram_training_status.empty()) {
            log_warning(LogUMD, "DRAM training status is not available, breaking the wait for DRAM training.");
            return;
        }

        if (dram_training_status.at(dram_channel) == DramTrainingStatus::FAIL) {
            throw std::runtime_error("DRAM training failed");
        }

        if (dram_training_status.at(dram_channel) == DramTrainingStatus::SUCCESS) {
            return;
        }

        utils::check_timeout(
            start,
            timeout_ms,
            fmt::format("DRAM training for channel {} timed out after {} ms", dram_channel, timeout_ms));
    }
}

void TTDevice::bar_write32(uint32_t addr, uint32_t data) {
    const uint32_t bar0_offset = 0x1FD00000;
    if (addr < bar0_offset) {
        throw std::runtime_error("Write Invalid BAR address for this device.");
    }
    addr -= bar0_offset;
    *reinterpret_cast<volatile uint32_t *>(static_cast<uint8_t *>(get_pci_device()->bar0) + addr) = data;
}

uint32_t TTDevice::bar_read32(uint32_t addr) {
    const uint32_t bar0_offset = 0x1FD00000;
    if (addr < bar0_offset) {
        throw std::runtime_error("Read Invalid BAR address for this device.");
    }
    addr -= bar0_offset;
    return *reinterpret_cast<volatile uint32_t *>(static_cast<uint8_t *>(get_pci_device()->bar0) + addr);
}

ArcMessenger *TTDevice::get_arc_messenger() const { return arc_messenger_.get(); }

ArcTelemetryReader *TTDevice::get_arc_telemetry_reader() const { return telemetry.get(); }

FirmwareInfoProvider *TTDevice::get_firmware_info_provider() const { return firmware_info_provider.get(); }

semver_t TTDevice::get_firmware_version() { return get_firmware_info_provider()->get_firmware_version(); }

void TTDevice::wait_for_non_mmio_flush() {}

bool TTDevice::is_remote() { return is_remote_tt_device; }

int TTDevice::get_communication_device_id() const { return communication_device_id_; }

IODeviceType TTDevice::get_communication_device_type() const { return communication_device_type_; }

BoardType TTDevice::get_board_type() { return get_board_type_from_board_id(get_board_id()); }

uint64_t TTDevice::get_refclk_counter() {
    uint32_t high1_addr = 0, high2_addr = 0, low_addr = 0;
    read_from_arc_apb(&high1_addr, architecture_impl_->get_arc_reset_unit_refclk_high_offset(), sizeof(high1_addr));
    read_from_arc_apb(&low_addr, architecture_impl_->get_arc_reset_unit_refclk_low_offset(), sizeof(low_addr));
    read_from_arc_apb(&high1_addr, architecture_impl_->get_arc_reset_unit_refclk_high_offset(), sizeof(high1_addr));
    if (high2_addr > high1_addr) {
        read_from_arc_apb(&low_addr, architecture_impl_->get_arc_reset_unit_refclk_low_offset(), sizeof(low_addr));
    }
    return (static_cast<uint64_t>(high2_addr) << 32) | low_addr;
}

uint64_t TTDevice::get_board_id() { return get_firmware_info_provider()->get_board_id(); }

double TTDevice::get_asic_temperature() { return get_firmware_info_provider()->get_asic_temperature(); }

uint8_t TTDevice::get_asic_location() { return get_firmware_info_provider()->get_asic_location(); }

ChipInfo TTDevice::get_chip_info() {
    ChipInfo chip_info;

    chip_info.noc_translation_enabled = get_noc_translation_enabled();
    chip_info.board_id = get_board_id();
    chip_info.board_type = get_board_type();
    chip_info.asic_location = get_asic_location();

    return chip_info;
}

uint32_t TTDevice::get_max_clock_freq() { return get_firmware_info_provider()->get_max_clock_freq(); }

uint32_t TTDevice::get_risc_reset_state(tt_xy_pair core) {
    uint32_t tensix_risc_state;
    read_from_device(&tensix_risc_state, core, architecture_impl_->get_tensix_soft_reset_addr(), sizeof(uint32_t));

    return tensix_risc_state;
}

void TTDevice::set_risc_reset_state(tt_xy_pair core, const uint32_t risc_flags) {
    write_to_device(&risc_flags, core, architecture_impl_->get_tensix_soft_reset_addr(), sizeof(uint32_t));
    tt_driver_atomics::sfence();
}

tt_xy_pair TTDevice::get_arc_core() const { return arc_core; }

void TTDevice::noc_multicast_write(void *dst, size_t size, tt_xy_pair core_start, tt_xy_pair core_end, uint64_t addr) {
    if (communication_device_type_ == IODeviceType::JTAG) {
        throw std::runtime_error("noc_multicast_write is not applicable for JTAG communication type.");
    }
    std::lock_guard<std::mutex> lock(tt_device_io_lock);

    uint8_t *buffer_addr = static_cast<uint8_t *>(dst);
    tlb_data config{};
    config.local_offset = addr;
    config.x_start = core_start.x;
    config.y_start = core_start.y;
    config.x_end = core_end.x;
    config.y_end = core_end.y;
    config.mcast = true;
    config.noc_sel = umd_use_noc1 ? 1 : 0;
    config.ordering = tlb_data::Strict;
    config.static_vc = architecture_impl_->get_static_vc();
    TlbWindow *tlb_window = get_cached_tlb_window();
    tlb_window->configure(config);

    while (size > 0) {
        size_t tlb_size = tlb_window->get_size();

        uint32_t transfer_size = std::min(size, tlb_size);

        tlb_window->write_block(0, buffer_addr, transfer_size);

        size -= transfer_size;
        addr += transfer_size;
        buffer_addr += transfer_size;

        config.local_offset = addr;
        tlb_window->configure(config);
    }
}

}  // namespace tt::umd<|MERGE_RESOLUTION|>--- conflicted
+++ resolved
@@ -164,50 +164,11 @@
     }
 
     std::lock_guard<std::mutex> lock(tt_device_io_lock);
-<<<<<<< HEAD
-
     if constexpr (safe) {
-        if (reset_in_progress) {
-            throw std::runtime_error("SIGBUS");
-        }
-    }
-
-    uint8_t *buffer_addr = static_cast<uint8_t *>(mem_ptr);
-    tlb_data config{};
-    config.local_offset = addr;
-    config.x_end = core.x;
-    config.y_end = core.y;
-    config.noc_sel = umd_use_noc1 ? 1 : 0;
-    config.ordering = tlb_data::Strict;
-    config.static_vc = architecture_impl_->get_static_vc();
-    TlbWindow *tlb_window = get_cached_tlb_window(config);
-
-    while (size > 0) {
-        if constexpr (safe) {
-            if (reset_in_progress) {
-                throw std::runtime_error("SIGBUS");
-            }
-        }
-
-        uint32_t tlb_size = tlb_window->get_size();
-        uint32_t transfer_size = std::min(size, tlb_size);
-
-        if constexpr (safe) {
-            tlb_window->safe_read_block(0, buffer_addr, transfer_size);
-        } else {
-            tlb_window->read_block(0, buffer_addr, transfer_size);
-        }
-
-        size -= transfer_size;
-        addr += transfer_size;
-        buffer_addr += transfer_size;
-
-        config.local_offset = addr;
-        tlb_window->configure(config);
-    }
-=======
-    get_cached_tlb_window()->read_block_reconfigure(mem_ptr, core, addr, size);
->>>>>>> bc14a3b5
+        get_cached_tlb_window()->safe_read_block_reconfigure(mem_ptr, core, addr, size);
+    } else {
+        get_cached_tlb_window()->read_block_reconfigure(mem_ptr, core, addr, size);
+    }
 }
 
 template <bool safe>
@@ -216,54 +177,13 @@
         jtag_device_->write(communication_device_id_, mem_ptr, core.x, core.y, addr, size, umd_use_noc1 ? 1 : 0);
         return;
     }
-<<<<<<< HEAD
+
     std::lock_guard<std::mutex> lock(tt_device_io_lock);
-
     if constexpr (safe) {
-        if (reset_in_progress) {
-            throw std::runtime_error("SIGBUS");
-        }
-    }
-
-    const uint8_t *buffer_addr = static_cast<const uint8_t *>(mem_ptr);
-    tlb_data config{};
-    config.local_offset = addr;
-    config.x_end = core.x;
-    config.y_end = core.y;
-    config.noc_sel = umd_use_noc1 ? 1 : 0;
-    config.ordering = tlb_data::Strict;
-    config.static_vc = architecture_impl_->get_static_vc();
-    TlbWindow *tlb_window = get_cached_tlb_window(config);
-
-    while (size > 0) {
-        if constexpr (safe) {
-            if (reset_in_progress) {
-                throw std::runtime_error("SIGBUS");
-            }
-        }
-
-        uint32_t tlb_size = tlb_window->get_size();
-
-        uint32_t transfer_size = std::min(size, tlb_size);
-
-        if constexpr (safe) {
-            tlb_window->safe_write_block(0, buffer_addr, transfer_size);
-        } else {
-            tlb_window->write_block(0, buffer_addr, transfer_size);
-        }
-
-        size -= transfer_size;
-        addr += transfer_size;
-        buffer_addr += transfer_size;
-
-        config.local_offset = addr;
-        tlb_window->configure(config);
-    }
-=======
-
-    std::lock_guard<std::mutex> lock(tt_device_io_lock);
-    get_cached_tlb_window()->write_block_reconfigure(mem_ptr, core, addr, size);
->>>>>>> bc14a3b5
+        get_cached_tlb_window()->safe_write_block_reconfigure(mem_ptr, core, addr, size);
+    } else {
+        get_cached_tlb_window()->write_block_reconfigure(mem_ptr, core, addr, size);
+    }
 }
 
 void TTDevice::read_from_device(void *mem_ptr, tt_xy_pair core, uint64_t addr, uint32_t size) {
