--- conflicted
+++ resolved
@@ -354,11 +354,6 @@
     throw std::runtime_error("configure_iatu_region is not implemented for this device");
 }
 
-<<<<<<< HEAD
-void TTDevice::wait_arc_core_start(const tt_xy_pair arc_core, const uint32_t timeout_ms) {
-    throw std::runtime_error("Waiting for ARC core to start is supported only for Blackhole TTDevice.");
-}
-
 void TTDevice::wait_dram_channel_training(const uint32_t dram_channel, const uint32_t timeout_ms) {
     if (dram_channel >= architecture_impl_->get_dram_banks_number()) {
         throw std::runtime_error(fmt::format(
@@ -394,8 +389,6 @@
     }
 }
 
-=======
->>>>>>> 57fa4256
 void TTDevice::bar_write32(uint32_t addr, uint32_t data) {
     if (addr < get_pci_device()->bar0_uc_offset) {
         write_block(addr, sizeof(data), reinterpret_cast<const uint8_t *>(&data));  // do we have to reinterpret_cast?
