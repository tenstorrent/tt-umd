--- conflicted
+++ resolved
@@ -571,19 +571,6 @@
 
 double TTDevice::get_asic_temperature() { return get_firmware_info_provider()->get_asic_temperature(); }
 
-<<<<<<< HEAD
-uint32_t TTDevice::get_risc_soft_reset(tt_xy_pair core) {
-    uint32_t tensix_risc_state;
-    read_from_device(&tensix_risc_state, core, architecture_impl_->get_tensix_soft_reset_addr(), sizeof(uint32_t));
-
-    return tensix_risc_state;
-};
-
-void TTDevice::set_risc_soft_reset(tt_xy_pair core, const uint32_t risc_flags) {
-    write_to_device(&risc_flags, core, architecture_impl_->get_tensix_soft_reset_addr(), sizeof(uint32_t));
-    tt_driver_atomics::sfence();
-}
-=======
 ChipInfo TTDevice::get_chip_info() {
     ChipInfo chip_info;
     chip_info.noc_translation_enabled = get_noc_translation_enabled();
@@ -592,5 +579,15 @@
     return chip_info;
 }
 
->>>>>>> 7182d8e3
+uint32_t TTDevice::get_risc_soft_reset(tt_xy_pair core) {
+    uint32_t tensix_risc_state;
+    read_from_device(&tensix_risc_state, core, architecture_impl_->get_tensix_soft_reset_addr(), sizeof(uint32_t));
+
+    return tensix_risc_state;
+};
+
+void TTDevice::set_risc_soft_reset(tt_xy_pair core, const uint32_t risc_flags) {
+    write_to_device(&risc_flags, core, architecture_impl_->get_tensix_soft_reset_addr(), sizeof(uint32_t));
+    tt_driver_atomics::sfence();
+}
 }  // namespace tt::umd