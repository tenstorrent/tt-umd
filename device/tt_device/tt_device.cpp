// SPDX-FileCopyrightText: (c) 2024 Tenstorrent Inc.
//
// SPDX-License-Identifier: Apache-2.0
#include "umd/device/tt_device/tt_device.hpp"

#include <cstdint>
#include <filesystem>
#include <memory>
#include <tt-logger/tt-logger.hpp>

#include "assert.hpp"
#include "umd/device/arc/arc_messenger.hpp"
#include "umd/device/driver_atomics.hpp"
#include "umd/device/jtag/jtag_device.hpp"
#include "umd/device/pcie/pci_device.hpp"
#include "umd/device/tt_device/blackhole_tt_device.hpp"
#include "umd/device/tt_device/remote_blackhole_tt_device.hpp"
#include "umd/device/tt_device/remote_wormhole_tt_device.hpp"
#include "umd/device/tt_device/wormhole_tt_device.hpp"
#include "umd/device/types/communication_protocol.hpp"
#include "umd/device/types/telemetry.hpp"
#include "umd/device/utils/lock_manager.hpp"

// TODO #526: This is a hack to allow UMD to use the NOC1 TLB.
bool umd_use_noc1 = false;

namespace tt::umd {

void TTDevice::use_noc1(bool use_noc1) { umd_use_noc1 = use_noc1; }

TTDevice::TTDevice(
    std::shared_ptr<PCIDevice> pci_device, std::unique_ptr<architecture_implementation> architecture_impl) :
    pci_device_(pci_device),
    communication_device_type_(IODeviceType::PCIe),
    communication_device_id_(pci_device_->get_device_num()),
    architecture_impl_(std::move(architecture_impl)),
    arch(architecture_impl_->get_architecture()) {
    lock_manager.initialize_mutex(MutexType::TT_DEVICE_IO, get_communication_device_id());
}

TTDevice::TTDevice(
    std::shared_ptr<JtagDevice> jtag_device,
    uint8_t jlink_id,
    std::unique_ptr<architecture_implementation> architecture_impl) :
    jtag_device_(jtag_device),
    communication_device_type_(IODeviceType::JTAG),
    communication_device_id_(jlink_id),
    architecture_impl_(std::move(architecture_impl)),
    arch(architecture_impl_->get_architecture()) {
    lock_manager.initialize_mutex(MutexType::TT_DEVICE_IO, get_communication_device_id(), IODeviceType::JTAG);
}

TTDevice::TTDevice() {}

TTDevice::TTDevice(std::unique_ptr<architecture_implementation> architecture_impl) :
    architecture_impl_(std::move(architecture_impl)), arch(architecture_impl_->get_architecture()) {}

void TTDevice::init_tt_device() {
    pre_init_hook();
    arc_messenger_ = ArcMessenger::create_arc_messenger(this);
    telemetry = ArcTelemetryReader::create_arc_telemetry_reader(this);
    firmware_info_provider = FirmwareInfoProvider::create_firmware_info_provider(this);
    wait_arc_core_start();
    post_init_hook();
}

/* static */ std::unique_ptr<TTDevice> TTDevice::create(int device_number, IODeviceType device_type) {
    // TODO make abstract IO handler inside TTDevice.
    if (device_type == IODeviceType::JTAG) {
        auto jtag_device = JtagDevice::create();

        switch (jtag_device->get_jtag_arch(device_number)) {
            case ARCH::WORMHOLE_B0:
                return std::unique_ptr<WormholeTTDevice>(new WormholeTTDevice(jtag_device, device_number));
            case ARCH::BLACKHOLE:
                return std::unique_ptr<BlackholeTTDevice>(new BlackholeTTDevice(jtag_device, device_number));
            default:
                return nullptr;
        }
    }

    auto pci_device = std::make_shared<PCIDevice>(device_number);

    switch (pci_device->get_arch()) {
        case ARCH::WORMHOLE_B0:
            return std::unique_ptr<WormholeTTDevice>(new WormholeTTDevice(pci_device));
        case ARCH::BLACKHOLE:
            return std::unique_ptr<BlackholeTTDevice>(new BlackholeTTDevice(pci_device));
        default:
            return nullptr;
    }
}

std::unique_ptr<TTDevice> TTDevice::create(
    std::unique_ptr<RemoteCommunication> remote_communication, eth_coord_t target_chip) {
    switch (remote_communication->get_local_device()->get_arch()) {
        case tt::ARCH::WORMHOLE_B0: {
            // This is a workaround to allow RemoteWormholeTTDevice creation over JTAG.
            // TODO: In the future, either remove this if branch or refactor the RemoteWormholeTTDevice class hierarchy.
            if (remote_communication->get_local_device()->get_communication_device_type() == IODeviceType::JTAG) {
                return std::unique_ptr<RemoteWormholeTTDevice>(
                    new RemoteWormholeTTDevice(std::move(remote_communication), target_chip, IODeviceType::JTAG));
            }
            return std::unique_ptr<RemoteWormholeTTDevice>(
                new RemoteWormholeTTDevice(std::move(remote_communication), target_chip));
        }
        case tt::ARCH::BLACKHOLE: {
            if (remote_communication->get_local_device()->get_communication_device_type() == IODeviceType::JTAG) {
                TT_THROW("Remote TTDevice creation over JTAG is not yet supported for Blackhole architecture.");
            }
            return std::unique_ptr<RemoteBlackholeTTDevice>(
                new RemoteBlackholeTTDevice(std::move(remote_communication)));
        }
        default:
            throw std::runtime_error("Remote TTDevice creation is not supported for this architecture.");
    }
}

architecture_implementation *TTDevice::get_architecture_implementation() { return architecture_impl_.get(); }

std::shared_ptr<PCIDevice> TTDevice::get_pci_device() { return pci_device_; }

std::shared_ptr<JtagDevice> TTDevice::get_jtag_device() { return jtag_device_; }

tt::ARCH TTDevice::get_arch() { return arch; }

void TTDevice::detect_hang_read(std::uint32_t data_read) {
    if (communication_device_type_ == IODeviceType::JTAG) {
        // Jtag protocol uses different communication paths from pci therefore
        // there's no need to check hang which is in this case pci-specific.
        return;
    }
    if (data_read == HANG_READ_VALUE && is_hardware_hung()) {
        std::uint32_t scratch_data =
            *pci_device_->get_register_address<std::uint32_t>(architecture_impl_->get_read_checking_offset());

        throw std::runtime_error("Read 0xffffffff from PCIE: you should reset the board.");
    }
}

// This is only needed for the BH workaround in iatu_configure_peer_region since no arc
void TTDevice::write_regs(volatile uint32_t *dest, const uint32_t *src, uint32_t word_len) {
    if (communication_device_type_ == IODeviceType::JTAG) {
        TT_THROW("write_regs is not applicable for JTAG communication type.");
    }
    while (word_len-- != 0) {
        *dest++ = *src++;
    }
}

void TTDevice::write_regs(uint32_t byte_addr, uint32_t word_len, const void *data) {
    if (communication_device_type_ == IODeviceType::JTAG) {
        TT_THROW("write_regs is not applicable for JTAG communication type.");
    }
    volatile uint32_t *dest = pci_device_->get_register_address<uint32_t>(byte_addr);
    const uint32_t *src = reinterpret_cast<const uint32_t *>(data);

    write_regs(dest, src, word_len);
}

void TTDevice::read_regs(uint32_t byte_addr, uint32_t word_len, void *data) {
    if (communication_device_type_ == IODeviceType::JTAG) {
        TT_THROW("read_regs is not applicable for JTAG communication type.");
    }
    const volatile uint32_t *src = pci_device_->get_register_address<uint32_t>(byte_addr);
    uint32_t *dest = reinterpret_cast<uint32_t *>(data);

    while (word_len-- != 0) {
        uint32_t temp = *src++;
        memcpy(dest++, &temp, sizeof(temp));
    }
}

void TTDevice::memcpy_to_device(void *dest, const void *src, std::size_t num_bytes) {
    if (communication_device_type_ == IODeviceType::JTAG) {
        TT_THROW("memcpy_to_device is not applicable for JTAG communication type.");
    }
    typedef std::uint32_t copy_t;

    // Start by aligning the destination (device) pointer. If needed, do RMW to fix up the
    // first partial word.
    volatile copy_t *dp;

    std::uintptr_t dest_addr = reinterpret_cast<std::uintptr_t>(dest);
    unsigned int dest_misalignment = dest_addr % sizeof(copy_t);

    if (dest_misalignment != 0) {
        // Read-modify-write for the first dest element.
        dp = reinterpret_cast<copy_t *>(dest_addr - dest_misalignment);

        copy_t tmp = *dp;

        auto leading_len = std::min(sizeof(tmp) - dest_misalignment, num_bytes);

        std::memcpy(reinterpret_cast<char *>(&tmp) + dest_misalignment, src, leading_len);
        num_bytes -= leading_len;
        src = static_cast<const char *>(src) + leading_len;

        *dp++ = tmp;

    } else {
        dp = static_cast<copy_t *>(dest);
    }

    // Copy the destination-aligned middle.
    const copy_t *sp = static_cast<const copy_t *>(src);
    std::size_t num_words = num_bytes / sizeof(copy_t);

    for (std::size_t i = 0; i < num_words; i++) {
        *dp++ = *sp++;
    }

    // Finally copy any sub-word trailer, again RMW on the destination.
    auto trailing_len = num_bytes % sizeof(copy_t);
    if (trailing_len != 0) {
        copy_t tmp = *dp;

        std::memcpy(&tmp, sp, trailing_len);

        *dp++ = tmp;
    }
}

void TTDevice::memcpy_from_device(void *dest, const void *src, std::size_t num_bytes) {
    if (communication_device_type_ == IODeviceType::JTAG) {
        TT_THROW("memcpy_from_device is not applicable for JTAG communication type.");
    }
    typedef std::uint32_t copy_t;

    // Start by aligning the source (device) pointer.
    const volatile copy_t *sp;

    std::uintptr_t src_addr = reinterpret_cast<std::uintptr_t>(src);
    unsigned int src_misalignment = src_addr % sizeof(copy_t);

    if (src_misalignment != 0) {
        sp = reinterpret_cast<copy_t *>(src_addr - src_misalignment);

        copy_t tmp = *sp++;

        auto leading_len = std::min(sizeof(tmp) - src_misalignment, num_bytes);
        std::memcpy(dest, reinterpret_cast<char *>(&tmp) + src_misalignment, leading_len);
        num_bytes -= leading_len;
        dest = static_cast<char *>(dest) + leading_len;

    } else {
        sp = static_cast<const volatile copy_t *>(src);
    }

    // Copy the source-aligned middle.
    copy_t *dp = static_cast<copy_t *>(dest);
    std::size_t num_words = num_bytes / sizeof(copy_t);

    for (std::size_t i = 0; i < num_words; i++) {
        *dp++ = *sp++;
    }

    // Finally copy any sub-word trailer.
    auto trailing_len = num_bytes % sizeof(copy_t);
    if (trailing_len != 0) {
        copy_t tmp = *sp;
        std::memcpy(dp, &tmp, trailing_len);
    }
}

void TTDevice::write_block(uint64_t byte_addr, uint64_t num_bytes, const uint8_t *buffer_addr) {
    if (communication_device_type_ == IODeviceType::JTAG) {
        TT_THROW("write_block is not applicable for JTAG communication type.");
    }
    void *dest = nullptr;
    if (pci_device_->bar4_wc != nullptr && byte_addr >= BAR0_BH_SIZE) {
        byte_addr -= BAR0_BH_SIZE;
        dest = reinterpret_cast<uint8_t *>(pci_device_->bar4_wc) + byte_addr;
    } else {
        dest = pci_device_->get_register_address<uint8_t>(byte_addr);
    }

    const void *src = reinterpret_cast<const void *>(buffer_addr);
    if (arch == tt::ARCH::WORMHOLE_B0) {
        memcpy_to_device(dest, src, num_bytes);
    } else {
        memcpy(dest, src, num_bytes);
    }
}

void TTDevice::read_block(uint64_t byte_addr, uint64_t num_bytes, uint8_t *buffer_addr) {
    if (communication_device_type_ == IODeviceType::JTAG) {
        TT_THROW("read_block is not applicable for JTAG communication type.");
    }
    void *src = nullptr;
    if (pci_device_->bar4_wc != nullptr && byte_addr >= BAR0_BH_SIZE) {
        byte_addr -= BAR0_BH_SIZE;
        src = reinterpret_cast<uint8_t *>(pci_device_->bar4_wc) + byte_addr;
    } else {
        src = pci_device_->get_register_address<uint8_t>(byte_addr);
    }

    void *dest = reinterpret_cast<void *>(buffer_addr);
    if (arch == tt::ARCH::WORMHOLE_B0) {
        memcpy_from_device(dest, src, num_bytes);
    } else {
        memcpy(dest, src, num_bytes);
    }

    if (num_bytes >= sizeof(std::uint32_t)) {
        // TODO: looks like there is potential for undefined behavior here.
        detect_hang_read(*reinterpret_cast<std::uint32_t *>(dest));
    }
}

void TTDevice::read_from_device(void *mem_ptr, tt_xy_pair core, uint64_t addr, uint32_t size) {
    if (communication_device_type_ == IODeviceType::JTAG) {
<<<<<<< HEAD
        // if(core == arc_core)
        // {
        //     for(int i = 0; i < size/4; i++)
        //     {
        //         ((uint32_t*)mem_ptr)[i] = jtag_device_->read32_axi(jlink_id_, addr + i*4).value();
        //     }
        //     return;
        // }
        jtag_device_->read(jlink_id_, mem_ptr, core.x, core.y, addr, size, umd_use_noc1 ? 1 : 0);
=======
        jtag_device_->read(communication_device_id_, mem_ptr, core.x, core.y, addr, size, umd_use_noc1 ? 1 : 0);
>>>>>>> 3e144654
        return;
    }
    auto lock = lock_manager.acquire_mutex(MutexType::TT_DEVICE_IO, get_pci_device()->get_device_num());
    uint8_t *buffer_addr = static_cast<uint8_t *>(mem_ptr);
    const uint32_t tlb_index = get_architecture_implementation()->get_reg_tlb();
    while (size > 0) {
        auto [mapped_address, tlb_size] = set_dynamic_tlb(tlb_index, core, addr, tlb_data::Strict);
        uint32_t transfer_size = std::min((uint64_t)size, tlb_size);
        read_block(mapped_address, transfer_size, buffer_addr);

        size -= transfer_size;
        addr += transfer_size;
        buffer_addr += transfer_size;
    }
}

void TTDevice::write_to_device(const void *mem_ptr, tt_xy_pair core, uint64_t addr, uint32_t size) {
    if (communication_device_type_ == IODeviceType::JTAG) {
        jtag_device_->write(communication_device_id_, mem_ptr, core.x, core.y, addr, size, umd_use_noc1 ? 1 : 0);
        return;
    }
    auto lock = lock_manager.acquire_mutex(MutexType::TT_DEVICE_IO, get_pci_device()->get_device_num());
    uint8_t *buffer_addr = (uint8_t *)(uintptr_t)(mem_ptr);
    const uint32_t tlb_index = get_architecture_implementation()->get_reg_tlb();

    while (size > 0) {
        auto [mapped_address, tlb_size] = set_dynamic_tlb(tlb_index, core, addr, tlb_data::Strict);
        uint32_t transfer_size = std::min((uint64_t)size, tlb_size);
        write_block(mapped_address, transfer_size, buffer_addr);

        size -= transfer_size;
        addr += transfer_size;
        buffer_addr += transfer_size;
    }
}

void TTDevice::write_tlb_reg(
    uint32_t byte_addr, uint64_t value_lower, uint64_t value_upper, uint32_t tlb_cfg_reg_size) {
    TT_ASSERT(
        (tlb_cfg_reg_size == 8) or (tlb_cfg_reg_size == 12),
        "Tenstorrent hardware supports only 64bit or 96bit TLB config regs");

    if (communication_device_type_ == IODeviceType::JTAG) {
        TT_THROW("write_tlb_reg is not applicable for JTAG communication type.");
    }

    volatile uint64_t *dest_qw = pci_device_->get_register_address<uint64_t>(byte_addr);
    volatile uint32_t *dest_extra_dw = pci_device_->get_register_address<uint32_t>(byte_addr + 8);
#if defined(__ARM_ARCH) || defined(__riscv)
    // The store below goes through UC memory on x86, which has implicit ordering constraints with WC accesses.
    // ARM has no concept of UC memory. This will not allow for implicit ordering of this store wrt other memory
    // accesses. Insert an explicit full memory barrier for ARM. Do the same for RISC-V.
    tt_driver_atomics::mfence();
#endif
    *dest_qw = value_lower;
    if (tlb_cfg_reg_size > 8) {
        uint32_t *p_value_upper = reinterpret_cast<uint32_t *>(&value_upper);
        *dest_extra_dw = p_value_upper[0];
    }
    tt_driver_atomics::mfence();  // Otherwise subsequent WC loads move earlier than the above UC store to the TLB
                                  // register.
}

// Get TLB index (from zero), check if it's in 16MB, 2MB or 1MB TLB range, and dynamically program it.
dynamic_tlb TTDevice::set_dynamic_tlb(
    unsigned int tlb_index,
    tt_xy_pair start,
    tt_xy_pair end,
    std::uint64_t address,
    bool multicast,
    std::uint64_t ordering) {
    if (communication_device_type_ == IODeviceType::JTAG) {
        TT_THROW("set_dynamic_tlb is not applicable for JTAG communication type.");
    }
    if (multicast) {
        std::tie(start, end) = architecture_impl_->multicast_workaround(start, end);
    }

    log_trace(
        LogUMD,
        "set_dynamic_tlb with arguments: tlb_index = {}, start = ({}, {}), end = ({}, {}), address = 0x{:x}, "
        "multicast "
        "= {}, ordering = {}",
        tlb_index,
        start.x,
        start.y,
        end.x,
        end.y,
        address,
        multicast,
        (int)ordering);

    tlb_configuration tlb_config = architecture_impl_->get_tlb_configuration(tlb_index);
    std::uint32_t TLB_CFG_REG_SIZE_BYTES = architecture_impl_->get_tlb_cfg_reg_size_bytes();
    uint64_t tlb_address = address / tlb_config.size;
    uint32_t local_address = address % tlb_config.size;
    uint64_t tlb_base = tlb_config.base + (tlb_config.size * tlb_config.index_offset);
    uint32_t tlb_cfg_reg = tlb_config.cfg_addr + (TLB_CFG_REG_SIZE_BYTES * tlb_config.index_offset);

    std::pair<std::uint64_t, std::uint64_t> tlb_reg_config =
        tlb_data{
            .local_offset = tlb_address,
            .x_end = static_cast<uint64_t>(end.x),
            .y_end = static_cast<uint64_t>(end.y),
            .x_start = static_cast<uint64_t>(start.x),
            .y_start = static_cast<uint64_t>(start.y),
            .noc_sel = umd_use_noc1 ? 1U : 0,
            .mcast = multicast,
            .ordering = ordering,
            // TODO #2715: hack for Blackhole A0, will potentially be fixed in B0.
            // Using the same static vc for reads and writes through TLBs can hang the card. It doesn't even have to
            // be the same TLB. Dynamic vc should not have this issue. There might be a perf impact with using
            // dynamic vc.
            .static_vc = (arch == tt::ARCH::BLACKHOLE) ? false : true,
        }
            .apply_offset(tlb_config.offset);

    log_trace(
        LogUMD,
        "set_dynamic_tlb() with tlb_index: {} tlb_index_offset: {} dynamic_tlb_size: {}MB tlb_base: 0x{:x} "
        "tlb_cfg_reg: 0x{:x} to core ({},{})",
        tlb_index,
        tlb_config.index_offset,
        tlb_config.size / (1024 * 1024),
        tlb_base,
        tlb_cfg_reg,
        end.x,
        end.y);
    write_tlb_reg(tlb_cfg_reg, tlb_reg_config.first, tlb_reg_config.second, TLB_CFG_REG_SIZE_BYTES);

    return {tlb_base + local_address, tlb_config.size - local_address};
}

dynamic_tlb TTDevice::set_dynamic_tlb(
    unsigned int tlb_index, tt_xy_pair target, std::uint64_t address, std::uint64_t ordering) {
    if (communication_device_type_ == IODeviceType::JTAG) {
        TT_THROW("set_dynamic_tlb is not applicable for JTAG communication type.");
    }
    return set_dynamic_tlb(tlb_index, tt_xy_pair(0, 0), target, address, false, ordering);
}

dynamic_tlb TTDevice::set_dynamic_tlb_broadcast(
    unsigned int tlb_index, std::uint64_t address, tt_xy_pair start, tt_xy_pair end, std::uint64_t ordering) {
    if (communication_device_type_ == IODeviceType::JTAG) {
        TT_THROW("set_dynamic_tlb_broadcast is not applicable for JTAG communication type.");
    }
    // Issue a broadcast to cores included in the start (top left) and end (bottom right) grid
    return set_dynamic_tlb(tlb_index, start, end, address, true, ordering);
}

void TTDevice::configure_iatu_region(size_t region, uint64_t target, size_t region_size) {
    throw std::runtime_error("configure_iatu_region is not implemented for this device");
}

void TTDevice::wait_dram_channel_training(const uint32_t dram_channel, const uint32_t timeout_ms) {
    if (dram_channel >= architecture_impl_->get_dram_banks_number()) {
        throw std::runtime_error(fmt::format(
            "Invalid DRAM channel index {}, maximum index for given architecture is {}",
            dram_channel,
            architecture_impl_->get_dram_banks_number() - 1));
    }
    auto start = std::chrono::system_clock::now();
    while (true) {
        std::vector<DramTrainingStatus> dram_training_status = get_dram_training_status();

        if (dram_training_status.empty()) {
            log_warning(LogUMD, "DRAM training status is not available, breaking the wait for DRAM training.");
            return;
        }

        if (dram_training_status.at(dram_channel) == DramTrainingStatus::FAIL) {
            throw std::runtime_error("DRAM training failed");
        }

        if (dram_training_status.at(dram_channel) == DramTrainingStatus::SUCCESS) {
            return;
        }

        auto end = std::chrono::system_clock::now();
        auto duration = std::chrono::duration_cast<std::chrono::milliseconds>(end - start);
        if (duration.count() > timeout_ms) {
            throw std::runtime_error(
                fmt::format("DRAM training for channel {} timed out after {} ms", dram_channel, timeout_ms));
            break;
        }
    }
}

void TTDevice::bar_write32(uint32_t addr, uint32_t data) {
    if (communication_device_type_ == IODeviceType::JTAG) {
        TT_THROW("bar_write32 is not applicable for JTAG communication type.");
    }
    if (addr < get_pci_device()->bar0_uc_offset) {
        write_block(addr, sizeof(data), reinterpret_cast<const uint8_t *>(&data));  // do we have to reinterpret_cast?
    } else {
        write_regs(addr, 1, &data);
    }
}

uint32_t TTDevice::bar_read32(uint32_t addr) {
    if (communication_device_type_ == IODeviceType::JTAG) {
        TT_THROW("bar_read32 is not applicable for JTAG communication type.");
    }
    uint32_t data;
    if (addr < get_pci_device()->bar0_uc_offset) {
        read_block(addr, sizeof(data), reinterpret_cast<uint8_t *>(&data));
    } else {
        read_regs(addr, 1, &data);
    }
    return data;
}

ArcMessenger *TTDevice::get_arc_messenger() const { return arc_messenger_.get(); }

ArcTelemetryReader *TTDevice::get_arc_telemetry_reader() const { return telemetry.get(); }

FirmwareInfoProvider *TTDevice::get_firmware_info_provider() const { return firmware_info_provider.get(); }

semver_t TTDevice::get_firmware_version() { return get_firmware_info_provider()->get_firmware_version(); }

TTDevice::~TTDevice() {
    // Remote TTDevices actually use TTDevice from remote_communication object.
    // Even though they extend TTDevices, they don't actually act as TTDevices but
    // as wrappers around remote communication which contain TTDevices.
    // Therefore, they don't need to clear mutexes since they don't use them directly.
    // Moreover, if they would try to clear mutexes, it would cause errors since Remote TTDevice
    // didn't initialize its own PCIDevice which is needed to identify the right mutex.
    if (is_remote_tt_device) {
        return;
    }
    lock_manager.clear_mutex(MutexType::TT_DEVICE_IO, get_communication_device_id(), communication_device_type_);
}

void TTDevice::wait_for_non_mmio_flush() {}

bool TTDevice::is_remote() { return is_remote_tt_device; }

int TTDevice::get_communication_device_id() const { return communication_device_id_; }

IODeviceType TTDevice::get_communication_device_type() const { return communication_device_type_; }

BoardType TTDevice::get_board_type() { return get_board_type_from_board_id(get_board_id()); }

uint64_t TTDevice::get_refclk_counter() {
    uint32_t high1_addr = 0, high2_addr = 0, low_addr = 0;
    read_from_arc(&high1_addr, architecture_impl_->get_arc_reset_unit_refclk_high_offset(), sizeof(high1_addr));
    read_from_arc(&low_addr, architecture_impl_->get_arc_reset_unit_refclk_low_offset(), sizeof(low_addr));
    read_from_arc(&high1_addr, architecture_impl_->get_arc_reset_unit_refclk_high_offset(), sizeof(high1_addr));
    if (high2_addr > high1_addr) {
        read_from_arc(&low_addr, architecture_impl_->get_arc_reset_unit_refclk_low_offset(), sizeof(low_addr));
    }
    return (static_cast<uint64_t>(high2_addr) << 32) | low_addr;
}

uint64_t TTDevice::get_board_id() { return get_firmware_info_provider()->get_board_id(); }

std::vector<DramTrainingStatus> TTDevice::get_dram_training_status() {
    if (!telemetry->is_entry_available(TelemetryTag::DDR_STATUS)) {
        return {};
    }

    std::vector<DramTrainingStatus> dram_training_status;
    const uint32_t num_dram_channels = architecture_impl_->get_dram_banks_number();
    // Format of the dram training status is as follows:
    // Each channel gets two bits in the 32-bit value (16 bits used). The lower bits are for lower channels.
    // Lower of the two bits is for training error and higher of the two bits is for training status.
    // Example: 0b 00 00 00 00 00 00 01 10
    // would mean that only channel 0 is trained, channel 1 has the error and other are not trained and don't have
    // errors. If some channel is harvested the bits are always going to be zero.
    for (uint32_t dram_channel = 0; dram_channel < num_dram_channels; dram_channel++) {
        dram_training_status.push_back(get_firmware_info_provider()->get_dram_training_status(dram_channel));
    }

    return dram_training_status;
}

double TTDevice::get_asic_temperature() { return get_firmware_info_provider()->get_asic_temperature(); }

uint8_t TTDevice::get_asic_location() { return get_firmware_info_provider()->get_asic_location(); }

ChipInfo TTDevice::get_chip_info() {
    ChipInfo chip_info;

    chip_info.noc_translation_enabled = get_noc_translation_enabled();
    chip_info.board_id = get_board_id();
    chip_info.board_type = get_board_type();
    chip_info.asic_location = get_asic_location();

    return chip_info;
}

uint32_t TTDevice::get_max_clock_freq() { return get_firmware_info_provider()->get_max_clock_freq(); }

uint32_t TTDevice::get_risc_reset_state(tt_xy_pair core) {
    uint32_t tensix_risc_state;
    read_from_device(&tensix_risc_state, core, architecture_impl_->get_tensix_soft_reset_addr(), sizeof(uint32_t));

    return tensix_risc_state;
}

void TTDevice::set_risc_reset_state(tt_xy_pair core, const uint32_t risc_flags) {
    write_to_device(&risc_flags, core, architecture_impl_->get_tensix_soft_reset_addr(), sizeof(uint32_t));
    tt_driver_atomics::sfence();
}

tt_xy_pair TTDevice::get_arc_core() const { return arc_core; }

TlbWindow *TTDevice::get_cached_tlb_window(tlb_data config) {
    if (cached_tlb_window == nullptr) {
        cached_tlb_window =
            std::make_unique<TlbWindow>(get_pci_device()->allocate_tlb(1 << 21, TlbMapping::UC), config);
        return cached_tlb_window.get();
    }
    cached_tlb_window->configure(config);
    return cached_tlb_window.get();
}
}  // namespace tt::umd<|MERGE_RESOLUTION|>--- conflicted
+++ resolved
@@ -310,19 +310,7 @@
 
 void TTDevice::read_from_device(void *mem_ptr, tt_xy_pair core, uint64_t addr, uint32_t size) {
     if (communication_device_type_ == IODeviceType::JTAG) {
-<<<<<<< HEAD
-        // if(core == arc_core)
-        // {
-        //     for(int i = 0; i < size/4; i++)
-        //     {
-        //         ((uint32_t*)mem_ptr)[i] = jtag_device_->read32_axi(jlink_id_, addr + i*4).value();
-        //     }
-        //     return;
-        // }
-        jtag_device_->read(jlink_id_, mem_ptr, core.x, core.y, addr, size, umd_use_noc1 ? 1 : 0);
-=======
         jtag_device_->read(communication_device_id_, mem_ptr, core.x, core.y, addr, size, umd_use_noc1 ? 1 : 0);
->>>>>>> 3e144654
         return;
     }
     auto lock = lock_manager.acquire_mutex(MutexType::TT_DEVICE_IO, get_pci_device()->get_device_num());
