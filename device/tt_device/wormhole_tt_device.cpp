--- conflicted
+++ resolved
@@ -80,7 +80,6 @@
     return chip_info;
 }
 
-<<<<<<< HEAD
 bool WormholeTTDevice::wait_arc_core_init(const tt_xy_pair arc_core, const uint32_t timeout_ms) {
     // Status codes
     constexpr uint32_t STATUS_NO_ACCESS = 0xFFFFFFFF;
@@ -190,11 +189,8 @@
     }
 }
 
-void WormholeTTDevice::wait_arc_core_start(const tt_xy_pair arc_core, const uint32_t timeout_ms) {
+void WormholeTTDevice::wait_arc_core_start(const uint32_t timeout_ms) {
     wait_arc_core_init(arc_core, 300'000);
-=======
-void WormholeTTDevice::wait_arc_core_start(const uint32_t timeout_ms) {
->>>>>>> 6b297fef
     uint32_t bar_read_initial = bar_read32(architecture_impl_->get_arc_reset_scratch_offset() + 3 * 4);
     // TODO: figure out 325 and 500 constants meaning and put it in variable.
     uint32_t arg = bar_read_initial == 500 ? 325 : 500;
