// SPDX-FileCopyrightText: (c) 2024 Tenstorrent Inc.
//
// SPDX-License-Identifier: Apache-2.0
#include "umd/device/tt_device/wormhole_tt_device.h"

#include <tt-logger/tt-logger.hpp>

#include "umd/device/coordinate_manager.h"
#include "umd/device/types/wormhole_dram.h"
#include "umd/device/types/wormhole_telemetry.h"
#include "umd/device/wormhole_implementation.h"

extern bool umd_use_noc1;

namespace tt::umd {

static constexpr uint32_t DMA_COMPLETION_VALUE = 0xfaca;
static constexpr uint32_t DMA_TIMEOUT_MS = 10000;  // 10 seconds

WormholeTTDevice::WormholeTTDevice(std::shared_ptr<PCIDevice> pci_device) :
    TTDevice(pci_device, std::make_unique<wormhole_implementation>()) {
    init_tt_device();
    arc_core = umd_use_noc1 ? tt_xy_pair(
                                  tt::umd::wormhole::NOC0_X_TO_NOC1_X[tt::umd::wormhole::ARC_CORES_NOC0[0].x],
                                  tt::umd::wormhole::NOC0_Y_TO_NOC1_Y[tt::umd::wormhole::ARC_CORES_NOC0[0].y])
                            : wormhole::ARC_CORES_NOC0[0];
<<<<<<< HEAD
=======
    wait_arc_core_start(arc_core, 1000);
    eth_addresses = WormholeTTDevice::get_eth_addresses(telemetry->read_entry(wormhole::ETH_FW_VERSION));
>>>>>>> 42040f80
}

bool WormholeTTDevice::get_noc_translation_enabled() {
    uint32_t niu_cfg;
    // We read information about NOC translation from DRAM core just be on paar with Luwen implementation.
    // We use DRAM core (0, 0) to read this information, but it can be read from any core.
    // TODO: read this information from PCIE BAR.
    const tt_xy_pair dram_core =
        umd_use_noc1 ? tt_xy_pair(wormhole::NOC0_X_TO_NOC1_X[0], wormhole::NOC0_Y_TO_NOC1_Y[0]) : tt_xy_pair(0, 0);
    const uint64_t niu_cfg_addr = 0x1000A0000 + 0x100;
    read_from_device(&niu_cfg, dram_core, niu_cfg_addr, sizeof(uint32_t));

    return (niu_cfg & (1 << 14)) != 0;
}

ChipInfo WormholeTTDevice::get_chip_info() {
    ChipInfo chip_info;
    chip_info.noc_translation_enabled = get_noc_translation_enabled();

    std::vector<uint32_t> arc_msg_return_values = {0};
    const uint32_t timeout_ms = 1000;
    uint32_t ret_code = get_arc_messenger()->send_message(
        wormhole::ARC_MSG_COMMON_PREFIX | get_architecture_implementation()->get_arc_message_arc_get_harvesting(),
        arc_msg_return_values,
        0,
        0,
        timeout_ms);

    if (ret_code != 0) {
        throw std::runtime_error(fmt::format("Failed to get harvesting masks with exit code {}", ret_code));
    }

    chip_info.harvesting_masks.tensix_harvesting_mask =
        CoordinateManager::shuffle_tensix_harvesting_mask(tt::ARCH::WORMHOLE_B0, arc_msg_return_values[0]);

    chip_info.chip_uid.board_id = get_board_id();

    chip_info.board_type = get_board_type();

    if (chip_info.board_type == BoardType::GALAXY) {
        // There is a hack for galaxy board such that ARC puts this information as tt_flash version.
        // For more information see https://github.com/tenstorrent/tt-smi/issues/72
        chip_info.firmware_version =
            fw_version_from_telemetry(telemetry->read_entry(wormhole::TelemetryTag::TT_FLASH_VERSION));
    } else {
        chip_info.firmware_version =
            fw_version_from_telemetry(telemetry->read_entry(wormhole::TelemetryTag::FW_BUNDLE_VERSION));
    }

    return chip_info;
}

void WormholeTTDevice::wait_arc_core_start(const uint32_t timeout_ms) {
    uint32_t bar_read_initial = bar_read32(architecture_impl_->get_arc_reset_scratch_offset() + 3 * 4);
    // TODO: figure out 325 and 500 constants meaning and put it in variable.
    uint32_t arg = bar_read_initial == 500 ? 325 : 500;
    uint32_t bar_read_again;
    std::vector<uint32_t> ret_vals(1);
    uint32_t arc_msg_return = get_arc_messenger()->send_message(
        wormhole::ARC_MSG_COMMON_PREFIX | architecture_impl_->get_arc_message_test(), ret_vals, arg, 0, timeout_ms);
    bar_read_again = ret_vals[0];
    if (arc_msg_return != 0 || bar_read_again != arg + 1) {
        auto postcode = bar_read32(architecture_impl_->get_arc_reset_scratch_offset());
        throw std::runtime_error(fmt::format(
            "Device is not initialized: arc_fw postcode: {} arc_msg_return: {} arg: {} bar_read_initial: {} "
            "bar_read_again: {}",
            postcode,
            arc_msg_return,
            arg,
            bar_read_initial,
            bar_read_again));
    }
}

uint32_t WormholeTTDevice::get_clock() {
    const uint32_t timeouts_ms = 1000;
    // There is one return value from AICLK ARC message.
    std::vector<uint32_t> arc_msg_return_values = {0};
    auto exit_code = get_arc_messenger()->send_message(
        wormhole::ARC_MSG_COMMON_PREFIX | get_architecture_implementation()->get_arc_message_get_aiclk(),
        arc_msg_return_values,
        0xFFFF,
        0xFFFF,
        timeouts_ms);
    if (exit_code != 0) {
        throw std::runtime_error(fmt::format("Failed to get AICLK value with exit code {}", exit_code));
    }
    return arc_msg_return_values[0];
}

uint32_t WormholeTTDevice::get_max_clock_freq() {
    uint32_t aiclk_telemetry = telemetry->read_entry(wormhole::TelemetryTag::AICLK);
    return (aiclk_telemetry >> 16) & 0xFFFF;
}

uint32_t WormholeTTDevice::get_min_clock_freq() { return wormhole::AICLK_IDLE_VAL; }

uint64_t WormholeTTDevice::get_board_id() {
    uint32_t board_id_lo = telemetry->read_entry(wormhole::TelemetryTag::BOARD_ID_LOW);
    uint32_t board_id_hi = telemetry->read_entry(wormhole::TelemetryTag::BOARD_ID_HIGH);
    return ((uint64_t)board_id_hi << 32) | board_id_lo;
}

std::vector<DramTrainingStatus> WormholeTTDevice::get_dram_training_status() {
    uint32_t dram_training_status_telemetry = telemetry->read_entry(wormhole::TelemetryTag::DDR_STATUS);
    const uint32_t num_dram_channels = wormhole::NUM_DRAM_BANKS;
    std::vector<DramTrainingStatus> dram_training_status;
    for (uint32_t dram_channel = 0; dram_channel < num_dram_channels; dram_channel++) {
        uint8_t status = (dram_training_status_telemetry >> (dram_channel * 4)) & 0xF;

        switch (status) {
            case wormhole::WormholeDramTrainingStatus::TrainingNone:
                dram_training_status.push_back(DramTrainingStatus::IN_PROGRESS);
                break;
            case wormhole::WormholeDramTrainingStatus::TrainingFail:
                dram_training_status.push_back(DramTrainingStatus::FAIL);
                break;
            case wormhole::WormholeDramTrainingStatus::TrainingPass:
            case wormhole::WormholeDramTrainingStatus::TrainingSkip:
                dram_training_status.push_back(DramTrainingStatus::SUCCESS);
                break;
            default:
                dram_training_status.push_back(DramTrainingStatus::FAIL);
                break;
        }
    }

    return dram_training_status;
}

void WormholeTTDevice::configure_iatu_region(size_t region, uint64_t target, size_t region_size) {
    uint32_t dest_bar_lo = target & 0xffffffff;
    uint32_t dest_bar_hi = (target >> 32) & 0xffffffff;
    std::uint32_t region_id_to_use = region;

    // TODO: stop doing this.  It's related to HUGEPAGE_CHANNEL_3_SIZE_LIMIT.
    if (region == 3) {
        region_id_to_use = 4;  // Hack use region 4 for channel 3..this ensures that we have a smaller chan 3 address
                               // space with the correct start offset
    }

    bar_write32(architecture_impl_->get_arc_csm_mailbox_offset() + 0 * 4, region_id_to_use);
    bar_write32(architecture_impl_->get_arc_csm_mailbox_offset() + 1 * 4, dest_bar_lo);
    bar_write32(architecture_impl_->get_arc_csm_mailbox_offset() + 2 * 4, dest_bar_hi);
    bar_write32(architecture_impl_->get_arc_csm_mailbox_offset() + 3 * 4, region_size);
    arc_messenger_->send_message(
        wormhole::ARC_MSG_COMMON_PREFIX | architecture_impl_->get_arc_message_setup_iatu_for_peer_to_peer(), 0, 0);

    // Print what just happened
    uint32_t peer_region_start = region_id_to_use * region_size;
    uint32_t peer_region_end = (region_id_to_use + 1) * region_size - 1;
    log_debug(
        LogSiliconDriver,
        "    [region id {}] NOC to PCI address range 0x{:x}-0x{:x} mapped to addr 0x{:x}",
        region,
        peer_region_start,
        peer_region_end,
        target);
}

void WormholeTTDevice::dma_d2h_transfer(const uint64_t dst, const uint32_t src, const size_t size) {
    static constexpr uint64_t DMA_WRITE_ENGINE_EN_OFF = 0xc;
    static constexpr uint64_t DMA_WRITE_INT_MASK_OFF = 0x54;
    static constexpr uint64_t DMA_CH_CONTROL1_OFF_WRCH_0 = 0x200;
    static constexpr uint64_t DMA_WRITE_DONE_IMWR_LOW_OFF = 0x60;
    static constexpr uint64_t DMA_WRITE_CH01_IMWR_DATA_OFF = 0x70;
    static constexpr uint64_t DMA_WRITE_DONE_IMWR_HIGH_OFF = 0x64;
    static constexpr uint64_t DMA_WRITE_ABORT_IMWR_LOW_OFF = 0x68;
    static constexpr uint64_t DMA_WRITE_ABORT_IMWR_HIGH_OFF = 0x6c;
    static constexpr uint64_t DMA_TRANSFER_SIZE_OFF_WRCH_0 = 0x208;
    static constexpr uint64_t DMA_SAR_LOW_OFF_WRCH_0 = 0x20c;
    static constexpr uint64_t DMA_SAR_HIGH_OFF_WRCH_0 = 0x210;
    static constexpr uint64_t DMA_DAR_LOW_OFF_WRCH_0 = 0x214;
    static constexpr uint64_t DMA_DAR_HIGH_OFF_WRCH_0 = 0x218;
    static constexpr uint64_t DMA_WRITE_DOORBELL_OFF = 0x10;

    std::scoped_lock lock(dma_mutex_);
    DmaBuffer &dma_buffer = pci_device_->get_dma_buffer();
    volatile uint8_t *bar2 = reinterpret_cast<volatile uint8_t *>(pci_device_->bar2_uc);
    volatile uint32_t *completion = reinterpret_cast<volatile uint32_t *>(dma_buffer.completion);

    if (!completion || !dma_buffer.buffer) {
        throw std::runtime_error("DMA buffer is not initialized");
    }

    if (src % 4 != 0) {
        throw std::runtime_error("DMA source address must be aligned to 4 bytes");
    }

    if (size % 4 != 0) {
        throw std::runtime_error("DMA size must be a multiple of 4");
    }

    if (!bar2) {
        throw std::runtime_error("BAR2 is not mapped");
    }

    // Reset completion flag.
    *completion = 0;

    auto write_reg = [&](uint32_t offset, uint32_t value) {
        *reinterpret_cast<volatile uint32_t *>(bar2 + offset) = value;
    };

    write_reg(DMA_WRITE_ENGINE_EN_OFF, 0x1);
    write_reg(DMA_WRITE_INT_MASK_OFF, 0);
    write_reg(DMA_CH_CONTROL1_OFF_WRCH_0, 0x00000010);  // Remote interrupt enable (for completion)
    write_reg(
        DMA_WRITE_DONE_IMWR_LOW_OFF, (uint32_t)(dma_buffer.completion_pa & 0xFFFFFFFF));  // Write completion address
    write_reg(DMA_WRITE_DONE_IMWR_HIGH_OFF, (uint32_t)((dma_buffer.completion_pa >> 32) & 0xFFFFFFFF));
    write_reg(DMA_WRITE_CH01_IMWR_DATA_OFF, DMA_COMPLETION_VALUE);  // Write completion value
    write_reg(DMA_WRITE_ABORT_IMWR_LOW_OFF, 0);
    write_reg(DMA_WRITE_ABORT_IMWR_HIGH_OFF, 0);
    write_reg(DMA_TRANSFER_SIZE_OFF_WRCH_0, size);
    write_reg(DMA_SAR_LOW_OFF_WRCH_0, src);
    write_reg(DMA_SAR_HIGH_OFF_WRCH_0, 0);
    write_reg(DMA_DAR_LOW_OFF_WRCH_0, (uint32_t)(dst & 0xFFFFFFFF));
    write_reg(DMA_DAR_HIGH_OFF_WRCH_0, (uint32_t)((dst >> 32) & 0xFFFFFFFF));
    write_reg(DMA_WRITE_DOORBELL_OFF, 0);

    auto start = std::chrono::steady_clock::now();
    for (;;) {
        if (*completion == DMA_COMPLETION_VALUE) {
            break;
        }

        auto now = std::chrono::steady_clock::now();
        auto elapsed_ms = std::chrono::duration_cast<std::chrono::milliseconds>(now - start).count();

        if (elapsed_ms > DMA_TIMEOUT_MS) {
            throw std::runtime_error("DMA timeout");
        }
    }
}

void WormholeTTDevice::dma_h2d_transfer(const uint32_t dst, const uint64_t src, const size_t size) {
    static constexpr uint64_t DMA_READ_ENGINE_EN_OFF = 0x2c;
    static constexpr uint64_t DMA_READ_INT_MASK_OFF = 0xa8;
    static constexpr uint64_t DMA_CH_CONTROL1_OFF_RDCH_0 = 0x300;
    static constexpr uint64_t DMA_READ_DONE_IMWR_LOW_OFF = 0xcc;
    static constexpr uint64_t DMA_READ_CH01_IMWR_DATA_OFF = 0xdc;
    static constexpr uint64_t DMA_READ_DONE_IMWR_HIGH_OFF = 0xd0;
    static constexpr uint64_t DMA_READ_ABORT_IMWR_LOW_OFF = 0xd4;
    static constexpr uint64_t DMA_READ_ABORT_IMWR_HIGH_OFF = 0xd8;
    static constexpr uint64_t DMA_TRANSFER_SIZE_OFF_RDCH_0 = 0x308;
    static constexpr uint64_t DMA_SAR_LOW_OFF_RDCH_0 = 0x30c;
    static constexpr uint64_t DMA_SAR_HIGH_OFF_RDCH_0 = 0x310;
    static constexpr uint64_t DMA_DAR_LOW_OFF_RDCH_0 = 0x314;
    static constexpr uint64_t DMA_DAR_HIGH_OFF_RDCH_0 = 0x318;
    static constexpr uint64_t DMA_READ_DOORBELL_OFF = 0x30;

    std::scoped_lock lock(dma_mutex_);
    DmaBuffer &dma_buffer = pci_device_->get_dma_buffer();
    volatile uint8_t *bar2 = reinterpret_cast<volatile uint8_t *>(pci_device_->bar2_uc);
    volatile uint32_t *completion = reinterpret_cast<volatile uint32_t *>(dma_buffer.completion);

    if (!completion || !dma_buffer.buffer) {
        throw std::runtime_error("DMA buffer is not initialized");
    }

    if (dst % 4 != 0) {
        throw std::runtime_error("DMA destination address must be aligned to 4 bytes");
    }

    if (size % 4 != 0) {
        throw std::runtime_error("DMA size must be a multiple of 4");
    }

    if (!bar2) {
        throw std::runtime_error("BAR2 is not mapped");
    }

    // Reset completion flag.
    *completion = 0;

    auto write_reg = [&](uint32_t offset, uint32_t value) {
        *reinterpret_cast<volatile uint32_t *>(bar2 + offset) = value;
    };

    write_reg(DMA_READ_ENGINE_EN_OFF, 0x1);
    write_reg(DMA_READ_INT_MASK_OFF, 0);
    write_reg(DMA_CH_CONTROL1_OFF_RDCH_0, 0x10);  // Remote interrupt enable (for completion)
    write_reg(
        DMA_READ_DONE_IMWR_LOW_OFF, (uint32_t)(dma_buffer.completion_pa & 0xFFFFFFFF));  // Read completion address
    write_reg(DMA_READ_DONE_IMWR_HIGH_OFF, (uint32_t)((dma_buffer.completion_pa >> 32) & 0xFFFFFFFF));
    write_reg(DMA_READ_CH01_IMWR_DATA_OFF, DMA_COMPLETION_VALUE);  // Read completion value
    write_reg(DMA_READ_ABORT_IMWR_LOW_OFF, 0);
    write_reg(DMA_READ_ABORT_IMWR_HIGH_OFF, 0);
    write_reg(DMA_TRANSFER_SIZE_OFF_RDCH_0, size);
    write_reg(DMA_SAR_LOW_OFF_RDCH_0, (uint32_t)(src & 0xFFFFFFFF));
    write_reg(DMA_SAR_HIGH_OFF_RDCH_0, (uint32_t)((src >> 32) & 0xFFFFFFFF));
    write_reg(DMA_DAR_LOW_OFF_RDCH_0, dst);
    write_reg(DMA_DAR_HIGH_OFF_RDCH_0, 0);
    write_reg(DMA_READ_DOORBELL_OFF, 0);

    auto start = std::chrono::steady_clock::now();
    for (;;) {
        if (*completion == DMA_COMPLETION_VALUE) {
            break;
        }

        auto now = std::chrono::steady_clock::now();
        auto elapsed_ms = std::chrono::duration_cast<std::chrono::milliseconds>(now - start).count();

        if (elapsed_ms > DMA_TIMEOUT_MS) {
            throw std::runtime_error("DMA timeout");
        }
    }
}

// TODO: This is a temporary implementation, and ought to be replaced with a
// driver-based technique that can take advantage of multiple channels and
// interrupts.  With a driver-based implementation we can also avoid the need to
// memcpy into/out of a buffer, although exposing zero-copy DMA functionality to
// the application will require IOMMU support.  One day...
void WormholeTTDevice::dma_d2h(void *dst, uint32_t src, size_t size) {
    DmaBuffer &dma_buffer = pci_device_->get_dma_buffer();

    if (size > dma_buffer.size) {
        throw std::runtime_error("DMA size exceeds buffer size");
    }

    dma_d2h_transfer(dma_buffer.buffer_pa, src, size);
    memcpy(dst, dma_buffer.buffer, size);
}

void WormholeTTDevice::dma_h2d(uint32_t dst, const void *src, size_t size) {
    DmaBuffer &dma_buffer = pci_device_->get_dma_buffer();

    if (size > dma_buffer.size) {
        throw std::runtime_error("DMA size exceeds buffer size");
    }

    memcpy(dma_buffer.buffer, src, size);
    dma_h2d_transfer(dst, dma_buffer.buffer_pa, size);
}

void WormholeTTDevice::dma_h2d_zero_copy(uint32_t dst, const void *src, size_t size) {
    dma_h2d_transfer(dst, (uint64_t)(uintptr_t)src, size);
}

void WormholeTTDevice::dma_d2h_zero_copy(void *dst, uint32_t src, size_t size) {
    dma_d2h_transfer((uint64_t)(uintptr_t)dst, src, size);
}

void WormholeTTDevice::read_from_arc(void *mem_ptr, uint64_t arc_addr_offset, size_t size) {
    if (arc_addr_offset > wormhole::ARC_XBAR_ADDRESS_END) {
        throw std::runtime_error("Address is out of ARC XBAR address range");
    }
    auto result = bar_read32(wormhole::ARC_APB_BAR0_XBAR_OFFSET_START + arc_addr_offset);
    *(reinterpret_cast<uint32_t *>(mem_ptr)) = result;
}

void WormholeTTDevice::write_to_arc(const void *mem_ptr, uint64_t arc_addr_offset, size_t size) {
    if (arc_addr_offset > wormhole::ARC_XBAR_ADDRESS_END) {
        throw std::runtime_error("Address is out of ARC XBAR address range");
    }
    bar_write32(
        wormhole::ARC_APB_BAR0_XBAR_OFFSET_START + arc_addr_offset, *(reinterpret_cast<const uint32_t *>(mem_ptr)));
}

void WormholeTTDevice::wait_eth_core_training(const tt_xy_pair eth_core, const uint32_t timeout_ms) {
    constexpr uint64_t eth_core_heartbeat_addr = 0x1C;
    auto start = std::chrono::system_clock::now();
    uint32_t heartbeat_val;
    read_from_device(&heartbeat_val, eth_core, eth_core_heartbeat_addr, sizeof(heartbeat_val));

    uint32_t new_heartbeat_val = heartbeat_val;
    while (new_heartbeat_val != heartbeat_val) {
        read_from_device(&new_heartbeat_val, eth_core, eth_core_heartbeat_addr, sizeof(heartbeat_val));
        auto end = std::chrono::system_clock::now();
        auto duration = std::chrono::duration_cast<std::chrono::milliseconds>(end - start);
        if (duration.count() > timeout_ms) {
            throw std::runtime_error(fmt::format("ETH training timed out after {} ms", timeout_ms));
            break;
        }
    }

    uint32_t port_status = read_port_status(eth_core);
    start = std::chrono::system_clock::now();
    while (port_status == ETH_UNKNOWN) {
        port_status = read_port_status(eth_core);
        auto end = std::chrono::system_clock::now();
        auto duration = std::chrono::duration_cast<std::chrono::milliseconds>(end - start);
        if (duration.count() > timeout_ms) {
            if (get_board_type() != BoardType::UBB) {
                throw std::runtime_error(fmt::format(
                    "ETH training timed out after {} ms, on eth core {}, {}", timeout_ms, eth_core.x, eth_core.y));
            }
            break;
        }
    }
}

double WormholeTTDevice::get_asic_temperature() {
    // Data stored in telemetry has temperature average across chips stored in lower 16 bits.
    // It needs to be divided by 8 to get temperature in Celsius.
    return (telemetry->read_entry(wormhole::TelemetryTag::ASIC_TEMPERATURE) & 0xFFFF) / 8.0;
}

tt_xy_pair WormholeTTDevice::get_arc_core() const { return arc_core; }

uint64_t WormholeTTDevice::get_arc_noc_base_address() const { return wormhole::ARC_NOC_XBAR_ADDRESS_START; }

uint32_t WormholeTTDevice::read_port_status(tt_xy_pair eth_core) {
    uint32_t channel = std::distance(
        wormhole::ETH_CORES_NOC0.begin(),
        std::find(wormhole::ETH_CORES_NOC0.begin(), wormhole::ETH_CORES_NOC0.end(), eth_core));
    uint32_t port_status;
    read_from_device(&port_status, eth_core, eth_addresses.eth_conn_info + (channel * 4), sizeof(uint32_t));
    return port_status;
}

WormholeTTDevice::EthAddresses WormholeTTDevice::get_eth_addresses(const uint32_t eth_fw_version) {
    uint32_t masked_version = eth_fw_version & 0x00FFFFFF;

    uint64_t node_info;
    uint64_t eth_conn_info;
    uint64_t results_buf;
    uint64_t erisc_remote_board_type_offset;
    uint64_t erisc_local_board_type_offset;
    uint64_t erisc_local_board_id_lo_offset;
    uint64_t erisc_remote_board_id_lo_offset;
    uint64_t erisc_remote_eth_id_offset;

    if (masked_version >= 0x060000) {
        node_info = 0x1100;
        eth_conn_info = 0x1200;
        results_buf = 0x1ec0;
    } else {
        throw std::runtime_error(
            fmt::format("Unsupported ETH version {:#x}. ETH version should always be at least 6.0.0.", eth_fw_version));
    }

    if (masked_version >= 0x06C000) {
        erisc_remote_board_type_offset = 77;
        erisc_local_board_type_offset = 69;
        erisc_remote_board_id_lo_offset = 72;
        erisc_local_board_id_lo_offset = 64;
        erisc_remote_eth_id_offset = 76;
    } else {
        erisc_remote_board_type_offset = 72;
        erisc_local_board_type_offset = 64;
        erisc_remote_board_id_lo_offset = 73;
        erisc_local_board_id_lo_offset = 65;
        erisc_remote_eth_id_offset = 77;
    }

    return WormholeTTDevice::EthAddresses{
        masked_version,
        node_info,
        eth_conn_info,
        results_buf,
        erisc_remote_board_type_offset,
        erisc_local_board_type_offset,
        erisc_local_board_id_lo_offset,
        erisc_remote_board_id_lo_offset,
        erisc_remote_eth_id_offset};
}

}  // namespace tt::umd<|MERGE_RESOLUTION|>--- conflicted
+++ resolved
@@ -24,11 +24,7 @@
                                   tt::umd::wormhole::NOC0_X_TO_NOC1_X[tt::umd::wormhole::ARC_CORES_NOC0[0].x],
                                   tt::umd::wormhole::NOC0_Y_TO_NOC1_Y[tt::umd::wormhole::ARC_CORES_NOC0[0].y])
                             : wormhole::ARC_CORES_NOC0[0];
-<<<<<<< HEAD
-=======
-    wait_arc_core_start(arc_core, 1000);
     eth_addresses = WormholeTTDevice::get_eth_addresses(telemetry->read_entry(wormhole::ETH_FW_VERSION));
->>>>>>> 42040f80
 }
 
 bool WormholeTTDevice::get_noc_translation_enabled() {
