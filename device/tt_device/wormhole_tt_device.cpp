// SPDX-FileCopyrightText: (c) 2024 Tenstorrent Inc.
//
// SPDX-License-Identifier: Apache-2.0
#include "umd/device/tt_device/wormhole_tt_device.hpp"

#include <chrono>
#include <cstdint>
#include <memory>
#include <tt-logger/tt-logger.hpp>

#include "assert.hpp"
#include "umd/device/arch/wormhole_implementation.hpp"
#include "umd/device/coordinates/coordinate_manager.hpp"
#include "umd/device/jtag/jtag_device.hpp"
#include "umd/device/types/communication_protocol.hpp"
#include "umd/device/types/wormhole_telemetry.hpp"
#include "umd/device/types/xy_pair.hpp"
#include "utils.hpp"

extern bool umd_use_noc1;

namespace tt::umd {

static constexpr uint32_t DMA_COMPLETION_VALUE = 0xfaca;
static constexpr uint32_t DMA_TIMEOUT_MS = 10000;  // 10 seconds

WormholeTTDevice::WormholeTTDevice(std::shared_ptr<PCIDevice> pci_device) :
    TTDevice(pci_device, std::make_unique<wormhole_implementation>()) {
    arc_core = umd_use_noc1 ? tt_xy_pair(
                                  tt::umd::wormhole::NOC0_X_TO_NOC1_X[tt::umd::wormhole::ARC_CORES_NOC0[0].x],
                                  tt::umd::wormhole::NOC0_Y_TO_NOC1_Y[tt::umd::wormhole::ARC_CORES_NOC0[0].y])
                            : wormhole::ARC_CORES_NOC0[0];
}

void WormholeTTDevice::post_init_hook() {
    eth_addresses = WormholeTTDevice::get_eth_addresses(get_firmware_info_provider()->get_eth_fw_version());
}

WormholeTTDevice::WormholeTTDevice(std::shared_ptr<JtagDevice> jtag_device, uint8_t jlink_id) :
    TTDevice(jtag_device, jlink_id, std::make_unique<wormhole_implementation>()) {
    arc_core = umd_use_noc1 ? tt_xy_pair(
                                  tt::umd::wormhole::NOC0_X_TO_NOC1_X[tt::umd::wormhole::ARC_CORES_NOC0[0].x],
                                  tt::umd::wormhole::NOC0_Y_TO_NOC1_Y[tt::umd::wormhole::ARC_CORES_NOC0[0].y])
                            : wormhole::ARC_CORES_NOC0[0];
    init_tt_device();
    wait_arc_core_start();
}

WormholeTTDevice::WormholeTTDevice() : TTDevice(std::make_unique<wormhole_implementation>()) {
    arc_core = umd_use_noc1 ? tt_xy_pair(
                                  tt::umd::wormhole::NOC0_X_TO_NOC1_X[tt::umd::wormhole::ARC_CORES_NOC0[0].x],
                                  tt::umd::wormhole::NOC0_Y_TO_NOC1_Y[tt::umd::wormhole::ARC_CORES_NOC0[0].y])
                            : wormhole::ARC_CORES_NOC0[0];
    log_warning(tt::LogUMD, "Created WormholeTTDevice without an underlying I/O device (PCIe or JTAG).");
}

bool WormholeTTDevice::get_noc_translation_enabled() {
    uint32_t niu_cfg;
    // We read information about NOC translation from DRAM core just be on paar with Luwen implementation.
    // We use DRAM core (0, 0) to read this information, but it can be read from any core.
    // TODO: read this information from PCIE BAR.
    const tt_xy_pair dram_core =
        umd_use_noc1 ? tt_xy_pair(wormhole::NOC0_X_TO_NOC1_X[0], wormhole::NOC0_Y_TO_NOC1_Y[0]) : tt_xy_pair(0, 0);
    const uint64_t niu_cfg_addr = 0x1000A0000 + 0x100;
    read_from_device(&niu_cfg, dram_core, niu_cfg_addr, sizeof(uint32_t));

    return (niu_cfg & (1 << 14)) != 0;
}

ChipInfo WormholeTTDevice::get_chip_info() {
    ChipInfo chip_info = TTDevice::get_chip_info();

    std::vector<uint32_t> arc_msg_return_values = {0};
    uint32_t ret_code = get_arc_messenger()->send_message(
        wormhole::ARC_MSG_COMMON_PREFIX | get_architecture_implementation()->get_arc_message_arc_get_harvesting(),
        arc_msg_return_values,
        0,
        0);

    if (ret_code != 0) {
        throw std::runtime_error(fmt::format("Failed to get harvesting masks with exit code {}", ret_code));
    }

    chip_info.harvesting_masks.tensix_harvesting_mask =
        CoordinateManager::shuffle_tensix_harvesting_mask(tt::ARCH::WORMHOLE_B0, arc_msg_return_values[0]);

    return chip_info;
}

void WormholeTTDevice::wait_arc_core_start(const std::chrono::milliseconds timeout_ms) {
    uint32_t bar_read_initial = 0;
    read_from_arc(&bar_read_initial, wormhole::ARC_RESET_SCRATCH_OFFSET + 3 * 4, sizeof(uint32_t));
    //  TODO: figure out 325 and 500 constants meaning and put it in variable.
    uint32_t arg = bar_read_initial == 500 ? 325 : 500;
    uint32_t bar_read_again;
    std::vector<uint32_t> ret_vals(1);
    uint32_t arc_msg_return = get_arc_messenger()->send_message(
        wormhole::ARC_MSG_COMMON_PREFIX | architecture_impl_->get_arc_message_test(), ret_vals, arg, 0, timeout_ms);
    bar_read_again = ret_vals[0];
    if (arc_msg_return != 0 || bar_read_again != arg + 1) {
        uint32_t postcode = 0;
        read_from_arc(&postcode, wormhole::ARC_RESET_SCRATCH_OFFSET, sizeof(uint32_t));
        throw std::runtime_error(fmt::format(
            "Device is not initialized: arc_fw postcode: {} arc_msg_return: {} arg: {} bar_read_initial: {} "
            "bar_read_again: {}",
            postcode,
            arc_msg_return,
            arg,
            bar_read_initial,
            bar_read_again));
    }
}

uint32_t WormholeTTDevice::get_clock() {
    // There is one return value from AICLK ARC message.
    std::vector<uint32_t> arc_msg_return_values = {0};
    auto exit_code = get_arc_messenger()->send_message(
        wormhole::ARC_MSG_COMMON_PREFIX | get_architecture_implementation()->get_arc_message_get_aiclk(),
        arc_msg_return_values,
        0xFFFF,
        0xFFFF);
    if (exit_code != 0) {
        throw std::runtime_error(fmt::format("Failed to get AICLK value with exit code {}", exit_code));
    }
    return arc_msg_return_values[0];
}

uint32_t WormholeTTDevice::get_min_clock_freq() { return wormhole::AICLK_IDLE_VAL; }

void WormholeTTDevice::configure_iatu_region(size_t region, uint64_t target, size_t region_size) {
    uint32_t dest_bar_lo = target & 0xffffffff;
    uint32_t dest_bar_hi = (target >> 32) & 0xffffffff;
    std::uint32_t region_id_to_use = region;

    // TODO: stop doing this.  It's related to HUGEPAGE_CHANNEL_3_SIZE_LIMIT.
    if (region == 3) {
        region_id_to_use = 4;  // Hack use region 4 for channel 3..this ensures that we have a smaller chan 3 address
                               // space with the correct start offset
    }

    if (communication_device_type_ == IODeviceType::JTAG) {
        TT_THROW("configure_iatu_region is redundant for JTAG communication type.");
    }

    bar_write32(architecture_impl_->get_arc_csm_mailbox_offset() + 0 * 4, region_id_to_use);
    bar_write32(architecture_impl_->get_arc_csm_mailbox_offset() + 1 * 4, dest_bar_lo);
    bar_write32(architecture_impl_->get_arc_csm_mailbox_offset() + 2 * 4, dest_bar_hi);
    bar_write32(architecture_impl_->get_arc_csm_mailbox_offset() + 3 * 4, region_size);
    arc_messenger_->send_message(
        wormhole::ARC_MSG_COMMON_PREFIX | architecture_impl_->get_arc_message_setup_iatu_for_peer_to_peer(), 0, 0);

    // Print what just happened
    uint32_t peer_region_start = region_id_to_use * region_size;
    uint32_t peer_region_end = (region_id_to_use + 1) * region_size - 1;
    log_debug(
        LogUMD,
        "    [region id {}] NOC to PCI address range 0x{:x}-0x{:x} mapped to addr 0x{:x}",
        region,
        peer_region_start,
        peer_region_end,
        target);
}

void WormholeTTDevice::dma_d2h_transfer(const uint64_t dst, const uint32_t src, const size_t size) {
    if (communication_device_type_ == IODeviceType::JTAG) {
        TT_THROW("dma_d2h_transfer is not applicable for JTAG communication type.");
    }

    static constexpr uint64_t DMA_WRITE_ENGINE_EN_OFF = 0xc;
    static constexpr uint64_t DMA_WRITE_INT_MASK_OFF = 0x54;
    static constexpr uint64_t DMA_CH_CONTROL1_OFF_WRCH_0 = 0x200;
    static constexpr uint64_t DMA_WRITE_DONE_IMWR_LOW_OFF = 0x60;
    static constexpr uint64_t DMA_WRITE_CH01_IMWR_DATA_OFF = 0x70;
    static constexpr uint64_t DMA_WRITE_DONE_IMWR_HIGH_OFF = 0x64;
    static constexpr uint64_t DMA_WRITE_ABORT_IMWR_LOW_OFF = 0x68;
    static constexpr uint64_t DMA_WRITE_ABORT_IMWR_HIGH_OFF = 0x6c;
    static constexpr uint64_t DMA_TRANSFER_SIZE_OFF_WRCH_0 = 0x208;
    static constexpr uint64_t DMA_SAR_LOW_OFF_WRCH_0 = 0x20c;
    static constexpr uint64_t DMA_SAR_HIGH_OFF_WRCH_0 = 0x210;
    static constexpr uint64_t DMA_DAR_LOW_OFF_WRCH_0 = 0x214;
    static constexpr uint64_t DMA_DAR_HIGH_OFF_WRCH_0 = 0x218;
    static constexpr uint64_t DMA_WRITE_DOORBELL_OFF = 0x10;

    std::scoped_lock lock(dma_mutex_);
    DmaBuffer &dma_buffer = pci_device_->get_dma_buffer();
    volatile uint8_t *bar2 = reinterpret_cast<volatile uint8_t *>(pci_device_->bar2_uc);
    volatile uint32_t *completion = reinterpret_cast<volatile uint32_t *>(dma_buffer.completion);

    if (!completion || !dma_buffer.buffer) {
        throw std::runtime_error("DMA buffer is not initialized");
    }

    if (src % 4 != 0) {
        throw std::runtime_error("DMA source address must be aligned to 4 bytes");
    }

    if (size % 4 != 0) {
        throw std::runtime_error("DMA size must be a multiple of 4");
    }

    if (!bar2) {
        throw std::runtime_error("BAR2 is not mapped");
    }

    // Reset completion flag.
    *completion = 0;

    auto write_reg = [&](uint32_t offset, uint32_t value) {
        *reinterpret_cast<volatile uint32_t *>(bar2 + offset) = value;
    };

    write_reg(DMA_WRITE_ENGINE_EN_OFF, 0x1);
    write_reg(DMA_WRITE_INT_MASK_OFF, 0);
    write_reg(DMA_CH_CONTROL1_OFF_WRCH_0, 0x00000010);  // Remote interrupt enable (for completion)
    write_reg(
        DMA_WRITE_DONE_IMWR_LOW_OFF, (uint32_t)(dma_buffer.completion_pa & 0xFFFFFFFF));  // Write completion address
    write_reg(DMA_WRITE_DONE_IMWR_HIGH_OFF, (uint32_t)((dma_buffer.completion_pa >> 32) & 0xFFFFFFFF));
    write_reg(DMA_WRITE_CH01_IMWR_DATA_OFF, DMA_COMPLETION_VALUE);  // Write completion value
    write_reg(DMA_WRITE_ABORT_IMWR_LOW_OFF, 0);
    write_reg(DMA_WRITE_ABORT_IMWR_HIGH_OFF, 0);
    write_reg(DMA_TRANSFER_SIZE_OFF_WRCH_0, size);
    write_reg(DMA_SAR_LOW_OFF_WRCH_0, src);
    write_reg(DMA_SAR_HIGH_OFF_WRCH_0, 0);
    write_reg(DMA_DAR_LOW_OFF_WRCH_0, (uint32_t)(dst & 0xFFFFFFFF));
    write_reg(DMA_DAR_HIGH_OFF_WRCH_0, (uint32_t)((dst >> 32) & 0xFFFFFFFF));
    write_reg(DMA_WRITE_DOORBELL_OFF, 0);

    auto start = std::chrono::steady_clock::now();
    for (;;) {
        if (*completion == DMA_COMPLETION_VALUE) {
            break;
        }

        auto now = std::chrono::steady_clock::now();
        auto elapsed_ms = std::chrono::duration_cast<std::chrono::milliseconds>(now - start).count();

        if (elapsed_ms > DMA_TIMEOUT_MS) {
            throw std::runtime_error("DMA timeout");
        }
    }
}

void WormholeTTDevice::dma_h2d_transfer(const uint32_t dst, const uint64_t src, const size_t size) {
    if (communication_device_type_ == IODeviceType::JTAG) {
        TT_THROW("dma_h2d_transfer is not applicable for JTAG communication type.");
    }
    static constexpr uint64_t DMA_READ_ENGINE_EN_OFF = 0x2c;
    static constexpr uint64_t DMA_READ_INT_MASK_OFF = 0xa8;
    static constexpr uint64_t DMA_CH_CONTROL1_OFF_RDCH_0 = 0x300;
    static constexpr uint64_t DMA_READ_DONE_IMWR_LOW_OFF = 0xcc;
    static constexpr uint64_t DMA_READ_CH01_IMWR_DATA_OFF = 0xdc;
    static constexpr uint64_t DMA_READ_DONE_IMWR_HIGH_OFF = 0xd0;
    static constexpr uint64_t DMA_READ_ABORT_IMWR_LOW_OFF = 0xd4;
    static constexpr uint64_t DMA_READ_ABORT_IMWR_HIGH_OFF = 0xd8;
    static constexpr uint64_t DMA_TRANSFER_SIZE_OFF_RDCH_0 = 0x308;
    static constexpr uint64_t DMA_SAR_LOW_OFF_RDCH_0 = 0x30c;
    static constexpr uint64_t DMA_SAR_HIGH_OFF_RDCH_0 = 0x310;
    static constexpr uint64_t DMA_DAR_LOW_OFF_RDCH_0 = 0x314;
    static constexpr uint64_t DMA_DAR_HIGH_OFF_RDCH_0 = 0x318;
    static constexpr uint64_t DMA_READ_DOORBELL_OFF = 0x30;

    std::scoped_lock lock(dma_mutex_);
    DmaBuffer &dma_buffer = pci_device_->get_dma_buffer();
    volatile uint8_t *bar2 = reinterpret_cast<volatile uint8_t *>(pci_device_->bar2_uc);
    volatile uint32_t *completion = reinterpret_cast<volatile uint32_t *>(dma_buffer.completion);

    if (!completion || !dma_buffer.buffer) {
        throw std::runtime_error("DMA buffer is not initialized");
    }

    if (dst % 4 != 0) {
        throw std::runtime_error("DMA destination address must be aligned to 4 bytes");
    }

    if (size % 4 != 0) {
        throw std::runtime_error("DMA size must be a multiple of 4");
    }

    if (!bar2) {
        throw std::runtime_error("BAR2 is not mapped");
    }

    // Reset completion flag.
    *completion = 0;

    auto write_reg = [&](uint32_t offset, uint32_t value) {
        *reinterpret_cast<volatile uint32_t *>(bar2 + offset) = value;
    };

    write_reg(DMA_READ_ENGINE_EN_OFF, 0x1);
    write_reg(DMA_READ_INT_MASK_OFF, 0);
    write_reg(DMA_CH_CONTROL1_OFF_RDCH_0, 0x10);  // Remote interrupt enable (for completion)
    write_reg(
        DMA_READ_DONE_IMWR_LOW_OFF, (uint32_t)(dma_buffer.completion_pa & 0xFFFFFFFF));  // Read completion address
    write_reg(DMA_READ_DONE_IMWR_HIGH_OFF, (uint32_t)((dma_buffer.completion_pa >> 32) & 0xFFFFFFFF));
    write_reg(DMA_READ_CH01_IMWR_DATA_OFF, DMA_COMPLETION_VALUE);  // Read completion value
    write_reg(DMA_READ_ABORT_IMWR_LOW_OFF, 0);
    write_reg(DMA_READ_ABORT_IMWR_HIGH_OFF, 0);
    write_reg(DMA_TRANSFER_SIZE_OFF_RDCH_0, size);
    write_reg(DMA_SAR_LOW_OFF_RDCH_0, (uint32_t)(src & 0xFFFFFFFF));
    write_reg(DMA_SAR_HIGH_OFF_RDCH_0, (uint32_t)((src >> 32) & 0xFFFFFFFF));
    write_reg(DMA_DAR_LOW_OFF_RDCH_0, dst);
    write_reg(DMA_DAR_HIGH_OFF_RDCH_0, 0);
    write_reg(DMA_READ_DOORBELL_OFF, 0);

    auto start = std::chrono::steady_clock::now();
    for (;;) {
        if (*completion == DMA_COMPLETION_VALUE) {
            break;
        }

        auto now = std::chrono::steady_clock::now();
        auto elapsed_ms = std::chrono::duration_cast<std::chrono::milliseconds>(now - start).count();

        if (elapsed_ms > DMA_TIMEOUT_MS) {
            throw std::runtime_error("DMA timeout");
        }
    }
}

// TODO: This is a temporary implementation, and ought to be replaced with a
// driver-based technique that can take advantage of multiple channels and
// interrupts.  With a driver-based implementation we can also avoid the need to
// memcpy into/out of a buffer, although exposing zero-copy DMA functionality to
// the application will require IOMMU support.  One day...
void WormholeTTDevice::dma_d2h(void *dst, uint32_t src, size_t size) {
    if (communication_device_type_ == IODeviceType::JTAG) {
        TT_THROW("dma_d2h is not applicable for JTAG communication type.");
    }
    DmaBuffer &dma_buffer = pci_device_->get_dma_buffer();

    if (size > dma_buffer.size) {
        throw std::runtime_error("DMA size exceeds buffer size");
    }

    dma_d2h_transfer(dma_buffer.buffer_pa, src, size);
    memcpy(dst, dma_buffer.buffer, size);
}

void WormholeTTDevice::dma_h2d(uint32_t dst, const void *src, size_t size) {
    if (communication_device_type_ == IODeviceType::JTAG) {
        TT_THROW("dma_h2d is not applicable for JTAG communication type.");
    }
    DmaBuffer &dma_buffer = pci_device_->get_dma_buffer();

    if (size > dma_buffer.size) {
        throw std::runtime_error("DMA size exceeds buffer size");
    }

    memcpy(dma_buffer.buffer, src, size);
    dma_h2d_transfer(dst, dma_buffer.buffer_pa, size);
}

void WormholeTTDevice::dma_h2d_zero_copy(uint32_t dst, const void *src, size_t size) {
    if (communication_device_type_ == IODeviceType::JTAG) {
        TT_THROW("dma_h2d_zero_copy is not applicable for JTAG communication type.");
    }
    dma_h2d_transfer(dst, (uint64_t)(uintptr_t)src, size);
}

void WormholeTTDevice::dma_d2h_zero_copy(void *dst, uint32_t src, size_t size) {
    if (communication_device_type_ == IODeviceType::JTAG) {
        TT_THROW("dma_d2h_zero_copy is not applicable for JTAG communication type.");
    }
    dma_d2h_transfer((uint64_t)(uintptr_t)dst, src, size);
}

void WormholeTTDevice::read_from_arc(void *mem_ptr, uint64_t arc_addr_offset, size_t size) {
    if (arc_addr_offset > wormhole::ARC_XBAR_ADDRESS_END) {
        throw std::runtime_error("Address is out of ARC XBAR address range");
    }
    if (communication_device_type_ == IODeviceType::JTAG) {
        jtag_device_->read(
            communication_device_id_,
            mem_ptr,
            wormhole::ARC_CORES_NOC0[0].x,
            wormhole::ARC_CORES_NOC0[0].y,
            wormhole::ARC_NOC_XBAR_ADDRESS_START + arc_addr_offset,
            sizeof(uint32_t));
        return;
    }
    auto result = bar_read32(wormhole::ARC_APB_BAR0_XBAR_OFFSET_START + arc_addr_offset);
    *(reinterpret_cast<uint32_t *>(mem_ptr)) = result;
}

void WormholeTTDevice::write_to_arc(const void *mem_ptr, uint64_t arc_addr_offset, size_t size) {
    if (arc_addr_offset > wormhole::ARC_XBAR_ADDRESS_END) {
        throw std::runtime_error("Address is out of ARC XBAR address range");
    }
    if (communication_device_type_ == IODeviceType::JTAG) {
        jtag_device_->write(
            communication_device_id_,
            mem_ptr,
            wormhole::ARC_CORES_NOC0[0].x,
            wormhole::ARC_CORES_NOC0[0].y,
            wormhole::ARC_NOC_XBAR_ADDRESS_START + arc_addr_offset,
            sizeof(uint32_t));
        return;
    }
    bar_write32(
        wormhole::ARC_APB_BAR0_XBAR_OFFSET_START + arc_addr_offset, *(reinterpret_cast<const uint32_t *>(mem_ptr)));
}

std::chrono::milliseconds WormholeTTDevice::wait_eth_core_training(
    const tt_xy_pair eth_core, const std::chrono::milliseconds timeout_ms) {
    constexpr uint64_t eth_core_heartbeat_addr = 0x1C;
    auto time_taken_heartbeat = std::chrono::milliseconds(0);
    auto time_taken_port = std::chrono::milliseconds(0);
    auto start = std::chrono::steady_clock::now();
    uint32_t heartbeat_val;

    tt_xy_pair actual_eth_core = eth_core;
    if (umd_use_noc1) {
        actual_eth_core = tt_xy_pair(wormhole::NOC0_X_TO_NOC1_X[eth_core.x], wormhole::NOC0_Y_TO_NOC1_Y[eth_core.y]);
    }

    read_from_device(&heartbeat_val, actual_eth_core, eth_core_heartbeat_addr, sizeof(heartbeat_val));

    uint32_t new_heartbeat_val = heartbeat_val;
    while (new_heartbeat_val != heartbeat_val) {
        read_from_device(&new_heartbeat_val, actual_eth_core, eth_core_heartbeat_addr, sizeof(heartbeat_val));
        utils::check_timeout(start, timeout_ms, fmt::format("ETH training timed out after {} ms", timeout_ms));
    }

<<<<<<< HEAD
    uint32_t port_status = read_port_status(eth_core);
    start = std::chrono::steady_clock::now();
    while (port_status == ETH_UNKNOWN) {
        port_status = read_port_status(eth_core);
        auto end = std::chrono::steady_clock::now();
=======
    start = std::chrono::system_clock::now();
    while (read_training_status(eth_core) == LINK_TRAIN_TRAINING) {
        auto end = std::chrono::system_clock::now();
>>>>>>> 2dca93e5
        auto duration = std::chrono::duration_cast<std::chrono::milliseconds>(end - start);
        time_taken_port = duration;
        if (time_taken_port > timeout_ms) {
            if (get_board_type() != BoardType::UBB) {
                throw std::runtime_error(fmt::format(
                    "ETH training timed out after {} ms, on eth core {}, {}",
                    timeout_ms.count(),
                    eth_core.x,
                    eth_core.y));
            }
            break;
        }
    }
    return time_taken_heartbeat + time_taken_port;
}

uint64_t WormholeTTDevice::get_arc_noc_base_address() const { return wormhole::ARC_NOC_XBAR_ADDRESS_START; }

uint32_t WormholeTTDevice::read_training_status(tt_xy_pair eth_core) {
    uint32_t training_status;
    read_from_device(
        &training_status,
        umd_use_noc1 ? tt_xy_pair(wormhole::NOC0_X_TO_NOC1_X[eth_core.x], wormhole::NOC0_Y_TO_NOC1_Y[eth_core.y])
                     : eth_core,
        0x1104,
        sizeof(uint32_t));
    return training_status;
}

WormholeTTDevice::EthAddresses WormholeTTDevice::get_eth_addresses(const uint32_t eth_fw_version) {
    uint32_t masked_version = eth_fw_version & 0x00FFFFFF;

    uint64_t node_info;
    uint64_t eth_conn_info;
    uint64_t results_buf;
    uint64_t erisc_remote_board_type_offset;
    uint64_t erisc_local_board_type_offset;
    uint64_t erisc_local_board_id_lo_offset;
    uint64_t erisc_remote_board_id_lo_offset;
    uint64_t erisc_remote_eth_id_offset;

    if (masked_version >= 0x060000) {
        node_info = 0x1100;
        eth_conn_info = 0x1200;
        results_buf = 0x1ec0;
    } else {
        throw std::runtime_error(
            fmt::format("Unsupported ETH version {:#x}. ETH version should always be at least 6.0.0.", eth_fw_version));
    }

    if (masked_version >= 0x06C000) {
        erisc_remote_board_type_offset = 77;
        erisc_local_board_type_offset = 69;
        erisc_remote_board_id_lo_offset = 72;
        erisc_local_board_id_lo_offset = 64;
        erisc_remote_eth_id_offset = 76;
    } else {
        erisc_remote_board_type_offset = 72;
        erisc_local_board_type_offset = 64;
        erisc_remote_board_id_lo_offset = 73;
        erisc_local_board_id_lo_offset = 65;
        erisc_remote_eth_id_offset = 77;
    }

    return WormholeTTDevice::EthAddresses{
        masked_version,
        node_info,
        eth_conn_info,
        results_buf,
        erisc_remote_board_type_offset,
        erisc_local_board_type_offset,
        erisc_local_board_id_lo_offset,
        erisc_remote_board_id_lo_offset,
        erisc_remote_eth_id_offset};
}

bool WormholeTTDevice::wait_arc_post_reset(const uint32_t timeout_ms) {
    // Status codes
    constexpr uint32_t STATUS_NO_ACCESS = 0xFFFFFFFF;
    constexpr uint32_t STATUS_WATCHDOG_TRIGGERED = 0xDEADC0DE;
    constexpr uint32_t STATUS_BOOT_INCOMPLETE_1 = 0x00000060;
    constexpr uint32_t STATUS_BOOT_INCOMPLETE_2 = 0x11110000;
    constexpr uint32_t STATUS_ASLEEP_1 = 0x0000AA00;
    constexpr uint32_t STATUS_ASLEEP_2 = 0x55;
    constexpr uint32_t STATUS_INIT_DONE_1 = 0x00000001;
    constexpr uint32_t STATUS_INIT_DONE_2 = 0xFFFFDEAD;
    constexpr uint32_t STATUS_OLD_POST_CODE = 0;
    constexpr uint32_t STATUS_MESSAGE_QUEUED_MASK = 0xFFFFFF00;
    constexpr uint32_t STATUS_MESSAGE_QUEUED_VAL = 0x0000AA00;
    constexpr uint32_t STATUS_HANDLING_MESSAGE_MASK = 0xFF00FFFF;
    constexpr uint32_t STATUS_HANDLING_MESSAGE_VAL = 0xAA000000;
    constexpr uint32_t STATUS_MESSAGE_COMPLETE_MASK = 0x0000FFFF;
    constexpr uint32_t STATUS_MESSAGE_COMPLETE_MIN = 0x00000001;

    // Post codes
    constexpr uint32_t POST_CODE_INIT_DONE = 0xC0DE0001;
    constexpr uint32_t POST_CODE_ARC_MSG_HANDLE_START = 0xC0DE0030;
    constexpr uint32_t POST_CODE_ARC_MSG_HANDLE_DONE = 0xC0DE003F;
    constexpr uint32_t POST_CODE_ARC_TIME_LAST = 0xC0DE007F;

    // DMA request address
    constexpr uint64_t ARC_CSM_ARC_PCIE_DMA_REQUEST = 0x1fef84d4;

    auto start = std::chrono::system_clock::now();
    while (true) {
        auto now = std::chrono::system_clock::now();
        auto elapsed_ms = std::chrono::duration_cast<std::chrono::milliseconds>(now - start).count();
        if (timeout_ms != 0 && elapsed_ms > timeout_ms) {
            log_debug(LogUMD, "Post reset wait for ARC timed out after: {}", timeout_ms);
            return false;
        }

        uint32_t bar_read_arc_reset_scratch_status =
            bar_read32(wormhole::ARC_APB_BAR0_XBAR_OFFSET_START + wormhole::ARC_RESET_SCRATCH_STATUS_OFFSET);
        uint32_t bar_read_arc_post_code = bar_read32(
            architecture_impl_->get_arc_axi_apb_peripheral_offset() +
            architecture_impl_->get_arc_reset_scratch_offset());
        uint32_t bar_read_arc_csm_pcie_dma_request = bar_read32(ARC_CSM_ARC_PCIE_DMA_REQUEST);

        // Handle known error/status codes
        switch (bar_read_arc_reset_scratch_status) {
            case STATUS_NO_ACCESS:
                log_debug(LogUMD, "NoAccess error");
                return false;
            case STATUS_WATCHDOG_TRIGGERED:
                log_debug(LogUMD, "WatchdogTriggered error");
                return false;
            case STATUS_BOOT_INCOMPLETE_1:
            case STATUS_BOOT_INCOMPLETE_2:
                log_debug(LogUMD, "BootIncomplete error");
                continue;
            case STATUS_ASLEEP_1:
            case STATUS_ASLEEP_2:
                log_debug(LogUMD, "Asleep error");
                continue;
            case STATUS_INIT_DONE_1:
            case STATUS_INIT_DONE_2:
                return true;
            case STATUS_OLD_POST_CODE: {
                bool pc_idle = (bar_read_arc_post_code == POST_CODE_INIT_DONE) ||
                               (bar_read_arc_post_code >= POST_CODE_ARC_MSG_HANDLE_DONE &&
                                bar_read_arc_post_code <= POST_CODE_ARC_TIME_LAST);
                if (pc_idle) {
                    return true;
                }
                log_debug(LogUMD, "OldPostCode error, post_code: {}", bar_read_arc_post_code);
                continue;
            }
        }

        // Check for outstanding DMA request
        if (bar_read_arc_csm_pcie_dma_request != 0) {
            log_debug(LogUMD, "OutstandingPcieDMA error");
            continue;
        }
        // Check for queued message
        if ((bar_read_arc_reset_scratch_status & STATUS_MESSAGE_QUEUED_MASK) == STATUS_MESSAGE_QUEUED_VAL) {
            uint32_t message_id = bar_read_arc_reset_scratch_status & 0xFF;
            log_debug(LogUMD, "MessageQueued error, message_id: {}", message_id);
            continue;
        }
        // Check for message being handled
        if ((bar_read_arc_reset_scratch_status & STATUS_HANDLING_MESSAGE_MASK) == STATUS_HANDLING_MESSAGE_VAL) {
            uint32_t message_id = (bar_read_arc_reset_scratch_status >> 16) & 0xFF;
            log_debug(LogUMD, "HandlingMessage error, message_id: {}", message_id);
            continue;
        }
        // Message complete, response written into bar_read_arc_reset_scratch_status
        if ((bar_read_arc_reset_scratch_status & STATUS_MESSAGE_COMPLETE_MASK) > STATUS_MESSAGE_COMPLETE_MIN) {
            return true;
        }
    }
}

bool WormholeTTDevice::is_hardware_hung() {
    if (communication_device_type_ == IODeviceType::JTAG) {
        TT_THROW("is_hardware_hung is not applicable for JTAG communication type.");
    }

    volatile const void *addr = reinterpret_cast<const char *>(pci_device_->bar0_uc) +
                                (architecture_impl_->get_arc_axi_apb_peripheral_offset() +
                                 architecture_impl_->get_arc_reset_scratch_offset() + 6 * 4) -
                                pci_device_->bar0_uc_offset;
    std::uint32_t scratch_data = *reinterpret_cast<const volatile std::uint32_t *>(addr);

    return (scratch_data == HANG_READ_VALUE);
}

}  // namespace tt::umd<|MERGE_RESOLUTION|>--- conflicted
+++ resolved
@@ -422,17 +422,9 @@
         utils::check_timeout(start, timeout_ms, fmt::format("ETH training timed out after {} ms", timeout_ms));
     }
 
-<<<<<<< HEAD
-    uint32_t port_status = read_port_status(eth_core);
     start = std::chrono::steady_clock::now();
-    while (port_status == ETH_UNKNOWN) {
-        port_status = read_port_status(eth_core);
+    while (read_training_status(eth_core) == LINK_TRAIN_TRAINING) {
         auto end = std::chrono::steady_clock::now();
-=======
-    start = std::chrono::system_clock::now();
-    while (read_training_status(eth_core) == LINK_TRAIN_TRAINING) {
-        auto end = std::chrono::system_clock::now();
->>>>>>> 2dca93e5
         auto duration = std::chrono::duration_cast<std::chrono::milliseconds>(end - start);
         time_taken_port = duration;
         if (time_taken_port > timeout_ms) {
