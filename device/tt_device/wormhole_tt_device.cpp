--- conflicted
+++ resolved
@@ -78,13 +78,7 @@
     uint32_t ret_code = get_arc_messenger()->send_message(
         wormhole::ARC_MSG_COMMON_PREFIX | get_architecture_implementation()->get_arc_message_arc_get_harvesting(),
         arc_msg_return_values,
-<<<<<<< HEAD
-        {},
-        timeout_ms);
-=======
-        0,
-        0);
->>>>>>> fe306611
+        {});
 
     if (ret_code != 0) {
         throw std::runtime_error(fmt::format("Failed to get harvesting masks with exit code {}", ret_code));
@@ -126,13 +120,7 @@
     auto exit_code = get_arc_messenger()->send_message(
         wormhole::ARC_MSG_COMMON_PREFIX | get_architecture_implementation()->get_arc_message_get_aiclk(),
         arc_msg_return_values,
-<<<<<<< HEAD
-        {0xFFFF, 0xFFFF},
-        timeouts_ms);
-=======
-        0xFFFF,
-        0xFFFF);
->>>>>>> fe306611
+        {0xFFFF, 0xFFFF});
     if (exit_code != 0) {
         throw std::runtime_error(fmt::format("Failed to get AICLK value with exit code {}", exit_code));
     }
