--- conflicted
+++ resolved
@@ -65,10 +65,6 @@
 
     chip_info.board_type = get_board_type();
 
-<<<<<<< HEAD
-    chip_info.firmware_version =
-        fw_version_from_telemetry(telemetry->read_entry(wormhole::TelemetryTag::FW_BUNDLE_VERSION));
-=======
     if (chip_info.board_type == BoardType::GALAXY) {
         // There is a hack for galaxy board such that ARC puts this information as tt_flash version.
         // For more information see https://github.com/tenstorrent/tt-smi/issues/72
@@ -78,7 +74,6 @@
         chip_info.firmware_version =
             fw_version_from_telemetry(telemetry->read_entry(wormhole::TelemetryTag::FW_BUNDLE_VERSION));
     }
->>>>>>> 44bd946b
 
     return chip_info;
 }
@@ -429,8 +424,6 @@
     // Data stored in telemetry has temperature average across chips stored in lower 16 bits.
     // It needs to be divided by 8 to get temperature in Celsius.
     return (telemetry->read_entry(wormhole::TelemetryTag::ASIC_TEMPERATURE) & 0xFFFF) / 8.0;
-<<<<<<< HEAD
-=======
 }
 
 tt_xy_pair WormholeTTDevice::get_arc_core() const { return arc_core; }
@@ -491,7 +484,6 @@
         erisc_local_board_id_lo_offset,
         erisc_remote_board_id_lo_offset,
         erisc_remote_eth_id_offset};
->>>>>>> 44bd946b
 }
 
 }  // namespace tt::umd