// SPDX-FileCopyrightText: (c) 2023 Tenstorrent Inc.
//
// SPDX-License-Identifier: Apache-2.0

<<<<<<< HEAD
#include "umd/device/tt_silicon_driver_common.hpp"
#include "umd/device/tt_xy_pair.h"
#include "umd/device/cluster.h"
=======
#include "device/tt_silicon_driver_common.hpp"

#include "cluster.h"
#include "tt_xy_pair.h"
>>>>>>> 90ea1ad6

std::string TensixSoftResetOptionsToString(TensixSoftResetOptions value) {
    std::string output;

    if ((value & TensixSoftResetOptions::BRISC) != TensixSoftResetOptions::NONE) {
        output += "BRISC | ";
    }
    if ((value & TensixSoftResetOptions::TRISC0) != TensixSoftResetOptions::NONE) {
        output += "TRISC0 | ";
    }
    if ((value & TensixSoftResetOptions::TRISC1) != TensixSoftResetOptions::NONE) {
        output += "TRISC1 | ";
    }
    if ((value & TensixSoftResetOptions::TRISC2) != TensixSoftResetOptions::NONE) {
        output += "TRISC2 | ";
    }
    if ((value & TensixSoftResetOptions::NCRISC) != TensixSoftResetOptions::NONE) {
        output += "NCRISC | ";
    }
    if ((value & TensixSoftResetOptions::STAGGERED_START) != TensixSoftResetOptions::NONE) {
        output += "STAGGERED_START | ";
    }

    if (output.empty()) {
        output = "UNKNOWN";
    } else {
        output.erase(output.end() - 3, output.end());
    }

<<<<<<< HEAD
  return output;
=======
    return output;
>>>>>>> 90ea1ad6
}<|MERGE_RESOLUTION|>--- conflicted
+++ resolved
@@ -2,16 +2,10 @@
 //
 // SPDX-License-Identifier: Apache-2.0
 
-<<<<<<< HEAD
 #include "umd/device/tt_silicon_driver_common.hpp"
+
+#include "umd/device/cluster.h"
 #include "umd/device/tt_xy_pair.h"
-#include "umd/device/cluster.h"
-=======
-#include "device/tt_silicon_driver_common.hpp"
-
-#include "cluster.h"
-#include "tt_xy_pair.h"
->>>>>>> 90ea1ad6
 
 std::string TensixSoftResetOptionsToString(TensixSoftResetOptions value) {
     std::string output;
@@ -41,9 +35,5 @@
         output.erase(output.end() - 3, output.end());
     }
 
-<<<<<<< HEAD
-  return output;
-=======
     return output;
->>>>>>> 90ea1ad6
 }