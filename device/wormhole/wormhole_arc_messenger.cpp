--- conflicted
+++ resolved
@@ -51,41 +51,20 @@
     uint32_t fw_arg = arg0 | (arg1 << 16);
     int exit_code = 0;
 
-<<<<<<< HEAD
-    tt_device->write_universal(
-        &fw_arg,
-        arc_core,
-        wormhole::ARC_RESET_SCRATCH_ADDR + wormhole::ARC_SCRATCH_RES0_OFFSET * sizeof(uint32_t),
-        sizeof(uint32_t));
-    tt_device->write_universal(
-        &msg_code,
-        arc_core,
-        wormhole::ARC_RESET_SCRATCH_ADDR + wormhole::ARC_SCRATCH_STATUS_OFFSET * sizeof(uint32_t),
-        sizeof(uint32_t));
-=======
     tt_device->write_to_arc(&fw_arg, wormhole::ARC_RESET_SCRATCH_RES0_OFFSET, sizeof(uint32_t));
     tt_device->write_to_arc(&msg_code, wormhole::ARC_RESET_SCRATCH_STATUS_OFFSET, sizeof(uint32_t));
->>>>>>> 2409f57c
 
     tt_device->wait_for_non_mmio_flush();
 
     uint32_t misc;
-<<<<<<< HEAD
-    tt_device->read_universal(&misc, arc_core, wormhole::ARC_RESET_MISC_CNTL_ADDR, sizeof(uint32_t));
-=======
     tt_device->read_from_arc(&misc, wormhole::ARC_RESET_ARC_MISC_CNTL_OFFSET, sizeof(uint32_t));
 
->>>>>>> 2409f57c
     if (misc & (1 << 16)) {
         log_error(LogSiliconDriver, "trigger_fw_int failed on device {}", 0);
         return 1;
     } else {
         uint32_t val_wr = misc | (1 << 16);
-<<<<<<< HEAD
-        tt_device->write_universal(&val_wr, arc_core, wormhole::ARC_RESET_MISC_CNTL_ADDR, sizeof(uint32_t));
-=======
         tt_device->write_to_arc(&val_wr, wormhole::ARC_RESET_ARC_MISC_CNTL_OFFSET, sizeof(uint32_t));
->>>>>>> 2409f57c
     }
 
     uint32_t status = 0xbadbad;
@@ -97,29 +76,6 @@
             throw std::runtime_error(fmt::format("Timed out after waiting {} ms for ARC to respond", timeout_ms));
         }
 
-<<<<<<< HEAD
-        tt_device->read_universal(
-            &status,
-            arc_core,
-            wormhole::ARC_RESET_SCRATCH_ADDR + wormhole::ARC_SCRATCH_STATUS_OFFSET * sizeof(uint32_t),
-            sizeof(uint32_t));
-
-        if ((status & 0xffff) == (msg_code & 0xff)) {
-            if (return_values.size() >= 1) {
-                tt_device->read_universal(
-                    &return_values[0],
-                    arc_core,
-                    wormhole::ARC_RESET_SCRATCH_ADDR + wormhole::ARC_SCRATCH_RES0_OFFSET * sizeof(uint32_t),
-                    sizeof(uint32_t));
-            }
-
-            if (return_values.size() >= 2) {
-                tt_device->read_universal(
-                    &return_values[1],
-                    arc_core,
-                    wormhole::ARC_RESET_SCRATCH_ADDR + wormhole::ARC_SCRATCH_RES1_OFFSET * sizeof(uint32_t),
-                    sizeof(uint32_t));
-=======
         tt_device->read_from_arc(&status, wormhole::ARC_RESET_SCRATCH_STATUS_OFFSET, sizeof(uint32_t));
 
         if ((status & 0xffff) == (msg_code & 0xff)) {
@@ -129,7 +85,6 @@
 
             if (return_values.size() >= 2) {
                 tt_device->read_from_arc(&return_values[1], wormhole::ARC_RESET_SCRATCH_RES1_OFFSET, sizeof(uint32_t));
->>>>>>> 2409f57c
             }
 
             exit_code = (status & 0xffff0000) >> 16;
