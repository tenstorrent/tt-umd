--- conflicted
+++ resolved
@@ -37,13 +37,8 @@
         arc_grid_size,
         arc_cores,
         pcie_grid_size,
-<<<<<<< HEAD
-        pcie_cores) {
-=======
         pcie_cores,
         router_cores) {
-    this->shuffle_tensix_harvesting_mask(wormhole::HARVESTING_NOC_LOCATIONS);
->>>>>>> 4c56cde4
     initialize();
 }
 
