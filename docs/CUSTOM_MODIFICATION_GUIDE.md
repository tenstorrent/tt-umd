--- conflicted
+++ resolved
@@ -28,13 +28,8 @@
 
 #### tt_cluster.cpp
 
-<<<<<<< HEAD
-Most of the interfacing with the UMD is done through this [tt_cluster.cpp](https://github.com/tenstorrent/tt-metal/blob/main/tt_metal/llrt/tt_cluster.cpp). To change the usage to a custom driver for custom device, one should exchange the creation of tt::umd::Cluster
+Most of the interfacing with the UMD is done through this [tt_cluster.cpp](https://github.com/tenstorrent/tt-metal/blob/main/tt_metal/llrt/tt_cluster.cpp). To change the usage to a custom driver for custom device, one should exchange the creation of Cluster
 with the class having the same header. For instructions on what each of the functions represents and how to implement them, please see [cluster.h](../device/api/umd/device/cluster.h).
-=======
-Most of the interfacing with the UMD is done through this [tt_cluster.cpp](https://github.com/tenstorrent/tt-metal/blob/main/tt_metal/llrt/tt_cluster.cpp). To change the usage to a custom driver for custom device, one should exchange the creation of Cluster
-with the class derived from tt_device. For instructions on what each of the functions represents and how to implement them, please see [cluster.h](../device/api/umd/device/cluster.h).
->>>>>>> 8b564652
 
 #### soc_descriptor in tt_metal
 
