--- conflicted
+++ resolved
@@ -48,7 +48,6 @@
         .def("__int__", [](tt::ARCH tag) { return static_cast<int>(tag); })
         .def_static("from_str", &tt::arch_from_str, nb::arg("arch_str"));
 
-<<<<<<< HEAD
     nb::class_<semver_t>(m, "semver_t")
         .def(nb::init<uint64_t, uint64_t, uint64_t>(), nb::arg("major"), nb::arg("minor"), nb::arg("patch"))
         .def(nb::init<const std::string &>(), nb::arg("version_str"))
@@ -66,7 +65,7 @@
         .def("__le__", &semver_t::operator<=)
         .def("__ge__", &semver_t::operator>=)
         .def_static("compare_firmware_bundle", &semver_t::compare_firmware_bundle, nb::arg("v1"), nb::arg("v2"));
-=======
+
     nb::enum_<tt::BoardType>(m, "BoardType")
         .value("E75", tt::BoardType::E75)
         .value("E150", tt::BoardType::E150)
@@ -84,5 +83,4 @@
         .value("UNKNOWN", tt::BoardType::UNKNOWN)
         .def("__str__", &tt::board_type_to_string)
         .def("__int__", [](tt::BoardType tag) { return static_cast<int>(tag); });
->>>>>>> fe306611
 }