/*
 * SPDX-FileCopyrightText: (c) 2025 Tenstorrent Inc.
 *
 * SPDX-License-Identifier: Apache-2.0
 */
#include <nanobind/nanobind.h>
#include <nanobind/stl/chrono.h>
#include <nanobind/stl/shared_ptr.h>
#include <nanobind/stl/string.h>
#include <nanobind/stl/tuple.h>
#include <nanobind/stl/unique_ptr.h>
#include <nanobind/stl/unordered_set.h>
#include <nanobind/stl/vector.h>

#include <tt-logger/tt-logger.hpp>

#include "umd/device/arch/wormhole_implementation.hpp"
#include "umd/device/cluster.hpp"
#include "umd/device/pcie/pci_device.hpp"
#include "umd/device/soc_descriptor.hpp"
#include "umd/device/tt_device/remote_wormhole_tt_device.hpp"
#include "umd/device/tt_device/tt_device.hpp"
#include "umd/device/types/communication_protocol.hpp"
namespace nb = nanobind;

using namespace tt;
using namespace tt::umd;

// Helper function for easy creation of RemoteWormholeTTDevice
std::unique_ptr<TTDevice> create_remote_wormhole_tt_device(
    TTDevice *local_chip, ClusterDescriptor *cluster_descriptor, ChipId remote_chip_id) {
    // Note: this chip id has to match the local_chip passed. Figure out if there's a better way to do this.
    ChipId local_chip_id = cluster_descriptor->get_closest_mmio_capable_chip(remote_chip_id);
    EthCoord target_chip = cluster_descriptor->get_chip_locations().at(remote_chip_id);
    SocDescriptor local_soc_descriptor = SocDescriptor(local_chip->get_arch(), local_chip->get_chip_info());
    auto remote_communication = RemoteCommunication::create_remote_communication(local_chip, target_chip);
    remote_communication->set_remote_transfer_ethernet_cores(
        local_soc_descriptor.get_eth_xy_pairs_for_channels(cluster_descriptor->get_active_eth_channels(local_chip_id)));
    return TTDevice::create(std::move(remote_communication));
}

void bind_tt_device(nb::module_ &m) {
    nb::enum_<IODeviceType>(m, "IODeviceType").value("PCIe", IODeviceType::PCIe).value("JTAG", IODeviceType::JTAG);

    nb::class_<PciDeviceInfo>(m, "PciDeviceInfo")
        .def_ro("vendor_id", &PciDeviceInfo::vendor_id)
        .def_ro("device_id", &PciDeviceInfo::device_id)
        .def_ro("pci_domain", &PciDeviceInfo::pci_domain)
        .def_ro("pci_bus", &PciDeviceInfo::pci_bus)
        .def_ro("pci_device", &PciDeviceInfo::pci_device)
        .def_ro("pci_function", &PciDeviceInfo::pci_function)
        .def_ro("pci_bdf", &PciDeviceInfo::pci_bdf)
        .def("get_arch", &PciDeviceInfo::get_arch);

    nb::class_<PCIDevice>(m, "PCIDevice")
        .def(nb::init<int>())
        .def_static(
            "enumerate_devices",
            [](std::unordered_set<int> pci_target_devices = {}) {
                return PCIDevice::enumerate_devices(pci_target_devices);
            },
            nb::arg("pci_target_devices") = std::unordered_set<int>{},
            "Enumerates PCI devices, optionally filtering by target devices.")
        .def_static(
            "enumerate_devices_info",
            [](std::unordered_set<int> pci_target_devices = {}) {
                return PCIDevice::enumerate_devices_info(pci_target_devices);
            },
            nb::arg("pci_target_devices") = std::unordered_set<int>{},
            "Enumerates PCI device information, optionally filtering by target devices.")
        .def("get_device_info", &PCIDevice::get_device_info)
        .def("get_device_num", &PCIDevice::get_device_num)
        .def_static("read_kmd_version", &PCIDevice::read_kmd_version, "Read KMD version installed on the system.");

    nb::class_<TTDevice>(m, "TTDevice")
        .def_static(
            "create",
            static_cast<std::unique_ptr<TTDevice> (*)(int, IODeviceType)>(&TTDevice::create),
            nb::arg("device_number"),
            nb::arg("device_type") = IODeviceType::PCIe,
            nb::rv_policy::take_ownership)
        .def("init_tt_device", &TTDevice::init_tt_device, nb::arg("timeout_ms") = timeout::ARC_STARTUP_TIMEOUT)
        .def("get_arc_telemetry_reader", &TTDevice::get_arc_telemetry_reader, nb::rv_policy::reference_internal)
        .def("get_arch", &TTDevice::get_arch)
        .def("get_board_id", &TTDevice::get_board_id)
        .def("board_id", &TTDevice::get_board_id)
        .def("get_board_type", &TTDevice::get_board_type)
        .def("get_pci_device", &TTDevice::get_pci_device, nb::rv_policy::reference)
        .def("get_noc_translation_enabled", &TTDevice::get_noc_translation_enabled)
        .def("is_remote", &TTDevice::is_remote, "Returns true if this is a remote TTDevice")
        // Compatibility with luwen's API - these methods just return self
        .def(
            "as_wh",
            [](TTDevice &self) -> TTDevice & { return self; },
            nb::rv_policy::reference_internal,
            "Return self - for compatibility with luwen's API")
        .def(
            "as_bh",
            [](TTDevice &self) -> TTDevice & { return self; },
            nb::rv_policy::reference_internal,
            "Return self - for compatibility with luwen's API")
        .def(
            "noc_read32",
            [](TTDevice &self, uint32_t core_x, uint32_t core_y, uint64_t addr) -> uint32_t {
                tt_xy_pair core = {core_x, core_y};
                uint32_t value = 0;
                self.read_from_device(&value, core, addr, sizeof(uint32_t));
                return value;
            },
            nb::arg("core_x"),
            nb::arg("core_y"),
<<<<<<< HEAD
            nb::arg("addr"),
            "Read a 32-bit value from a core at the specified address")
        .def(
            "noc_write32",
            [](TTDevice &self, uint32_t core_x, uint32_t core_y, uint64_t addr, uint32_t value) -> void {
                tt_xy_pair core = {core_x, core_y};
                self.write_to_device(&value, core, addr, sizeof(uint32_t));
            },
            nb::arg("core_x"),
            nb::arg("core_y"),
            nb::arg("addr"),
            nb::arg("value"),
            "Write a 32-bit value to a core at the specified address")
        .def(
            "noc_read",
            [](TTDevice &self, uint32_t core_x, uint32_t core_y, uint64_t addr, uint32_t size) -> nb::bytes {
                tt_xy_pair core = {core_x, core_y};
                std::vector<uint8_t> buffer(size);
                self.read_from_device(buffer.data(), core, addr, size);
                return nb::bytes(reinterpret_cast<const char *>(buffer.data()), buffer.size());
            },
            nb::arg("core_x"),
            nb::arg("core_y"),
            nb::arg("addr"),
            nb::arg("size"),
            "Read arbitrary-length data from a core at the specified address")
        .def(
            "noc_read",
            [](TTDevice &self, uint32_t noc_id, uint32_t core_x, uint32_t core_y, uint64_t addr, nb::bytearray buffer)
                -> void {
                if (noc_id != 0) {
                    throw std::runtime_error("noc_id must be 0");
                }
                tt_xy_pair core = {core_x, core_y};
                uint8_t *data_ptr = reinterpret_cast<uint8_t *>(buffer.data());
                size_t data_size = buffer.size();
                self.read_from_device(data_ptr, core, addr, static_cast<uint32_t>(data_size));
            },
            nb::arg("noc_id"),
            nb::arg("core_x"),
            nb::arg("core_y"),
            nb::arg("addr"),
            nb::arg("buffer"),
            "Read data into the provided buffer from a core at the specified address. noc_id must be 0 for now.")
        .def(
            "noc_write",
            [](TTDevice &self, uint32_t core_x, uint32_t core_y, uint64_t addr, nb::bytes data) -> void {
                tt_xy_pair core = {core_x, core_y};
                const char *data_ptr = data.c_str();
                size_t data_size = data.size();
                self.write_to_device(data_ptr, core, addr, static_cast<uint32_t>(data_size));
            },
            nb::arg("core_x"),
            nb::arg("core_y"),
            nb::arg("addr"),
            nb::arg("data"),
            "Write arbitrary-length data to a core at the specified address")
        .def(
            "spi_read",
            [](TTDevice &self, uint32_t addr, nb::bytearray data) -> void {
                uint8_t *data_ptr = reinterpret_cast<uint8_t *>(data.data());
                size_t data_size = data.size();
                self.spi_read(addr, data_ptr, data_size);
            },
            nb::arg("addr"),
            nb::arg("data"),
            "Read data from SPI flash memory")
        .def(
            "spi_write",
            [](TTDevice &self, uint32_t addr, nb::bytes data, bool skip_write_to_spi = false) -> void {
                const char *data_ptr = data.c_str();
                size_t data_size = data.size();
                self.spi_write(addr, reinterpret_cast<const uint8_t *>(data_ptr), data_size, skip_write_to_spi);
            },
            nb::arg("addr"),
            nb::arg("data"),
            nb::arg("skip_write_to_spi") = false,
            "Write data to SPI flash memory. If skip_write_to_spi is True, only writes to buffer without committing to "
            "SPI.")
        .def(
            "spi_write",
            [](TTDevice &self, uint32_t addr, nb::bytearray data, bool skip_write_to_spi = false) -> void {
                uint8_t *data_ptr = reinterpret_cast<uint8_t *>(data.data());
                size_t data_size = data.size();
                self.spi_write(addr, data_ptr, data_size, skip_write_to_spi);
            },
            nb::arg("addr"),
            nb::arg("data"),
            nb::arg("skip_write_to_spi") = false,
            "Write data to SPI flash memory. If skip_write_to_spi is True, only writes to buffer without committing to "
            "SPI.")
=======
            nb::arg("addr"))
>>>>>>> 13dd51ca
        .def(
            "arc_msg",
            [](TTDevice &self,
               uint32_t msg_code,
               bool wait_for_done = true,
               std::vector<uint32_t> args = {},
               uint32_t timeout_ms = 1000) -> nb::tuple {
                // Warn if wait_for_done is False
                if (!wait_for_done) {
                    log_warning(
                        tt::LogUMD, "arc_msg: wait_for_done=False is not respected. Message will wait for completion.");
                }
                // For Wormhole, prepend 0xaa00 to the msg_code
                if (self.get_arch() == tt::ARCH::WORMHOLE_B0) {
                    msg_code = wormhole::ARC_MSG_COMMON_PREFIX | msg_code;
                }
                std::vector<uint32_t> return_values = {0, 0};
                uint32_t exit_code = self.get_arc_messenger()->send_message(
                    msg_code, return_values, args, std::chrono::milliseconds(timeout_ms));
                return nb::make_tuple(exit_code, return_values[0], return_values[1]);
            },
            nb::arg("msg_code"),
            nb::arg("wait_for_done") = true,
            nb::arg("args") = std::vector<uint32_t>{},
            nb::arg("timeout_ms") = 1000,
            "Send ARC message and return (exit_code, return_3, return_4). "
            "Args is a list of uint32_t arguments. For Wormhole, max 2 args (each <= 0xFFFF). For Blackhole, max 7 "
<<<<<<< HEAD
            "args.")
=======
            "args. Timeout is in milliseconds.")
>>>>>>> 13dd51ca
        .def(
            "arc_msg",
            [](TTDevice &self,
               uint32_t msg_code,
               bool wait_for_done,
               uint32_t arg0,
               uint32_t arg1,
               uint32_t timeout_ms = 1000) -> nb::tuple {
                // Warn if wait_for_done is False
                if (!wait_for_done) {
                    log_warning(
                        tt::LogUMD, "arc_msg: wait_for_done=False is not respected. Message will wait for completion.");
                }
                // For Wormhole, prepend 0xaa00 to the msg_code
                if (self.get_arch() == tt::ARCH::WORMHOLE_B0) {
                    msg_code = wormhole::ARC_MSG_COMMON_PREFIX | msg_code;
                }
                std::vector<uint32_t> args = {arg0, arg1};
                std::vector<uint32_t> return_values = {0, 0};
                uint32_t exit_code = self.get_arc_messenger()->send_message(
                    msg_code, return_values, args, std::chrono::milliseconds(timeout_ms));
                return nb::make_tuple(exit_code, return_values[0], return_values[1]);
            },
            nb::arg("msg_code"),
            nb::arg("wait_for_done"),
            nb::arg("arg0"),
            nb::arg("arg1"),
            nb::arg("timeout_ms") = 1000,
<<<<<<< HEAD
            "Send ARC message with two arguments and return (exit_code, return_3, return_4).")
=======
            "Send ARC message with two arguments and return (exit_code, return_3, return_4). Timeout is in "
            "milliseconds.")
>>>>>>> 13dd51ca
        .def(
            "arc_msg",
            [](TTDevice &self,
               uint32_t msg_code,
               bool wait_for_done,
               uint32_t arg0,
               uint32_t arg1,
               uint32_t timeout = 1) -> nb::tuple {
                // Warn if wait_for_done is False
                if (!wait_for_done) {
                    log_warning(
                        tt::LogUMD, "arc_msg: wait_for_done=False is not respected. Message will wait for completion.");
                }
                // For Wormhole, prepend 0xaa00 to the msg_code
                if (self.get_arch() == tt::ARCH::WORMHOLE_B0) {
                    msg_code = wormhole::ARC_MSG_COMMON_PREFIX | msg_code;
                }
                std::vector<uint32_t> args = {arg0, arg1};
                std::vector<uint32_t> return_values = {0, 0};
                uint32_t exit_code = self.get_arc_messenger()->send_message(
                    msg_code, return_values, args, std::chrono::milliseconds(timeout * 1000));
                return nb::make_tuple(exit_code, return_values[0], return_values[1]);
            },
            nb::arg("msg_code"),
            nb::arg("wait_for_done"),
            nb::arg("arg0"),
            nb::arg("arg1"),
            nb::arg("timeout") = 1,
<<<<<<< HEAD
            "Send ARC message with two arguments and return (exit_code, return_3, return_4). Timeout is in seconds.")
        .def(
            "get_spi_fw_bundle_version",
            &TTDevice::get_spi_fw_bundle_version,
            "Get firmware bundle version from SPI (Blackhole only). "
            "Returns semver_t with major.minor.patch components.");
=======
            "Send ARC message with two arguments and return (exit_code, return_3, return_4). Timeout is in seconds.");
>>>>>>> 13dd51ca

    nb::class_<RemoteWormholeTTDevice, TTDevice>(m, "RemoteWormholeTTDevice");

    m.def(
        "create_remote_wormhole_tt_device",
        &create_remote_wormhole_tt_device,
        nb::arg("local_chip"),
        nb::arg("cluster_descriptor"),
        nb::arg("remote_chip_id"),
        nb::rv_policy::take_ownership,
        "Creates a RemoteWormholeTTDevice for communication with a remote chip.");
}<|MERGE_RESOLUTION|>--- conflicted
+++ resolved
@@ -109,7 +109,6 @@
             },
             nb::arg("core_x"),
             nb::arg("core_y"),
-<<<<<<< HEAD
             nb::arg("addr"),
             "Read a 32-bit value from a core at the specified address")
         .def(
@@ -167,43 +166,6 @@
             nb::arg("addr"),
             nb::arg("data"),
             "Write arbitrary-length data to a core at the specified address")
-        .def(
-            "spi_read",
-            [](TTDevice &self, uint32_t addr, nb::bytearray data) -> void {
-                uint8_t *data_ptr = reinterpret_cast<uint8_t *>(data.data());
-                size_t data_size = data.size();
-                self.spi_read(addr, data_ptr, data_size);
-            },
-            nb::arg("addr"),
-            nb::arg("data"),
-            "Read data from SPI flash memory")
-        .def(
-            "spi_write",
-            [](TTDevice &self, uint32_t addr, nb::bytes data, bool skip_write_to_spi = false) -> void {
-                const char *data_ptr = data.c_str();
-                size_t data_size = data.size();
-                self.spi_write(addr, reinterpret_cast<const uint8_t *>(data_ptr), data_size, skip_write_to_spi);
-            },
-            nb::arg("addr"),
-            nb::arg("data"),
-            nb::arg("skip_write_to_spi") = false,
-            "Write data to SPI flash memory. If skip_write_to_spi is True, only writes to buffer without committing to "
-            "SPI.")
-        .def(
-            "spi_write",
-            [](TTDevice &self, uint32_t addr, nb::bytearray data, bool skip_write_to_spi = false) -> void {
-                uint8_t *data_ptr = reinterpret_cast<uint8_t *>(data.data());
-                size_t data_size = data.size();
-                self.spi_write(addr, data_ptr, data_size, skip_write_to_spi);
-            },
-            nb::arg("addr"),
-            nb::arg("data"),
-            nb::arg("skip_write_to_spi") = false,
-            "Write data to SPI flash memory. If skip_write_to_spi is True, only writes to buffer without committing to "
-            "SPI.")
-=======
-            nb::arg("addr"))
->>>>>>> 13dd51ca
         .def(
             "arc_msg",
             [](TTDevice &self,
@@ -231,11 +193,7 @@
             nb::arg("timeout_ms") = 1000,
             "Send ARC message and return (exit_code, return_3, return_4). "
             "Args is a list of uint32_t arguments. For Wormhole, max 2 args (each <= 0xFFFF). For Blackhole, max 7 "
-<<<<<<< HEAD
-            "args.")
-=======
             "args. Timeout is in milliseconds.")
->>>>>>> 13dd51ca
         .def(
             "arc_msg",
             [](TTDevice &self,
@@ -264,12 +222,8 @@
             nb::arg("arg0"),
             nb::arg("arg1"),
             nb::arg("timeout_ms") = 1000,
-<<<<<<< HEAD
-            "Send ARC message with two arguments and return (exit_code, return_3, return_4).")
-=======
             "Send ARC message with two arguments and return (exit_code, return_3, return_4). Timeout is in "
             "milliseconds.")
->>>>>>> 13dd51ca
         .def(
             "arc_msg",
             [](TTDevice &self,
@@ -298,16 +252,46 @@
             nb::arg("arg0"),
             nb::arg("arg1"),
             nb::arg("timeout") = 1,
-<<<<<<< HEAD
             "Send ARC message with two arguments and return (exit_code, return_3, return_4). Timeout is in seconds.")
+        .def(
+            "spi_read",
+            [](TTDevice &self, uint32_t addr, nb::bytearray data) -> void {
+                uint8_t *data_ptr = reinterpret_cast<uint8_t *>(data.data());
+                size_t data_size = data.size();
+                self.spi_read(addr, data_ptr, data_size);
+            },
+            nb::arg("addr"),
+            nb::arg("data"),
+            "Read data from SPI flash memory")
+        .def(
+            "spi_write",
+            [](TTDevice &self, uint32_t addr, nb::bytes data, bool skip_write_to_spi = false) -> void {
+                const char *data_ptr = data.c_str();
+                size_t data_size = data.size();
+                self.spi_write(addr, reinterpret_cast<const uint8_t *>(data_ptr), data_size, skip_write_to_spi);
+            },
+            nb::arg("addr"),
+            nb::arg("data"),
+            nb::arg("skip_write_to_spi") = false,
+            "Write data to SPI flash memory. If skip_write_to_spi is True, only writes to buffer without committing to "
+            "SPI.")
+        .def(
+            "spi_write",
+            [](TTDevice &self, uint32_t addr, nb::bytearray data, bool skip_write_to_spi = false) -> void {
+                uint8_t *data_ptr = reinterpret_cast<uint8_t *>(data.data());
+                size_t data_size = data.size();
+                self.spi_write(addr, data_ptr, data_size, skip_write_to_spi);
+            },
+            nb::arg("addr"),
+            nb::arg("data"),
+            nb::arg("skip_write_to_spi") = false,
+            "Write data to SPI flash memory. If skip_write_to_spi is True, only writes to buffer without committing to "
+            "SPI.")
         .def(
             "get_spi_fw_bundle_version",
             &TTDevice::get_spi_fw_bundle_version,
             "Get firmware bundle version from SPI (Blackhole only). "
             "Returns semver_t with major.minor.patch components.");
-=======
-            "Send ARC message with two arguments and return (exit_code, return_3, return_4). Timeout is in seconds.");
->>>>>>> 13dd51ca
 
     nb::class_<RemoteWormholeTTDevice, TTDevice>(m, "RemoteWormholeTTDevice");
 
