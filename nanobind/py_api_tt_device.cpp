--- conflicted
+++ resolved
@@ -89,12 +89,8 @@
         .def("get_pci_device", &TTDevice::get_pci_device, nb::rv_policy::reference)
         .def("get_noc_translation_enabled", &TTDevice::get_noc_translation_enabled)
         .def("is_remote", &TTDevice::is_remote, "Returns true if this is a remote TTDevice")
-<<<<<<< HEAD
         .def_static("use_noc1", &TTDevice::use_noc1, nb::arg("use_noc1"))
-        // Compatibility with luwen's API - these methods just return self
-=======
         // Compatibility with luwen's API - these methods just return self.
->>>>>>> 5a6d9f71
         .def(
             "as_wh",
             [](TTDevice &self) -> TTDevice & { return self; },
