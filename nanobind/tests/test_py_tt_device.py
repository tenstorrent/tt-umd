# SPDX-FileCopyrightText: 2025 Tenstorrent Inc.
# SPDX-License-Identifier: Apache-2.0
import unittest
import tt_umd

class TestTTDevice(unittest.TestCase):
    def test_low_level_tt_device(self):
        pci_ids = tt_umd.PCIDevice.enumerate_devices()
        print("Devices found: ", pci_ids)
        if (len(pci_ids) == 0):
            print("No PCI devices found.")
            return

        for pci_id in pci_ids:
            dev = tt_umd.TTDevice.create(pci_id)
            dev.init_tt_device()
            print(f"TTDevice id {pci_id} has arch {dev.get_arch()} and board id {dev.get_board_id()}")
            pci_dev = dev.get_pci_device()
            pci_info = pci_dev.get_device_info().pci_bdf
            print("pci bdf is ", pci_info)

            # Test noc_read32
            val = dev.noc_read32(9, 0, 0)
            print("Read value from device, core 9,0 addr 0x0: ", val)

            # Test noc_write32 and noc_read32
            original = dev.noc_read32(9, 0, 0x100)
            test_val = 0xABCD1234
            dev.noc_write32(9, 0, 0x100, test_val)
            read_back = dev.noc_read32(9, 0, 0x100)
            print(f"noc_write32/read32: wrote 0x{test_val:08x}, read 0x{read_back:08x}")
            dev.noc_write32(9, 0, 0x100, original)  # Restore

            # Test noc_read and noc_write
            original_data = dev.noc_read(9, 0, 0x200, 16)
            test_data = bytes([i for i in range(16)])
            dev.noc_write(9, 0, 0x200, test_data)
            read_data = dev.noc_read(9, 0, 0x200, 16)
            print(f"noc_write/read: wrote {test_data.hex()}, read {read_data.hex()}")
            dev.noc_write(9, 0, 0x200, original_data)  # Restore

            # Test noc_read with buffer parameter
            buffer_size = 32
            buffer = bytearray(buffer_size)
            dev.noc_read(0, 9, 0, 0x300, buffer)
            print(f"noc_read with buffer: read {buffer.hex()}")

            # Verify buffer version matches the original version
            data_via_original = dev.noc_read(9, 0, 0x300, buffer_size)
            self.assertEqual(bytes(buffer), data_via_original, 
                           "Buffer-based noc_read should match original noc_read")
            print(f"noc_read buffer version verified against original version")

    def test_remote_tt_device(self):
        cluster_descriptor = tt_umd.TopologyDiscovery.create_cluster_descriptor()
        umd_tt_devices = {}
        chip_to_mmio_map = cluster_descriptor.get_chips_with_mmio()
        chip_eth_coords = cluster_descriptor.get_chip_locations()
        for chip in cluster_descriptor.get_chips_local_first(cluster_descriptor.get_all_chips()):
            if cluster_descriptor.is_chip_mmio_capable(chip):
                print(f"Chip MMIO capable: {chip}")
                umd_tt_devices[chip] = tt_umd.TTDevice.create(chip_to_mmio_map[chip])
                umd_tt_devices[chip].init_tt_device()
                # Verify that MMIO capable device is not remote
                self.assertFalse(umd_tt_devices[chip].is_remote(), f"MMIO capable device {chip} should not be remote")
            else:
                closest_mmio = cluster_descriptor.get_closest_mmio_capable_chip(chip)
                print(f"Chip remote: {chip}, closest MMIO capable chip: {closest_mmio}")
                umd_tt_devices[chip] = tt_umd.create_remote_wormhole_tt_device(umd_tt_devices[closest_mmio], cluster_descriptor, chip)
                umd_tt_devices[chip].init_tt_device()
                # Verify that remote device is actually remote
                self.assertTrue(umd_tt_devices[chip].is_remote(), f"Remote device {chip} should be remote")
                
            val = umd_tt_devices[chip].noc_read32(9, 0, 0)
            print(f"Read value from device, core 9,0 addr 0x0: {val}")

<<<<<<< HEAD
    def test_arc_msg(self):
        dev_ids = tt_umd.PCIDevice.enumerate_devices()
        print("Devices found: ", dev_ids)
        if (len(dev_ids) == 0):
            print("No PCI devices found.")
            return

        for dev_id in dev_ids:
            dev = tt_umd.TTDevice.create(dev_id)
            dev.init_tt_device()
            arch = dev.get_arch()
            print(f"Testing arc_msg on device {dev_id} with arch {arch}")

            # Send TEST message with args 0x1234 and 0x5678
            exit_code, return_3, return_4 = dev.arc_msg(0x90, True, [0x1234, 0x5678], 1000)
            print(f"arc_msg result: exit_code={exit_code:#x}, return_3={return_3:#x}, return_4={return_4:#x}")
            self.assertEqual(exit_code, 0, "arc_msg should succeed")
            exit_code, return_3, return_4 = dev.arc_msg(0x90, True, 0x1234, 0x5678, 1000)
            print(f"arc_msg result: exit_code={exit_code:#x}, return_3={return_3:#x}, return_4={return_4:#x}")
            self.assertEqual(exit_code, 0, "arc_msg should succeed")
=======
    def test_read_kmd_version(self):
        # Test reading KMD version
        kmd_version = tt_umd.PCIDevice.read_kmd_version()
        print(f"\nKMD version: {kmd_version.to_string()}")
        print(f"  Major: {kmd_version.major}")
        print(f"  Minor: {kmd_version.minor}")
        print(f"  Patch: {kmd_version.patch}")
>>>>>>> 9087dc51
<|MERGE_RESOLUTION|>--- conflicted
+++ resolved
@@ -74,7 +74,14 @@
             val = umd_tt_devices[chip].noc_read32(9, 0, 0)
             print(f"Read value from device, core 9,0 addr 0x0: {val}")
 
-<<<<<<< HEAD
+    def test_read_kmd_version(self):
+        # Test reading KMD version
+        kmd_version = tt_umd.PCIDevice.read_kmd_version()
+        print(f"\nKMD version: {kmd_version.to_string()}")
+        print(f"  Major: {kmd_version.major}")
+        print(f"  Minor: {kmd_version.minor}")
+        print(f"  Patch: {kmd_version.patch}")
+
     def test_arc_msg(self):
         dev_ids = tt_umd.PCIDevice.enumerate_devices()
         print("Devices found: ", dev_ids)
@@ -94,13 +101,4 @@
             self.assertEqual(exit_code, 0, "arc_msg should succeed")
             exit_code, return_3, return_4 = dev.arc_msg(0x90, True, 0x1234, 0x5678, 1000)
             print(f"arc_msg result: exit_code={exit_code:#x}, return_3={return_3:#x}, return_4={return_4:#x}")
-            self.assertEqual(exit_code, 0, "arc_msg should succeed")
-=======
-    def test_read_kmd_version(self):
-        # Test reading KMD version
-        kmd_version = tt_umd.PCIDevice.read_kmd_version()
-        print(f"\nKMD version: {kmd_version.to_string()}")
-        print(f"  Major: {kmd_version.major}")
-        print(f"  Minor: {kmd_version.minor}")
-        print(f"  Patch: {kmd_version.patch}")
->>>>>>> 9087dc51
+            self.assertEqual(exit_code, 0, "arc_msg should succeed")