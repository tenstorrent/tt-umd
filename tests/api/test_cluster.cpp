// SPDX-FileCopyrightText: (c) 2023 Tenstorrent Inc.
//
// SPDX-License-Identifier: Apache-2.0

// This file holds Cluster specific API examples.

#include <gtest/gtest.h>

#include <algorithm>
#include <cstdlib>  // for std::getenv
#include <filesystem>
#include <string>
#include <vector>

#include "fmt/xchar.h"
#include "tests/test_utils/generate_cluster_desc.hpp"
#include "umd/device/blackhole_implementation.h"
#include "umd/device/chip/local_chip.h"
#include "umd/device/chip/mock_chip.h"
#include "umd/device/cluster.h"
#include "umd/device/tt_cluster_descriptor.h"
#include "umd/device/wormhole_implementation.h"

// TODO: obviously we need some other way to set this up
#include "noc/noc_parameters.h"

using namespace tt::umd;

// These tests are intended to be run with the same code on all kinds of systems:
// N150. N300
// Galaxy

constexpr std::uint32_t L1_BARRIER_BASE = 12;
constexpr std::uint32_t ETH_BARRIER_BASE = 256 * 1024 - 32;
constexpr std::uint32_t DRAM_BARRIER_BASE = 0;

// Define a parameterized test fixture
class ClusterReadWriteL1Test : public ::testing::TestWithParam<ClusterOptions> {};

std::vector<ClusterOptions> get_cluster_options_for_param_test() {
    constexpr const char* TT_UMD_SIMULATOR_ENV = "TT_UMD_SIMULATOR";
    std::vector<ClusterOptions> options;
    options.push_back(ClusterOptions{.chip_type = ChipType::SILICON});
    if (std::getenv(TT_UMD_SIMULATOR_ENV)) {
        options.push_back(ClusterOptions{
            .chip_type = ChipType::SIMULATION,
            .target_devices = {0},
            .simulator_directory = std::filesystem::path(std::getenv(TT_UMD_SIMULATOR_ENV))});
    }
    return options;
}

// This test should be one line only.
TEST(ApiClusterTest, OpenAllSiliconChips) { std::unique_ptr<Cluster> umd_cluster = std::make_unique<Cluster>(); }

TEST(ApiClusterTest, OpenChipsByPciId) {
    std::vector<int> pci_device_ids = PCIDevice::enumerate_devices();

    // T3K and 4U have 4 PCIE visible devices each. After 4 devices, the next number is 32
    // on 6U galaxies. Making 2^32 combinations might take too long, so we limit the number of devices to 4.
    // TODO: test all combinations on 6U and remove this check if possible.
    if (pci_device_ids.size() > 4) {
        GTEST_SKIP() << "Skipping test because there are more than 4 PCI devices. "
                        "This test is intended to be run on all systems apart from 6U.";
    }

    int total_combinations = 1 << pci_device_ids.size();

    for (uint32_t combination = 0; combination < total_combinations; combination++) {
        std::unordered_set<int> target_pci_device_ids;
        for (int i = 0; i < pci_device_ids.size(); i++) {
            if (combination & (1 << i)) {
                target_pci_device_ids.insert(pci_device_ids[i]);
            }
        }

        std::cout << "Creating Cluster with target PCI device IDs: ";
        for (const auto& id : target_pci_device_ids) {
            std::cout << id << " ";
        }
        std::cout << std::endl;

        // Make sure that Cluster construction is without exceptions.
        // TODO: add cluster descriptors for expected topologies, compare cluster desc against expected desc.
        std::unique_ptr<Cluster> cluster = std::make_unique<Cluster>(ClusterOptions{
            .pci_target_devices = target_pci_device_ids,
        });
    }
}

TEST(ApiClusterTest, DifferentConstructors) {
    std::unique_ptr<Cluster> umd_cluster;

    // 1. Simplest constructor. Creates Cluster with all the chips available.
    umd_cluster = std::make_unique<Cluster>();
    bool chips_available = !umd_cluster->get_target_device_ids().empty();
    umd_cluster = nullptr;

    if (chips_available) {
        // 2. Constructor which allows choosing a subset of Chips to open.
        umd_cluster = std::make_unique<Cluster>(ClusterOptions{
            .target_devices = {0},
        });
        EXPECT_EQ(umd_cluster->get_target_device_ids().size(), 1);
        umd_cluster = nullptr;

        // 3. Constructor taking a custom soc descriptor in addition.
        tt::ARCH device_arch = Cluster::create_cluster_descriptor()->get_arch(0);
        // You can add a custom soc descriptor here.
        std::string sdesc_path = tt_SocDescriptor::get_soc_descriptor_path(device_arch);
        umd_cluster = std::make_unique<Cluster>(ClusterOptions{
            .sdesc_path = sdesc_path,
        });
        umd_cluster = nullptr;
    }

    // 4. Constructor taking cluster descriptor based on which to create cluster.
    // This could be cluster descriptor cached from previous runtime, or with some custom modifications.
    // You can just create a cluster descriptor and serialize it to file, or fetch a cluster descriptor from already
    // created Cluster class.
    std::filesystem::path cluster_path1 = tt::umd::Cluster::create_cluster_descriptor()->serialize_to_file();
    umd_cluster = std::make_unique<Cluster>();
    std::filesystem::path cluster_path2 = umd_cluster->get_cluster_description()->serialize_to_file();
    umd_cluster = nullptr;

    std::unique_ptr<tt_ClusterDescriptor> cluster_desc = tt_ClusterDescriptor::create_from_yaml(cluster_path1);
    umd_cluster = std::make_unique<Cluster>(ClusterOptions{
        .cluster_descriptor = cluster_desc.get(),
    });
    umd_cluster = nullptr;

    // 5. Create mock chips is set to true in order to create mock chips for the devices in the cluster descriptor.
    umd_cluster = std::make_unique<Cluster>(ClusterOptions{
        .chip_type = ChipType::MOCK,
        .target_devices = {0},
    });
    umd_cluster = nullptr;
}

<<<<<<< HEAD
TEST(ApiClusterTest, SeparateClusters) {
    // First, pregenerate a cluster descriptor and save it to a file.
    // This will run topology discovery and touch all the devices.
    std::filesystem::path cluster_path = tt::umd::Cluster::create_cluster_descriptor()->serialize_to_file();

    // Now, the user can create the cluster descriptor without touching the devices.
    std::unique_ptr<tt_ClusterDescriptor> cluster_desc1 = tt_ClusterDescriptor::create_from_yaml(cluster_path);
    // You can test the cluster descriptor here to see if the topology matched the one you'd expect.
    // For example, you can check if the number of chips is correct, or number of pci devices, or nature of eth
    // connections.
    std::unordered_set<chip_id_t> all_chips = cluster_desc1->get_all_chips();
    std::unordered_map<chip_id_t, chip_id_t> chips_with_pcie = cluster_desc1->get_chips_with_mmio();
    auto eth_connections = cluster_desc1->get_ethernet_connections();

    if (all_chips.empty()) {
        GTEST_SKIP() << "No chips present on the system. Skipping test.";
    }
    // Now we can choose which chips to open. This can be hardcoded if you already have expected topology.
    // The first cluster will open the first chip only, and the second cluster will open the rest of them.
    chip_id_t first_chip_only = *all_chips.begin();
    std::unique_ptr<Cluster> umd_cluster1 = std::make_unique<Cluster>(ClusterOptions{
        .target_devices = {first_chip_only},
        .cluster_descriptor = std::move(cluster_desc1),
    });

    std::unique_ptr<tt_ClusterDescriptor> cluster_desc2 = tt_ClusterDescriptor::create_from_yaml(cluster_path);
    std::unordered_set<chip_id_t> other_chips;
    for (auto chip : all_chips) {
        // Skip the first chip, but also skip all remote chips so that we don't accidentally hit the one tied to the
        // first local chip.
        if (chip != first_chip_only && cluster_desc2->is_chip_mmio_capable(chip)) {
            other_chips.insert(chip);
        }
    }
    std::unique_ptr<Cluster> umd_cluster2 = std::make_unique<Cluster>(ClusterOptions{
        .target_devices = other_chips,
        .cluster_descriptor = std::move(cluster_desc2),
    });
}

TEST(ApiClusterTest, OpenClusterByPCI) {
    std::unique_ptr<tt_ClusterDescriptor> cluster_desc = Cluster::create_cluster_descriptor();

    if (cluster_desc->get_all_chips().empty()) {
        GTEST_SKIP() << "No chips present on the system. Skipping test.";
    }

    // Now you choose which PCI device you want to open. This might be hardcoded in your code, here we choose the first
    // available one.
    int desired_pci = cluster_desc->get_chips_with_mmio().begin()->second;

    // You can get corresponding logical ids for the PCI devices.
    int desired_logical_id = -1;
    for (auto& [logical_id, pci_id] : cluster_desc->get_chips_with_mmio()) {
        if (pci_id == desired_pci) {
            desired_logical_id = logical_id;
            break;
        }
    }

    if (desired_logical_id == -1) {
        GTEST_SKIP() << "No chips present on the system. Skipping test.";
    }
    std::unique_ptr<Cluster> umd_cluster = std::make_unique<Cluster>(ClusterOptions{
        .target_devices = {desired_logical_id},
        .cluster_descriptor = std::move(cluster_desc),
    });

    // Now the logical_id might not be zero, but you'd want to use the first chip available. You can traverse the opened
    // cluster and get the first chip id.
    std::set<chip_id_t> all_chips = umd_cluster->get_target_device_ids();

    int desired_chip_to_interface = *all_chips.begin();
    // Now you can do whatever you need with this chip_id, like write_to_device, etc.
    tt_SocDescriptor soc_desc = umd_cluster->get_soc_descriptor(desired_chip_to_interface);
}

TEST(ApiClusterTest, SimpleIOAllChips) {
=======
TEST(ApiClusterTest, SimpleIOAllSiliconChips) {
>>>>>>> 5c91ab56
    std::unique_ptr<Cluster> umd_cluster = std::make_unique<Cluster>();

    const tt_ClusterDescriptor* cluster_desc = umd_cluster->get_cluster_description();

    // Initialize random data.
    size_t data_size = 1024;
    std::vector<uint8_t> data(data_size, 0);
    for (int i = 0; i < data_size; i++) {
        data[i] = i % 256;
    }

    // Setup memory barrier addresses.
    // Some default values are set during construction of UMD, but you can override them.
    umd_cluster->set_barrier_address_params({L1_BARRIER_BASE, ETH_BARRIER_BASE, DRAM_BARRIER_BASE});

    for (auto chip_id : umd_cluster->get_target_device_ids()) {
        const tt_SocDescriptor& soc_desc = umd_cluster->get_soc_descriptor(chip_id);

        CoreCoord any_core = soc_desc.get_cores(CoreType::TENSIX)[0];

        std::cout << "Writing to chip " << chip_id << " core " << any_core.str() << std::endl;

        umd_cluster->write_to_device(data.data(), data_size, chip_id, any_core, 0);

        umd_cluster->wait_for_non_mmio_flush(chip_id);
    }

    // Now read back the data.
    for (auto chip_id : umd_cluster->get_target_device_ids()) {
        const tt_SocDescriptor& soc_desc = umd_cluster->get_soc_descriptor(chip_id);

        CoreCoord any_core = soc_desc.get_cores(CoreType::TENSIX)[0];

        std::cout << "Reading from chip " << chip_id << " core " << any_core.str() << std::endl;

        std::vector<uint8_t> readback_data(data_size, 0);
        umd_cluster->read_from_device(readback_data.data(), chip_id, any_core, 0, data_size);

        ASSERT_EQ(data, readback_data);
    }
}

TEST(ApiClusterTest, RemoteFlush) {
    std::unique_ptr<Cluster> umd_cluster = std::make_unique<Cluster>();

    const tt_ClusterDescriptor* cluster_desc = umd_cluster->get_cluster_description();

    size_t data_size = 1024;
    std::vector<uint8_t> data(data_size, 0);

    // Setup memory barrier addresses.
    // Some default values are set during construction of UMD, but you can override them.
    umd_cluster->set_barrier_address_params({L1_BARRIER_BASE, ETH_BARRIER_BASE, DRAM_BARRIER_BASE});

    for (auto chip_id : umd_cluster->get_target_remote_device_ids()) {
        const tt_SocDescriptor& soc_desc = umd_cluster->get_soc_descriptor(chip_id);

        const CoreCoord any_core = soc_desc.get_cores(CoreType::TENSIX)[0];

        if (!cluster_desc->is_chip_remote(chip_id)) {
            std::cout << "Chip " << chip_id << " skipped because it is not a remote chip." << std::endl;
            continue;
        }

        if (soc_desc.arch != tt::ARCH::WORMHOLE_B0) {
            std::cout << "Skipping remote chip " << chip_id << " because it is not a wormhole_b0 chip." << std::endl;
            continue;
        }

        std::cout << "Writing to chip " << chip_id << " core " << any_core.str() << std::endl;
        umd_cluster->write_to_device(data.data(), data_size, chip_id, any_core, 0);

        std::cout << "Waiting for remote chip flush " << chip_id << std::endl;
        umd_cluster->wait_for_non_mmio_flush(chip_id);

        std::cout << "Reading from chip " << chip_id << " core " << any_core.str() << std::endl;
        std::vector<uint8_t> readback_data(data_size, 0);
        umd_cluster->read_from_device(readback_data.data(), chip_id, any_core, 0, data_size);

        ASSERT_EQ(data, readback_data);
    }
}

TEST(ApiClusterTest, SimpleIOSpecificSiliconChips) {
    std::unique_ptr<Cluster> umd_cluster = std::make_unique<Cluster>();

    if (umd_cluster->get_target_device_ids().empty()) {
        GTEST_SKIP() << "No chips present on the system. Skipping test.";
    }

    umd_cluster = std::make_unique<Cluster>(ClusterOptions{
        .target_devices = {0},
    });

    const tt_ClusterDescriptor* cluster_desc = umd_cluster->get_cluster_description();

    // Initialize random data.
    size_t data_size = 1024;
    std::vector<uint8_t> data(data_size, 0);
    for (int i = 0; i < data_size; i++) {
        data[i] = i % 256;
    }

    // Setup memory barrier addresses.
    // Some default values are set during construction of UMD, but you can override them.
    umd_cluster->set_barrier_address_params({L1_BARRIER_BASE, ETH_BARRIER_BASE, DRAM_BARRIER_BASE});

    for (auto chip_id : umd_cluster->get_target_device_ids()) {
        const tt_SocDescriptor& soc_desc = umd_cluster->get_soc_descriptor(chip_id);

        CoreCoord any_core = soc_desc.get_cores(CoreType::TENSIX)[0];

        std::cout << "Writing to chip " << chip_id << " core " << any_core.str() << std::endl;

        umd_cluster->write_to_device(data.data(), data_size, chip_id, any_core, 0);

        umd_cluster->wait_for_non_mmio_flush(chip_id);
    }

    // Now read back the data.
    for (auto chip_id : umd_cluster->get_target_device_ids()) {
        const tt_SocDescriptor& soc_desc = umd_cluster->get_soc_descriptor(chip_id);

        const CoreCoord any_core = soc_desc.get_cores(CoreType::TENSIX)[0];

        std::cout << "Reading from chip " << chip_id << " core " << any_core.str() << std::endl;

        std::vector<uint8_t> readback_data(data_size, 0);
        umd_cluster->read_from_device(readback_data.data(), chip_id, any_core, 0, data_size);

        ASSERT_EQ(data, readback_data);
    }
}

TEST(ClusterAPI, DynamicTLB_RW) {
    // Don't use any static TLBs in this test. All writes go through a dynamic TLB that needs to be reconfigured for
    // each transaction

    std::unique_ptr<Cluster> cluster = std::make_unique<Cluster>();

    tt_device_params default_params;
    cluster->start_device(default_params);

    std::vector<uint32_t> vector_to_write = {0, 1, 2, 3, 4, 5, 6, 7, 8, 9};
    std::vector<uint32_t> zeros = {0, 0, 0, 0, 0, 0, 0, 0, 0, 0};
    std::vector<uint32_t> readback_vec = zeros;

    static const uint32_t num_loops = 100;

    for (const chip_id_t chip : cluster->get_target_device_ids()) {
        // Just make sure to skip L1_BARRIER_BASE
        std::uint32_t address = 0x100;
        // Write to each core a 100 times at different statically mapped addresses
        const tt_SocDescriptor& soc_desc = cluster->get_soc_descriptor(chip);
        std::vector<CoreCoord> tensix_cores = soc_desc.get_cores(CoreType::TENSIX);
        for (int loop = 0; loop < num_loops; loop++) {
            for (auto& core : tensix_cores) {
                cluster->write_to_device(
                    vector_to_write.data(), vector_to_write.size() * sizeof(std::uint32_t), chip, core, address);

                // Barrier to ensure that all writes over ethernet were commited
                cluster->wait_for_non_mmio_flush();
                cluster->read_from_device(readback_vec.data(), chip, core, address, 40);

                ASSERT_EQ(vector_to_write, readback_vec)
                    << "Vector read back from core " << core.x << "-" << core.y << "does not match what was written";

                cluster->wait_for_non_mmio_flush();

                cluster->write_to_device(zeros.data(), zeros.size() * sizeof(std::uint32_t), chip, core, address);

                cluster->wait_for_non_mmio_flush();

                readback_vec = zeros;
            }
            address += 0x20;  // Increment by uint32_t size for each write
        }
    }
    cluster->close_device();
}

TEST(TestCluster, PrintAllSiliconChipsAllCores) {
    std::unique_ptr<Cluster> umd_cluster = std::make_unique<Cluster>();

    for (chip_id_t chip : umd_cluster->get_target_device_ids()) {
        std::cout << "Chip " << chip << std::endl;

        const tt_SocDescriptor& soc_desc = umd_cluster->get_soc_descriptor(chip);

        const std::vector<CoreCoord>& tensix_cores = soc_desc.get_cores(CoreType::TENSIX);
        for (const CoreCoord& core : tensix_cores) {
            std::cout << "Tensix core " << core.str() << std::endl;
        }

        const std::vector<CoreCoord>& harvested_tensix_cores = soc_desc.get_harvested_cores(CoreType::TENSIX);
        for (const CoreCoord& core : harvested_tensix_cores) {
            std::cout << "Harvested Tensix core " << core.str() << std::endl;
        }

        const std::vector<CoreCoord>& dram_cores = soc_desc.get_cores(CoreType::DRAM);
        for (const CoreCoord& core : dram_cores) {
            std::cout << "DRAM core " << core.str() << std::endl;
        }

        const std::vector<CoreCoord>& harvested_dram_cores = soc_desc.get_harvested_cores(CoreType::DRAM);
        for (const CoreCoord& core : harvested_dram_cores) {
            std::cout << "Harvested DRAM core " << core.str() << std::endl;
        }

        const std::vector<CoreCoord>& eth_cores = soc_desc.get_cores(CoreType::ETH);
        for (const CoreCoord& core : eth_cores) {
            std::cout << "ETH core " << core.str() << std::endl;
        }

        const std::vector<CoreCoord>& harvested_eth_cores = soc_desc.get_harvested_cores(CoreType::ETH);
        for (const CoreCoord& core : harvested_eth_cores) {
            std::cout << "Harvested ETH core " << core.str() << std::endl;
        }
    }
}

// It is expected that logical ETH channel numbers are in the range [0, num_channels) for each
// chip. This is needed because of eth id readouts for Blackhole that don't take harvesting into
// acount. This test verifies that both for Wormhole and Blackhole.
TEST(TestCluster, TestClusterLogicalETHChannelsConnectivity) {
    std::unique_ptr<Cluster> cluster = std::make_unique<Cluster>();

    tt_ClusterDescriptor* cluster_desc = cluster->get_cluster_description();

    for (auto [chip, connections] : cluster_desc->get_ethernet_connections()) {
        const uint32_t num_channels_local_chip = cluster->get_soc_descriptor(chip).get_cores(CoreType::ETH).size();
        for (auto [channel, remote_chip_and_channel] : connections) {
            auto [remote_chip, remote_channel] = remote_chip_and_channel;

            const uint32_t num_channels_remote_chip =
                cluster->get_soc_descriptor(remote_chip).get_cores(CoreType::ETH).size();

            EXPECT_TRUE(channel < num_channels_local_chip);
            EXPECT_TRUE(remote_channel < num_channels_remote_chip);
        }
    }
}

TEST(TestCluster, TestClusterAICLKControl) {
    std::unique_ptr<Cluster> cluster = std::make_unique<Cluster>();

    auto get_expected_clock_val = [&cluster](chip_id_t chip_id, bool busy) {
        tt::ARCH arch = cluster->get_cluster_description()->get_arch(chip_id);
        if (arch == tt::ARCH::WORMHOLE_B0) {
            return busy ? tt::umd::wormhole::AICLK_BUSY_VAL : tt::umd::wormhole::AICLK_IDLE_VAL;
        } else if (arch == tt::ARCH::BLACKHOLE) {
            return busy ? tt::umd::blackhole::AICLK_BUSY_VAL : tt::umd::blackhole::AICLK_IDLE_VAL;
        }
        return 0u;
    };

    cluster->set_power_state(tt_DevicePowerState::BUSY);

    auto clocks_busy = cluster->get_clocks();
    for (auto& clock : clocks_busy) {
        // TODO #781: Figure out a proper mechanism to detect the right value. For now just check that Busy value is
        // larger than Idle value.
        EXPECT_GT(clock.second, get_expected_clock_val(clock.first, false));
    }

    cluster->set_power_state(tt_DevicePowerState::LONG_IDLE);

    auto clocks_idle = cluster->get_clocks();
    for (auto& clock : clocks_idle) {
        EXPECT_EQ(clock.second, get_expected_clock_val(clock.first, false));
    }
}

TEST_P(ClusterReadWriteL1Test, ReadWriteL1) {
    ClusterOptions options = GetParam();
    std::unique_ptr<Cluster> cluster = std::make_unique<Cluster>(options);

    if (cluster->get_target_device_ids().empty()) {
        GTEST_SKIP() << "No chips present on the system. Skipping test.";
    }
    if (options.chip_type == SIMULATION) {
        tt_device_params device_params;
        device_params.init_device = true;
        cluster->start_device(device_params);
    }

    auto tensix_l1_size = cluster->get_soc_descriptor(0).worker_l1_size;

    std::vector<uint8_t> zero_data(tensix_l1_size, 0);
    std::vector<uint8_t> data(tensix_l1_size, 0);
    for (int i = 0; i < tensix_l1_size; i++) {
        data[i] = i % 256;
    }

    // Set elements to 1 since the first readback will be of zero data, so want to confirm that
    // elements actually changed.
    std::vector<uint8_t> readback_data(tensix_l1_size, 1);

    for (auto chip_id : cluster->get_target_device_ids()) {
        const tt_SocDescriptor& soc_desc = cluster->get_soc_descriptor(chip_id);

        std::vector<CoreCoord> tensix_cores = cluster->get_soc_descriptor(chip_id).get_cores(CoreType::TENSIX);

        for (const CoreCoord& tensix_core : tensix_cores) {
            // Zero out L1.
            cluster->write_to_device(zero_data.data(), zero_data.size(), chip_id, tensix_core, 0);

            cluster->wait_for_non_mmio_flush(chip_id);

            cluster->read_from_device(readback_data.data(), chip_id, tensix_core, 0, tensix_l1_size);

            EXPECT_EQ(zero_data, readback_data);

            cluster->write_to_device(data.data(), data.size(), chip_id, tensix_core, 0);

            cluster->wait_for_non_mmio_flush(chip_id);

            cluster->read_from_device(readback_data.data(), chip_id, tensix_core, 0, tensix_l1_size);

            EXPECT_EQ(data, readback_data);
        }
    }
}

// Instantiate the test suite AFTER all TEST_P definitions
INSTANTIATE_TEST_SUITE_P(
    SiliconAndSimulationCluster,
    ClusterReadWriteL1Test,
    ::testing::ValuesIn(get_cluster_options_for_param_test()),
    [](const ::testing::TestParamInfo<ClusterOptions>& info) {
        switch (info.param.chip_type) {
            case ChipType::SILICON:
                return "Silicon";
            case ChipType::SIMULATION:
                return "Simulation";
            default:
                return "Unknown";
        }
    }

);<|MERGE_RESOLUTION|>--- conflicted
+++ resolved
@@ -137,7 +137,6 @@
     umd_cluster = nullptr;
 }
 
-<<<<<<< HEAD
 TEST(ApiClusterTest, SeparateClusters) {
     // First, pregenerate a cluster descriptor and save it to a file.
     // This will run topology discovery and touch all the devices.
@@ -215,10 +214,7 @@
     tt_SocDescriptor soc_desc = umd_cluster->get_soc_descriptor(desired_chip_to_interface);
 }
 
-TEST(ApiClusterTest, SimpleIOAllChips) {
-=======
 TEST(ApiClusterTest, SimpleIOAllSiliconChips) {
->>>>>>> 5c91ab56
     std::unique_ptr<Cluster> umd_cluster = std::make_unique<Cluster>();
 
     const tt_ClusterDescriptor* cluster_desc = umd_cluster->get_cluster_description();
