/*
 * SPDX-FileCopyrightText: (c) 2023 Tenstorrent Inc.
 *
 * SPDX-License-Identifier: Apache-2.0
 */
#include "gtest/gtest.h"
#include "umd/device/blackhole_implementation.h"
#include "umd/device/coordinate_manager.h"

using namespace tt::umd;

// Tests that all physical coordinates are same as all virtual coordinates
// when there is no harvesting.
TEST(CoordinateManager, CoordinateManagerBlackholeNoHarvesting) {
    std::shared_ptr<CoordinateManager> coordinate_manager =
        CoordinateManager::create_coordinate_manager(tt::ARCH::BLACKHOLE, true);

    // We expect full grid size since there is no harvesting.
    tt_xy_pair tensix_grid_size = tt::umd::blackhole::TENSIX_GRID_SIZE;
    for (size_t x = 0; x < tensix_grid_size.x; x++) {
        for (size_t y = 0; y < tensix_grid_size.y; y++) {
            CoreCoord logical_coords = CoreCoord(x, y, CoreType::TENSIX, CoordSystem::LOGICAL);
            CoreCoord virtual_coords = coordinate_manager->translate_coord_to(logical_coords, CoordSystem::VIRTUAL);
            CoreCoord physical_coords = coordinate_manager->translate_coord_to(logical_coords, CoordSystem::PHYSICAL);

            // Virtual and physical coordinates should be the same.
            EXPECT_EQ(physical_coords.x, virtual_coords.x);
            EXPECT_EQ(physical_coords.y, virtual_coords.y);
        }
    }
}

// Test basic translation to virtual and physical noc coordinates.
// We expect that the top left core will have virtual and physical coordinates (1, 2) and (2, 2) for
// the logical coordinates if the first row is harvested.
TEST(CoordinateManager, CoordinateManagerBlackholeTopLeftCore) {
    // This is targeting first row of Tensix cores on NOC layout.
    const size_t harvesting_mask = (1 << 0);
    std::shared_ptr<CoordinateManager> coordinate_manager =
        CoordinateManager::create_coordinate_manager(tt::ARCH::BLACKHOLE, true, harvesting_mask);
    tt_xy_pair tensix_grid_size = tt::umd::blackhole::TENSIX_GRID_SIZE;

    CoreCoord logical_coords = CoreCoord(0, 0, CoreType::TENSIX, CoordSystem::LOGICAL);

    // Always expect same virtual coordinate for (0, 0) logical coordinate.
    CoreCoord virtual_cords = coordinate_manager->translate_coord_to(logical_coords, CoordSystem::VIRTUAL);
    EXPECT_EQ(virtual_cords, CoreCoord(1, 2, CoreType::TENSIX, CoordSystem::VIRTUAL));

    // This depends on harvesting mask. So expected physical coord is specific to this test and Blackhole arch.
    CoreCoord physical_cords = coordinate_manager->translate_coord_to(logical_coords, CoordSystem::PHYSICAL);
    EXPECT_EQ(physical_cords, CoreCoord(2, 2, CoreType::TENSIX, CoordSystem::PHYSICAL));
}

// Test logical to physical coordinate translation.
// For the full grid of logical coordinates we expect that there are no duplicates of physical coordinates.
// For the reverse mapping back of physical to logical coordinates we expect that same logical coordinates are returned
// as from original mapping.
TEST(CoordinateManager, CoordinateManagerBlackholeLogicalPhysicalMapping) {
    const size_t max_num_harvested_x = 14;

    for (size_t harvesting_mask = 0; harvesting_mask < (1 << max_num_harvested_x); harvesting_mask++) {
        std::shared_ptr<CoordinateManager> coordinate_manager =
            CoordinateManager::create_coordinate_manager(tt::ARCH::BLACKHOLE, true, harvesting_mask);

        std::map<CoreCoord, CoreCoord> logical_to_physical;
        std::set<CoreCoord> physical_coords_set;
        tt_xy_pair tensix_grid_size = tt::umd::blackhole::TENSIX_GRID_SIZE;

        size_t num_harvested_x = CoordinateManager::get_num_harvested(harvesting_mask);

        for (size_t x = 0; x < tensix_grid_size.x - num_harvested_x; x++) {
            for (size_t y = 0; y < tensix_grid_size.y; y++) {
                CoreCoord logical_coords = CoreCoord(x, y, CoreType::TENSIX, CoordSystem::LOGICAL);
                CoreCoord physical_coords =
                    coordinate_manager->translate_coord_to(logical_coords, CoordSystem::PHYSICAL);
                logical_to_physical[logical_coords] = physical_coords;

                // Expect that logical to physical translation is 1-1 mapping. No duplicates for physical coordinates.
                EXPECT_EQ(physical_coords_set.count(physical_coords), 0);
                physical_coords_set.insert(physical_coords);
            }
        }

        EXPECT_EQ(physical_coords_set.size(), tensix_grid_size.y * (tensix_grid_size.x - num_harvested_x));

        for (auto it : logical_to_physical) {
            CoreCoord physical_coords = it.second;
            CoreCoord logical_coords = coordinate_manager->translate_coord_to(physical_coords, CoordSystem::LOGICAL);

            // Expect that reverse mapping of physical coordinates gives the same logical coordinates
            // using which we got the physical coordinates.
            EXPECT_EQ(it.first, logical_coords);
        }
    }
}

// Test logical to virtual coordinate translation.
// For the full grid of logical coordinates we expect that there are no duplicates of virtual coordinates.
// For the reverse mapping back of virtual to logical coordinates we expect that same logical coordinates are returned
// as from original mapping.
TEST(CoordinateManager, CoordinateManagerBlackholeLogicalVirtualMapping) {
    const size_t max_num_harvested_x = 14;

    for (size_t harvesting_mask = 0; harvesting_mask < (1 << max_num_harvested_x); harvesting_mask++) {
        std::shared_ptr<CoordinateManager> coordinate_manager =
            CoordinateManager::create_coordinate_manager(tt::ARCH::BLACKHOLE, true, harvesting_mask);

        std::map<CoreCoord, CoreCoord> logical_to_virtual;
        std::set<CoreCoord> virtual_coords_set;
        tt_xy_pair tensix_grid_size = tt::umd::blackhole::TENSIX_GRID_SIZE;

        size_t num_harvested_x = CoordinateManager::get_num_harvested(harvesting_mask);

        for (size_t x = 0; x < tensix_grid_size.x - num_harvested_x; x++) {
            for (size_t y = 0; y < tensix_grid_size.y; y++) {
                CoreCoord logical_coords = CoreCoord(x, y, CoreType::TENSIX, CoordSystem::LOGICAL);
                CoreCoord virtual_coords = coordinate_manager->translate_coord_to(logical_coords, CoordSystem::VIRTUAL);
                logical_to_virtual[logical_coords] = virtual_coords;

                // Expect that logical to virtual translation is 1-1 mapping. No duplicates for virtual coordinates.
                EXPECT_EQ(virtual_coords_set.count(virtual_coords), 0);
                virtual_coords_set.insert(virtual_coords);
            }
        }

        EXPECT_EQ(virtual_coords_set.size(), tensix_grid_size.y * (tensix_grid_size.x - num_harvested_x));

        for (auto it : logical_to_virtual) {
            CoreCoord virtual_coords = it.second;
            CoreCoord logical_coords = coordinate_manager->translate_coord_to(virtual_coords, CoordSystem::LOGICAL);

            // Expect that reverse mapping of virtual coordinates gives the same logical coordinates
            // using which we got the virtual coordinates.
            EXPECT_EQ(it.first, logical_coords);
        }
    }
}

// Test logical to translated coordinate translation.
// For the full grid of logical coordinates we expect that there are no duplicates of translated coordinates.
// For the reverse mapping back of translated to logical coordinates we expect that same logical coordinates are
// returned as from original mapping.
TEST(CoordinateManager, CoordinateManagerBlackholeLogicalTranslatedMapping) {
    const size_t max_num_harvested_x = 14;

    for (size_t harvesting_mask = 0; harvesting_mask < (1 << max_num_harvested_x); harvesting_mask++) {
        std::shared_ptr<CoordinateManager> coordinate_manager =
            CoordinateManager::create_coordinate_manager(tt::ARCH::BLACKHOLE, true, harvesting_mask);

        std::map<CoreCoord, CoreCoord> logical_to_translated;
        std::set<CoreCoord> translated_coords_set;
        tt_xy_pair tensix_grid_size = tt::umd::blackhole::TENSIX_GRID_SIZE;

        size_t num_harvested_x = CoordinateManager::get_num_harvested(harvesting_mask);

        for (size_t x = 0; x < tensix_grid_size.x - num_harvested_x; x++) {
            for (size_t y = 0; y < tensix_grid_size.y; y++) {
                CoreCoord logical_coords = CoreCoord(x, y, CoreType::TENSIX, CoordSystem::LOGICAL);
                CoreCoord translated_coords =
                    coordinate_manager->translate_coord_to(logical_coords, CoordSystem::TRANSLATED);
                logical_to_translated[logical_coords] = translated_coords;

                // Expect that logical to translated translation is 1-1 mapping. No duplicates for translated
                // coordinates.
                EXPECT_EQ(translated_coords_set.count(translated_coords), 0);
                translated_coords_set.insert(translated_coords);
            }
        }

        EXPECT_EQ(translated_coords_set.size(), tensix_grid_size.y * (tensix_grid_size.x - num_harvested_x));

        for (auto it : logical_to_translated) {
            CoreCoord translated_coords = it.second;
            CoreCoord logical_coords = coordinate_manager->translate_coord_to(translated_coords, CoordSystem::LOGICAL);

            // Expect that reverse mapping of translated coordinates gives the same logical coordinates
            // using which we got the translated coordinates.
            EXPECT_EQ(it.first, logical_coords);
        }
    }
}

// Test that virtual and translated coordinates are same for all logical coordinates.
// This is expected for Blackhole way of harvesting.
TEST(CoordinateManager, CoordinateManagerBlackholeVirtualEqualTranslated) {
    const size_t max_num_harvested_x = 14;

    for (size_t harvesting_mask = 0; harvesting_mask < (1 << max_num_harvested_x); harvesting_mask++) {
        std::shared_ptr<CoordinateManager> coordinate_manager =
            CoordinateManager::create_coordinate_manager(tt::ARCH::BLACKHOLE, true, harvesting_mask);

        size_t num_harvested_x = CoordinateManager::get_num_harvested(harvesting_mask);

        for (size_t x = 0; x < tt::umd::blackhole::TENSIX_GRID_SIZE.x - num_harvested_x; x++) {
            for (size_t y = 0; y < tt::umd::blackhole::TENSIX_GRID_SIZE.y; y++) {
                CoreCoord logical_coords = CoreCoord(x, y, CoreType::TENSIX, CoordSystem::LOGICAL);
                CoreCoord translated_coords =
                    coordinate_manager->translate_coord_to(logical_coords, CoordSystem::TRANSLATED);
                CoreCoord virtual_coords = coordinate_manager->translate_coord_to(logical_coords, CoordSystem::VIRTUAL);

                // Expect that translated coordinates are same as virtual coordinates.
                EXPECT_EQ(translated_coords.x, virtual_coords.x);
                EXPECT_EQ(translated_coords.y, virtual_coords.y);
            }
        }
    }
}

// Test mapping of the coordinates for harvested DRAM bank.
TEST(CoordinateManager, CoordinateManagerBlackholeTransltedMappingHarvested) {
    const size_t harvesting_mask = (1 << 0) | (1 << 1);
    std::shared_ptr<CoordinateManager> coordinate_manager =
        CoordinateManager::create_coordinate_manager(tt::ARCH::BLACKHOLE, true, harvesting_mask);

    const tt_xy_pair tensix_grid_size = tt::umd::blackhole::TENSIX_GRID_SIZE;
    const std::vector<tt_xy_pair> tensix_cores = tt::umd::blackhole::TENSIX_CORES;

    size_t num_harvested_x = CoordinateManager::get_num_harvested(harvesting_mask);

    size_t index = 0;
    size_t virtual_index = tensix_grid_size.x - num_harvested_x;

    for (size_t cnt = 0; cnt < num_harvested_x * tensix_grid_size.y; cnt++) {
        CoreCoord physical_core =
            CoreCoord(tensix_cores[index].x, tensix_cores[index].y, CoreType::TENSIX, CoordSystem::PHYSICAL);
        const CoreCoord translated_core =
            coordinate_manager->translate_coord_to(physical_core, CoordSystem::TRANSLATED);

        const CoreCoord virtual_core = CoreCoord(
            tensix_cores[virtual_index].x, tensix_cores[virtual_index].y, CoreType::TENSIX, CoordSystem::VIRTUAL);
        const CoreCoord translated_core_from_virtual =
            coordinate_manager->translate_coord_to(virtual_core, CoordSystem::TRANSLATED);

        EXPECT_EQ(translated_core, translated_core_from_virtual);

        EXPECT_EQ(translated_core.x, tensix_cores[virtual_index].x);
        EXPECT_EQ(translated_core.y, tensix_cores[virtual_index].y);

        index += tensix_grid_size.x;
        virtual_index += tensix_grid_size.x;

        if (index >= tensix_cores.size()) {
            index = index % tensix_cores.size();
            index++;
        }

        if (virtual_index >= tensix_cores.size()) {
            virtual_index = virtual_index % tensix_cores.size();
            virtual_index++;
        }
    }
}

// Test mapping of DRAM coordinates from logical to physical. When there is no DRAM harvesting, logical
// coordinates should cover all physical coordinates.
TEST(CoordinateManager, CoordinateManagerBlackholeDRAMNoHarvesting) {
    std::shared_ptr<CoordinateManager> coordinate_manager =
        CoordinateManager::create_coordinate_manager(tt::ARCH::BLACKHOLE, true);

    const size_t num_dram_banks = tt::umd::blackhole::NUM_DRAM_BANKS;
    const size_t num_noc_ports_per_bank = tt::umd::blackhole::NUM_NOC_PORTS_PER_DRAM_BANK;
    const std::vector<tt_xy_pair>& dram_cores = tt::umd::blackhole::DRAM_CORES;

    for (size_t dram_bank = 0; dram_bank < num_dram_banks; dram_bank++) {
        for (size_t noc_port = 0; noc_port < num_noc_ports_per_bank; noc_port++) {
            const CoreCoord dram_logical(dram_bank, noc_port, CoreType::DRAM, CoordSystem::LOGICAL);
            const size_t physical_core_index = dram_bank * num_noc_ports_per_bank + noc_port;
            const CoreCoord expected_physical = CoreCoord(
                dram_cores[physical_core_index].x,
                dram_cores[physical_core_index].y,
                CoreType::DRAM,
                CoordSystem::PHYSICAL);

            const CoreCoord dram_physical = coordinate_manager->translate_coord_to(dram_logical, CoordSystem::PHYSICAL);

            EXPECT_EQ(dram_physical, expected_physical);
        }
    }
}

// Test top left corner translation from logical to physical coordinates.
TEST(CoordinateManager, CoordinateManagerBlackholeDRAMTopLeft) {
    std::shared_ptr<CoordinateManager> coordinate_manager =
        CoordinateManager::create_coordinate_manager(tt::ARCH::BLACKHOLE, true, 0, 1);

    const CoreCoord top_left_dram_logical = CoreCoord(0, 0, CoreType::DRAM, CoordSystem::LOGICAL);
    const CoreCoord expected_top_left_physical = CoreCoord(0, 2, CoreType::DRAM, CoordSystem::PHYSICAL);

    const CoreCoord top_left_physical =
        coordinate_manager->translate_coord_to(top_left_dram_logical, CoordSystem::PHYSICAL);

    EXPECT_EQ(top_left_physical, expected_top_left_physical);
}

// Test logical to physical DRAM coordinate translation.
// For the full grid of logical coordinates we expect that there are no duplicates of physical coordinates.
// For the reverse mapping back of physical to logical coordinates we expect that same logical coordinates are returned
// as from original mapping.
TEST(CoordinateManager, CoordinateManagerBlackholeDRAMLogicalPhysicalMapping) {
    const size_t max_num_banks_harvested = tt::umd::blackhole::NUM_DRAM_BANKS;
    const size_t num_dram_banks = tt::umd::blackhole::NUM_DRAM_BANKS;
    const size_t num_noc_ports_per_bank = tt::umd::blackhole::NUM_NOC_PORTS_PER_DRAM_BANK;
    const std::vector<tt_xy_pair>& dram_cores = tt::umd::blackhole::DRAM_CORES;

    for (size_t harvesting_mask = 0; harvesting_mask < (1 << max_num_banks_harvested); harvesting_mask++) {
        if (CoordinateManager::get_num_harvested(harvesting_mask) > 1) {
            continue;
        }

        std::shared_ptr<CoordinateManager> coordinate_manager =
            CoordinateManager::create_coordinate_manager(tt::ARCH::BLACKHOLE, true, 0, harvesting_mask);

        std::map<CoreCoord, CoreCoord> logical_to_physical;
        std::set<CoreCoord> physical_coords_set;

        size_t num_banks_harvested = CoordinateManager::get_num_harvested(harvesting_mask);

        for (size_t x = 0; x < num_dram_banks - num_banks_harvested; x++) {
            for (size_t y = 0; y < num_noc_ports_per_bank; y++) {
                const CoreCoord logical_coords = CoreCoord(x, y, CoreType::DRAM, CoordSystem::LOGICAL);
                const CoreCoord physical_coords =
                    coordinate_manager->translate_coord_to(logical_coords, CoordSystem::PHYSICAL);
                logical_to_physical[logical_coords] = physical_coords;

                // Expect that logical to physical translation is 1-1 mapping. No duplicates for physical coordinates.
                EXPECT_EQ(physical_coords_set.count(physical_coords), 0);
                physical_coords_set.insert(physical_coords);
            }
        }

        EXPECT_EQ(physical_coords_set.size(), num_noc_ports_per_bank * (num_dram_banks - num_banks_harvested));

        for (auto it : logical_to_physical) {
            const CoreCoord physical_coords = it.second;
            const CoreCoord logical_coords =
                coordinate_manager->translate_coord_to(physical_coords, CoordSystem::LOGICAL);

            // Expect that reverse mapping of physical coordinates gives the same logical coordinates
            // using which we got the physical coordinates.
            EXPECT_EQ(it.first, logical_coords);
        }
    }
}

// Test logical to virtual DRAM coordinate translation.
// For the full grid of logical coordinates it is expected that there are no duplicates of virtual coordinates.
// For the reverse mapping back of virtual to logical coordinates it is expected that same logical coordinates are
// returned as from original mapping.
TEST(CoordinateManager, CoordinateManagerBlackholeDRAMLogicalVirtualMapping) {
    const size_t max_num_banks_harvested = tt::umd::blackhole::NUM_DRAM_BANKS;
    const size_t num_dram_banks = tt::umd::blackhole::NUM_DRAM_BANKS;
    const size_t num_noc_ports_per_bank = tt::umd::blackhole::NUM_NOC_PORTS_PER_DRAM_BANK;

    for (size_t harvesting_mask = 0; harvesting_mask < (1 << max_num_banks_harvested); harvesting_mask++) {
        if (CoordinateManager::get_num_harvested(harvesting_mask) > 1) {
            continue;
        }

        std::shared_ptr<CoordinateManager> coordinate_manager =
            CoordinateManager::create_coordinate_manager(tt::ARCH::BLACKHOLE, true, 0, harvesting_mask);

        std::map<CoreCoord, CoreCoord> logical_to_virtual;
        std::set<CoreCoord> virtual_coords_set;

        size_t num_harvested_banks = CoordinateManager::get_num_harvested(harvesting_mask);

        for (size_t x = 0; x < num_dram_banks - num_harvested_banks; x++) {
            for (size_t y = 0; y < num_noc_ports_per_bank; y++) {
                CoreCoord logical_coords = CoreCoord(x, y, CoreType::DRAM, CoordSystem::LOGICAL);
                CoreCoord virtual_coords = coordinate_manager->translate_coord_to(logical_coords, CoordSystem::VIRTUAL);
                logical_to_virtual[logical_coords] = virtual_coords;

                // Expect that logical to virtual translation is 1-1 mapping. No duplicates for virtual coordinates.
                EXPECT_EQ(virtual_coords_set.count(virtual_coords), 0);
                virtual_coords_set.insert(virtual_coords);
            }
        }

        for (auto it : logical_to_virtual) {
            CoreCoord virtual_coords = it.second;
            CoreCoord logical_coords = coordinate_manager->translate_coord_to(virtual_coords, CoordSystem::LOGICAL);

            // Expect that reverse mapping of virtual coordinates gives the same logical coordinates
            // using which we got the virtual coordinates.
            EXPECT_EQ(it.first, logical_coords);
        }
    }
}

// Test DRAM translated mapping.
TEST(CoordinateManager, CoordinateManagerBlackholeDRAMTranslatedMapping) {
    const size_t max_num_banks_harvested = tt::umd::blackhole::NUM_DRAM_BANKS;
    const size_t num_dram_banks = tt::umd::blackhole::NUM_DRAM_BANKS;
    const size_t num_noc_ports_per_bank = tt::umd::blackhole::NUM_NOC_PORTS_PER_DRAM_BANK;

    for (size_t harvesting_mask = 0; harvesting_mask < (1 << max_num_banks_harvested); harvesting_mask++) {
        if (CoordinateManager::get_num_harvested(harvesting_mask) > 1) {
            continue;
        }

        std::shared_ptr<CoordinateManager> coordinate_manager =
            CoordinateManager::create_coordinate_manager(tt::ARCH::BLACKHOLE, true, 0, harvesting_mask);

        std::map<CoreCoord, CoreCoord> logical_to_translated;
        std::set<CoreCoord> translated_coord_set;

        const size_t num_harvested_banks = CoordinateManager::get_num_harvested(harvesting_mask);

        for (size_t x = 0; x < num_dram_banks - num_harvested_banks; x++) {
            for (size_t y = 0; y < num_noc_ports_per_bank; y++) {
                const CoreCoord logical_coords = CoreCoord(x, y, CoreType::DRAM, CoordSystem::LOGICAL);
                const CoreCoord translated_coords =
                    coordinate_manager->translate_coord_to(logical_coords, CoordSystem::TRANSLATED);

                EXPECT_GE(translated_coords.x, tt::umd::blackhole::dram_translated_coordinate_start_x);
                EXPECT_GE(translated_coords.y, tt::umd::blackhole::dram_translated_coordinate_start_y);

                logical_to_translated[logical_coords] = translated_coords;

                // Expect that logical to translated translation is 1-1 mapping. No duplicates for translated
                // coordinates.
                EXPECT_EQ(translated_coord_set.count(translated_coords), 0);
                translated_coord_set.insert(translated_coords);
            }
        }

        for (auto it : logical_to_translated) {
            const CoreCoord translated_coords = it.second;
            const CoreCoord logical_coords =
                coordinate_manager->translate_coord_to(translated_coords, CoordSystem::LOGICAL);

            // Expect that reverse mapping of translated coordinates gives the same logical coordinates
            // using which we got the translated coordinates.
            EXPECT_EQ(it.first, logical_coords);
        }
    }
}

// Test DRAM translated/virtual/physical mapping
TEST(CoordinateManager, CoordinateManagerBlackholeDRAMVirtualPhysicalMapping) {
    const size_t max_num_banks_harvested = tt::umd::blackhole::NUM_DRAM_BANKS;
    const size_t num_dram_banks = tt::umd::blackhole::NUM_DRAM_BANKS;
    const size_t num_noc_ports_per_bank = tt::umd::blackhole::NUM_NOC_PORTS_PER_DRAM_BANK;

    const std::vector<tt_xy_pair> dram_cores = tt::umd::blackhole::DRAM_CORES;

    const size_t dram_harvesting_mask = 1;

    std::shared_ptr<CoordinateManager> coordinate_manager =
        CoordinateManager::create_coordinate_manager(tt::ARCH::BLACKHOLE, true, 0, dram_harvesting_mask);

    const size_t physical_index = 0;
    const size_t virtual_index = (num_dram_banks - 1) * num_noc_ports_per_bank;

    const size_t harvested_translated_bank_x = tt::umd::blackhole::dram_translated_coordinate_start_x + 1;
    const size_t harvested_translated_bank_y =
        tt::umd::blackhole::dram_translated_coordinate_start_y + 3 * num_noc_ports_per_bank;

    for (size_t noc_port = 0; noc_port < num_noc_ports_per_bank; noc_port++) {
        const tt_xy_pair physical_pair = dram_cores[physical_index + noc_port];
        const tt_xy_pair virtual_pair = dram_cores[virtual_index + noc_port];

        CoreCoord physical_core = CoreCoord(physical_pair.x, physical_pair.y, CoreType::DRAM, CoordSystem::PHYSICAL);
        CoreCoord virtual_from_physical = coordinate_manager->translate_coord_to(physical_core, CoordSystem::VIRTUAL);

        CoreCoord virtual_core = CoreCoord(virtual_pair.x, virtual_pair.y, CoreType::DRAM, CoordSystem::VIRTUAL);

        EXPECT_EQ(virtual_from_physical, virtual_core);

        CoreCoord translated_core = coordinate_manager->translate_coord_to(physical_core, CoordSystem::TRANSLATED);
        CoreCoord translated_from_virtual =
            coordinate_manager->translate_coord_to(virtual_core, CoordSystem::TRANSLATED);

        EXPECT_EQ(translated_core, translated_from_virtual);

        EXPECT_EQ(translated_core.x, harvested_translated_bank_x);
        EXPECT_EQ(translated_core.y, harvested_translated_bank_y + noc_port);
    }
}

// Test that we cannot create a coordinate manager with more than one DRAM bank harvested.
TEST(CoordinateManager, CoordinateManagerBlackholeDRAMPMoreThanOneDRAMBankHarvested) {
    const size_t max_num_banks_harvested = tt::umd::blackhole::NUM_DRAM_BANKS;
    const size_t num_dram_banks = tt::umd::blackhole::NUM_DRAM_BANKS;
    const size_t num_noc_ports_per_bank = tt::umd::blackhole::NUM_NOC_PORTS_PER_DRAM_BANK;

    for (size_t harvesting_mask = 0; harvesting_mask < (1 << max_num_banks_harvested); harvesting_mask++) {
        if (CoordinateManager::get_num_harvested(harvesting_mask) <= 1) {
            continue;
        }

        EXPECT_THROW(
            CoordinateManager::create_coordinate_manager(tt::ARCH::BLACKHOLE, true, 0, harvesting_mask),
            std::runtime_error);
    }
}

// Test that virtual, physical and translated coordinates are the same for all logical PCIE coordinates.
TEST(CoordinateManager, CoordinateManagerBlackholePCIETranslation) {
    std::shared_ptr<CoordinateManager> coordinate_manager =
        CoordinateManager::create_coordinate_manager(tt::ARCH::BLACKHOLE, true);
    const tt_xy_pair pcie_grid_size = tt::umd::blackhole::PCIE_GRID_SIZE;

    for (size_t x = 0; x < pcie_grid_size.x; x++) {
        for (size_t y = 0; y < pcie_grid_size.y; y++) {
            const CoreCoord arc_logical = CoreCoord(x, y, CoreType::PCIE, CoordSystem::LOGICAL);
            const CoreCoord arc_virtual = coordinate_manager->translate_coord_to(arc_logical, CoordSystem::VIRTUAL);
            const CoreCoord arc_physical = coordinate_manager->translate_coord_to(arc_logical, CoordSystem::PHYSICAL);

            EXPECT_EQ(arc_virtual.x, arc_physical.x);
            EXPECT_EQ(arc_virtual.y, arc_physical.y);
        }
    }
}

// Test that virtual, physical and translated coordinates are the same for all logical ARC coordinates.
TEST(CoordinateManager, CoordinateManagerBlackholeARCTranslation) {
    std::shared_ptr<CoordinateManager> coordinate_manager =
        CoordinateManager::create_coordinate_manager(tt::ARCH::BLACKHOLE, true);
    const tt_xy_pair arc_grid_size = tt::umd::blackhole::ARC_GRID_SIZE;

    for (size_t x = 0; x < arc_grid_size.x; x++) {
        for (size_t y = 0; y < arc_grid_size.y; y++) {
            const CoreCoord arc_logical = CoreCoord(x, y, CoreType::ARC, CoordSystem::LOGICAL);
            const CoreCoord arc_virtual = coordinate_manager->translate_coord_to(arc_logical, CoordSystem::VIRTUAL);
            const CoreCoord arc_physical = coordinate_manager->translate_coord_to(arc_logical, CoordSystem::PHYSICAL);
            const CoreCoord arc_translated =
                coordinate_manager->translate_coord_to(arc_logical, CoordSystem::TRANSLATED);

            EXPECT_EQ(arc_virtual.x, arc_physical.x);
            EXPECT_EQ(arc_virtual.y, arc_physical.y);

            EXPECT_EQ(arc_virtual.x, arc_translated.x);
            EXPECT_EQ(arc_virtual.y, arc_translated.y);
        }
    }
}

// Test ethernet coordinate translation.
TEST(CoordinateManager, CoordinateManagerBlackholeETHTranslation) {
    std::shared_ptr<CoordinateManager> coordinate_manager =
        CoordinateManager::create_coordinate_manager(tt::ARCH::BLACKHOLE, true);
    const tt_xy_pair eth_grid_size = tt::umd::blackhole::ETH_GRID_SIZE;

    const size_t eth_translated_coordinate_start_x = 20;
    const size_t eth_translated_coordinate_start_y = 25;

    for (size_t x = 0; x < eth_grid_size.x; x++) {
        for (size_t y = 0; y < eth_grid_size.y; y++) {
            const CoreCoord eth_logical = CoreCoord(x, y, CoreType::ETH, CoordSystem::LOGICAL);
            const CoreCoord eth_virtual = coordinate_manager->translate_coord_to(eth_logical, CoordSystem::VIRTUAL);
            const CoreCoord eth_physical = coordinate_manager->translate_coord_to(eth_logical, CoordSystem::PHYSICAL);
            const CoreCoord eth_translated =
                coordinate_manager->translate_coord_to(eth_logical, CoordSystem::TRANSLATED);

            EXPECT_EQ(eth_virtual.x, eth_physical.x);
            EXPECT_EQ(eth_virtual.y, eth_physical.y);

            EXPECT_EQ(eth_translated.x, x + eth_translated_coordinate_start_x);
            EXPECT_EQ(eth_translated.y, eth_translated_coordinate_start_y);
        }
    }
}

// Test ETH harvesting and coordinate translation for Blackhole.
TEST(CoordinateManager, CoordinateManagerBlackholeETHHarvesting) {
    const size_t num_harvested_cores = 2;
    const std::vector<tt_xy_pair> eth_cores = tt::umd::blackhole::ETH_CORES;
    const tt_xy_pair eth_grid_size = tt::umd::blackhole::ETH_GRID_SIZE;
    for (size_t harvesting_mask = 0; harvesting_mask < 1 << tt::umd::blackhole::DRAM_GRID_SIZE.x; harvesting_mask++) {
        // We should have exactly 2 harvested ETH cores.
        if (CoordinateManager::get_num_harvested(harvesting_mask) != num_harvested_cores) {
            continue;
        }

        std::shared_ptr<CoordinateManager> coordinate_manager =
            CoordinateManager::create_coordinate_manager(tt::ARCH::BLACKHOLE, true, 0, 0, harvesting_mask);

        size_t index = 0;

        for (size_t x = 0; x < eth_grid_size.x - num_harvested_cores; x++) {
            for (size_t y = 0; y < eth_grid_size.y; y++) {
                const CoreCoord eth_logical = CoreCoord(x, y, CoreType::ETH, CoordSystem::LOGICAL);
                const CoreCoord eth_virtual = coordinate_manager->translate_coord_to(eth_logical, CoordSystem::VIRTUAL);
                const CoreCoord eth_translated =
                    coordinate_manager->translate_coord_to(eth_logical, CoordSystem::TRANSLATED);

                EXPECT_EQ(eth_virtual.x, eth_cores[index].x);
                EXPECT_EQ(eth_virtual.y, eth_cores[index].y);

                EXPECT_EQ(eth_translated.x, tt::umd::blackhole::eth_translated_coordinate_start_x + x);
                EXPECT_EQ(eth_translated.y, tt::umd::blackhole::eth_translated_coordinate_start_y);

                index++;
            }
        }

        // Verify that translated coordinates for harvested cores are same as physical coordinates.
        for (size_t x = 0; x < eth_grid_size.x; x++) {
            if (harvesting_mask & (1 << x)) {
                size_t index = x;
                const CoreCoord physical_core =
                    CoreCoord(eth_cores[index].x, eth_cores[index].y, CoreType::ETH, CoordSystem::PHYSICAL);
                const CoreCoord translated_core =
                    coordinate_manager->translate_coord_to(physical_core, CoordSystem::TRANSLATED);
                EXPECT_EQ(translated_core.x, physical_core.x);
                EXPECT_EQ(translated_core.y, physical_core.y);
            }
        }
    }
}

// Test that we properly get harvesting mask that is based on the physical layout of the chip.
TEST(CoordinateManager, CoordinateManagerBlackholePhysicalLayoutTensixHarvestingMask) {
    const size_t max_num_harvested_x = 14;

    for (size_t harvesting_mask = 0; harvesting_mask < (1 << max_num_harvested_x); harvesting_mask++) {
        std::shared_ptr<CoordinateManager> coordinate_manager =
            CoordinateManager::create_coordinate_manager(tt::ARCH::BLACKHOLE, true, harvesting_mask);

        EXPECT_EQ(coordinate_manager->get_tensix_harvesting_mask(), harvesting_mask);
    }
}

<<<<<<< HEAD
// Test whether we properly shuffle the harvesting mask based on the physical layout of the chip.
TEST(CoordinateManager, CoordinateManagerBlackholeHarvestingShuffle) {
    for (size_t i = 0; i < tt::umd::blackhole::LOGICAL_HARVESTING_LAYOUT.size(); i++) {
        const size_t harvesting_mask_physical_layout = (1 << tt::umd::blackhole::LOGICAL_HARVESTING_LAYOUT[i]);
        const size_t harvesting_mask =
            CoordinateManager::shuffle_tensix_harvesting_mask(tt::ARCH::BLACKHOLE, harvesting_mask_physical_layout);

        EXPECT_EQ(harvesting_mask, 1 << i);
    }
=======
TEST(CoordinateManager, CoordinateManagerBlackholeGettingCoreType) {
    std::shared_ptr<CoordinateManager> coordinate_manager =
        CoordinateManager::create_coordinate_manager(tt::ARCH::BLACKHOLE);

    EXPECT_EQ(coordinate_manager->get_coord_at({0, 0}, CoordSystem::PHYSICAL).core_type, CoreType::DRAM);
    EXPECT_EQ(coordinate_manager->get_coord_at({0, 0}, CoordSystem::VIRTUAL).core_type, CoreType::DRAM);
    EXPECT_EQ(coordinate_manager->get_coord_at({2, 2}, CoordSystem::PHYSICAL).core_type, CoreType::TENSIX);
    // Not allowed for logical coord system.
    EXPECT_THROW(coordinate_manager->get_coord_at({0, 0}, CoordSystem::LOGICAL), std::runtime_error);
    // Throws if nothing is located at this coordinate.
    EXPECT_THROW(coordinate_manager->get_coord_at({100, 100}, CoordSystem::PHYSICAL), std::runtime_error);
>>>>>>> 4c56cde4
}<|MERGE_RESOLUTION|>--- conflicted
+++ resolved
@@ -622,17 +622,6 @@
     }
 }
 
-<<<<<<< HEAD
-// Test whether we properly shuffle the harvesting mask based on the physical layout of the chip.
-TEST(CoordinateManager, CoordinateManagerBlackholeHarvestingShuffle) {
-    for (size_t i = 0; i < tt::umd::blackhole::LOGICAL_HARVESTING_LAYOUT.size(); i++) {
-        const size_t harvesting_mask_physical_layout = (1 << tt::umd::blackhole::LOGICAL_HARVESTING_LAYOUT[i]);
-        const size_t harvesting_mask =
-            CoordinateManager::shuffle_tensix_harvesting_mask(tt::ARCH::BLACKHOLE, harvesting_mask_physical_layout);
-
-        EXPECT_EQ(harvesting_mask, 1 << i);
-    }
-=======
 TEST(CoordinateManager, CoordinateManagerBlackholeGettingCoreType) {
     std::shared_ptr<CoordinateManager> coordinate_manager =
         CoordinateManager::create_coordinate_manager(tt::ARCH::BLACKHOLE);
@@ -644,5 +633,15 @@
     EXPECT_THROW(coordinate_manager->get_coord_at({0, 0}, CoordSystem::LOGICAL), std::runtime_error);
     // Throws if nothing is located at this coordinate.
     EXPECT_THROW(coordinate_manager->get_coord_at({100, 100}, CoordSystem::PHYSICAL), std::runtime_error);
->>>>>>> 4c56cde4
+}
+
+// Test whether we properly shuffle the harvesting mask based on the physical layout of the chip.
+TEST(CoordinateManager, CoordinateManagerBlackholeHarvestingShuffle) {
+    for (size_t i = 0; i < tt::umd::blackhole::LOGICAL_HARVESTING_LAYOUT.size(); i++) {
+        const size_t harvesting_mask_physical_layout = (1 << tt::umd::blackhole::LOGICAL_HARVESTING_LAYOUT[i]);
+        const size_t harvesting_mask =
+            CoordinateManager::shuffle_tensix_harvesting_mask(tt::ARCH::BLACKHOLE, harvesting_mask_physical_layout);
+
+        EXPECT_EQ(harvesting_mask, 1 << i);
+    }
 }