--- conflicted
+++ resolved
@@ -15,29 +15,16 @@
 
 // TODO: Once default auto TLB setup is in, check it is setup properly.
 TEST(ApiTLBManager, ManualTLBConfiguration) {
-<<<<<<< HEAD
     std::vector<int> pci_device_ids = PCIDevice::enumerate_devices();
-=======
-    std::unique_ptr<TTDevice> tt_device = get_tt_device();
-
-    if (tt_device == nullptr) {
-        GTEST_SKIP() << "No chips present on the system. Skipping test.";
-    }
-
-    std::unique_ptr<TLBManager> tlb_manager = std::make_unique<TLBManager>(tt_device.get());
-    ChipInfo chip_info = tt_device->get_chip_info();
-
-    tt_SocDescriptor soc_desc(
-        tt_device->get_arch(), chip_info.noc_translation_enabled, chip_info.harvesting_masks, chip_info.board_type);
->>>>>>> 1c0d61ad
 
     for (int pci_device_id : pci_device_ids) {
         std::unique_ptr<TTDevice> tt_device = TTDevice::create(pci_device_id);
 
         std::unique_ptr<TLBManager> tlb_manager = std::make_unique<TLBManager>(tt_device.get());
-        tt_SocDescriptor soc_desc = tt_SocDescriptor(
-            tt_SocDescriptor::get_soc_descriptor_path(tt_device->get_arch()),
-            tt_device->get_arch() != tt::ARCH::GRAYSKULL);
+        ChipInfo chip_info = tt_device->get_chip_info();
+
+        tt_SocDescriptor soc_desc(
+            tt_device->get_arch(), chip_info.noc_translation_enabled, chip_info.harvesting_masks, chip_info.board_type);
 
         // TODO: This should be part of TTDevice interface, not Cluster or Chip.
         // Configure TLBs.
@@ -69,12 +56,15 @@
         std::int32_t c_zero_address = 0;
 
         for (CoreCoord core : soc_desc.get_cores(CoreType::TENSIX)) {
-            tlb_manager->configure_tlb(core, core, get_static_tlb_index(core), c_zero_address, tlb_data::Relaxed);
+            auto virtual_core = soc_desc.translate_coord_to(core, CoordSystem::VIRTUAL);
+            auto translated_core = soc_desc.translate_coord_to(core, CoordSystem::TRANSLATED);
+            tlb_manager->configure_tlb(
+                virtual_core, translated_core, get_static_tlb_index(core), c_zero_address, tlb_data::Relaxed);
         }
 
         // So now that we have configured TLBs we can use it to interface with the TTDevice.
-        auto any_worker_core = soc_desc.get_cores(CoreType::TENSIX)[0];
-        tlb_configuration tlb_description = tlb_manager->get_tlb_configuration(any_worker_core);
+        auto any_worker_virtual_core = soc_desc.get_cores(CoreType::TENSIX, CoordSystem::VIRTUAL)[0];
+        tlb_configuration tlb_description = tlb_manager->get_tlb_configuration(any_worker_virtual_core);
 
         // TODO: Maybe accept tlb_index only?
         uint64_t address_l1_to_write = 0;
@@ -82,33 +72,8 @@
         tt_device->write_block(
             tlb_description.tlb_offset + address_l1_to_write, buffer_to_write.size(), buffer_to_write.data());
 
-<<<<<<< HEAD
         // Another way to write to the TLB.
         // TODO: This should be converted to AbstractIO writer.
-        tt::Writer writer = tlb_manager->get_static_tlb_writer(any_worker_core);
+        tt::Writer writer = tlb_manager->get_static_tlb_writer(any_worker_virtual_core);
         writer.write(address_l1_to_write, buffer_to_write[0]);
-    }
-=======
-    for (CoreCoord core : soc_desc.get_cores(CoreType::TENSIX)) {
-        auto virtual_core = soc_desc.translate_coord_to(core, CoordSystem::VIRTUAL);
-        auto translated_core = soc_desc.translate_coord_to(core, CoordSystem::TRANSLATED);
-        tlb_manager->configure_tlb(
-            virtual_core, translated_core, get_static_tlb_index(core), c_zero_address, tlb_data::Relaxed);
-    }
-
-    // So now that we have configured TLBs we can use it to interface with the TTDevice.
-    auto any_worker_virtual_core = soc_desc.get_cores(CoreType::TENSIX, CoordSystem::VIRTUAL)[0];
-    tlb_configuration tlb_description = tlb_manager->get_tlb_configuration(any_worker_virtual_core);
-
-    // TODO: Maybe accept tlb_index only?
-    uint64_t address_l1_to_write = 0;
-    std::vector<uint8_t> buffer_to_write = {0x01, 0x02, 0x03, 0x04};
-    tt_device->write_block(
-        tlb_description.tlb_offset + address_l1_to_write, buffer_to_write.size(), buffer_to_write.data());
-
-    // Another way to write to the TLB.
-    // TODO: This should be converted to AbstractIO writer.
-    tt::Writer writer = tlb_manager->get_static_tlb_writer(any_worker_virtual_core);
-    writer.write(address_l1_to_write, buffer_to_write[0]);
->>>>>>> 1c0d61ad
-}+    }