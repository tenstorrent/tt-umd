--- conflicted
+++ resolved
@@ -257,7 +257,65 @@
     }
 }
 
-<<<<<<< HEAD
+TEST(ApiTTDeviceTest, MulticastIO) {
+    std::vector<int> pci_device_ids = PCIDevice::enumerate_devices();
+
+    if (pci_device_ids.empty()) {
+        GTEST_SKIP() << "No chips present on the system. Skipping test.";
+    }
+
+    std::map<int, PciDeviceInfo> pci_devices_info = PCIDevice::enumerate_devices_info();
+
+    const tt::ARCH arch = pci_devices_info.at(pci_device_ids[0]).get_arch();
+
+    tt_xy_pair xy_start;
+    tt_xy_pair xy_end;
+
+    if (arch == tt::ARCH::WORMHOLE_B0) {
+        xy_start = {18, 18};
+        xy_end = {21, 21};
+    } else if (arch == tt::ARCH::BLACKHOLE) {
+        xy_start = {1, 2};
+        xy_end = {4, 6};
+    }
+
+    uint64_t address = 0x0;
+    std::vector<uint8_t> data_write = {1, 2, 3, 4, 5, 6, 7, 8, 9, 10};
+    std::vector<uint8_t> data_read(data_write.size(), 0);
+
+    for (int pci_device_id : pci_device_ids) {
+        std::unique_ptr<TTDevice> tt_device = TTDevice::create(pci_device_id);
+        tt_device->init_tt_device();
+
+        for (uint32_t x = xy_start.x; x <= xy_end.x; x++) {
+            for (uint32_t y = xy_start.y; y <= xy_end.y; y++) {
+                tt_xy_pair tensix_core = {x, y};
+
+                std::vector<uint8_t> zeros(data_write.size(), 0);
+                tt_device->write_to_device(zeros.data(), tensix_core, address, zeros.size());
+
+                std::vector<uint8_t> readback_zeros(zeros.size(), 1);
+                tt_device->read_from_device(readback_zeros.data(), tensix_core, address, readback_zeros.size());
+
+                EXPECT_EQ(zeros, readback_zeros);
+            }
+        }
+
+        tt_device->noc_multicast_write(data_write.data(), data_write.size(), xy_start, xy_end, address);
+
+        for (uint32_t x = xy_start.x; x <= xy_end.x; x++) {
+            for (uint32_t y = xy_start.y; y <= xy_end.y; y++) {
+                tt_xy_pair tensix_core = {x, y};
+
+                std::vector<uint8_t> readback(data_write.size());
+                tt_device->read_from_device(readback.data(), tensix_core, address, readback.size());
+
+                EXPECT_EQ(data_write, readback);
+            }
+        }
+    }
+}
+
 // This test can be destructive, and should not normally run.
 // Make sure to only run it on hardware which has recovery support.
 // The test is disabled by default. To enable it, run with --gtest_also_run_disabled_tests
@@ -384,63 +442,5 @@
             << "First byte of wide read doesn't match written value for device " << chip_id;
         EXPECT_EQ(wide_value[1], verify_value[1])
             << "Second byte of wide read doesn't match written value for device " << chip_id;
-=======
-TEST(ApiTTDeviceTest, MulticastIO) {
-    std::vector<int> pci_device_ids = PCIDevice::enumerate_devices();
-
-    if (pci_device_ids.empty()) {
-        GTEST_SKIP() << "No chips present on the system. Skipping test.";
-    }
-
-    std::map<int, PciDeviceInfo> pci_devices_info = PCIDevice::enumerate_devices_info();
-
-    const tt::ARCH arch = pci_devices_info.at(pci_device_ids[0]).get_arch();
-
-    tt_xy_pair xy_start;
-    tt_xy_pair xy_end;
-
-    if (arch == tt::ARCH::WORMHOLE_B0) {
-        xy_start = {18, 18};
-        xy_end = {21, 21};
-    } else if (arch == tt::ARCH::BLACKHOLE) {
-        xy_start = {1, 2};
-        xy_end = {4, 6};
-    }
-
-    uint64_t address = 0x0;
-    std::vector<uint8_t> data_write = {1, 2, 3, 4, 5, 6, 7, 8, 9, 10};
-    std::vector<uint8_t> data_read(data_write.size(), 0);
-
-    for (int pci_device_id : pci_device_ids) {
-        std::unique_ptr<TTDevice> tt_device = TTDevice::create(pci_device_id);
-        tt_device->init_tt_device();
-
-        for (uint32_t x = xy_start.x; x <= xy_end.x; x++) {
-            for (uint32_t y = xy_start.y; y <= xy_end.y; y++) {
-                tt_xy_pair tensix_core = {x, y};
-
-                std::vector<uint8_t> zeros(data_write.size(), 0);
-                tt_device->write_to_device(zeros.data(), tensix_core, address, zeros.size());
-
-                std::vector<uint8_t> readback_zeros(zeros.size(), 1);
-                tt_device->read_from_device(readback_zeros.data(), tensix_core, address, readback_zeros.size());
-
-                EXPECT_EQ(zeros, readback_zeros);
-            }
-        }
-
-        tt_device->noc_multicast_write(data_write.data(), data_write.size(), xy_start, xy_end, address);
-
-        for (uint32_t x = xy_start.x; x <= xy_end.x; x++) {
-            for (uint32_t y = xy_start.y; y <= xy_end.y; y++) {
-                tt_xy_pair tensix_core = {x, y};
-
-                std::vector<uint8_t> readback(data_write.size());
-                tt_device->read_from_device(readback.data(), tensix_core, address, readback.size());
-
-                EXPECT_EQ(data_write, readback);
-            }
-        }
->>>>>>> 1b40c9f5
     }
 }