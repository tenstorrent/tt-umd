// SPDX-FileCopyrightText: (c) 2025 Tenstorrent Inc.
//
// SPDX-License-Identifier: Apache-2.0
#include <thread>

#include "gtest/gtest.h"
#include "tests/test_utils/device_test_utils.hpp"
#include "umd/device/blackhole_implementation.h"
#include "umd/device/cluster.h"
#include "umd/device/tt_device/remote_wormhole_tt_device.h"
#include "umd/device/tt_device/tt_device.h"
#include "umd/device/wormhole_implementation.h"

using namespace tt::umd;

TEST(ApiTTDeviceTest, BasicTTDeviceIO) {
    std::vector<int> pci_device_ids = PCIDevice::enumerate_devices();

    uint64_t address = 0x0;
    std::vector<uint32_t> data_write = {1, 2, 3, 4, 5, 6, 7, 8, 9, 10};
    std::vector<uint32_t> data_read(data_write.size(), 0);

    for (int pci_device_id : pci_device_ids) {
        std::unique_ptr<TTDevice> tt_device = TTDevice::create(pci_device_id);
        tt_device->init_tt_device();

        ChipInfo chip_info = tt_device->get_chip_info();

        tt_SocDescriptor soc_desc(
            tt_device->get_arch(), chip_info.noc_translation_enabled, chip_info.harvesting_masks, chip_info.board_type);

        tt_xy_pair tensix_core = soc_desc.get_cores(CoreType::TENSIX, CoordSystem::TRANSLATED)[0];

        tt_device->write_to_device(data_write.data(), tensix_core, address, data_write.size() * sizeof(uint32_t));

        tt_device->read_from_device(data_read.data(), tensix_core, address, data_read.size() * sizeof(uint32_t));

        ASSERT_EQ(data_write, data_read);

        data_read = std::vector<uint32_t>(data_write.size(), 0);
    }
}

TEST(ApiTTDeviceTest, TTDeviceGetBoardType) {
    std::vector<int> pci_device_ids = PCIDevice::enumerate_devices();
    for (int pci_device_id : pci_device_ids) {
        std::unique_ptr<TTDevice> tt_device = TTDevice::create(pci_device_id);
        tt_device->init_tt_device();

        BoardType board_type = tt_device->get_board_type();

        EXPECT_TRUE(
            board_type == BoardType::N150 || board_type == BoardType::N300 || board_type == BoardType::P100 ||
            board_type == BoardType::P150 || board_type == BoardType::P300 || board_type == BoardType::GALAXY ||
            board_type == BoardType::UBB);
    }
}

TEST(ApiTTDeviceTest, TTDeviceMultipleThreadsIO) {
    std::vector<int> pci_device_ids = PCIDevice::enumerate_devices();

    std::vector<uint32_t> data_write = {1, 2, 3, 4, 5, 6, 7, 8, 9, 10};

    const uint64_t address_thread0 = 0x0;
    const uint64_t address_thread1 = address_thread0 + data_write.size() * sizeof(uint32_t);
    const uint32_t num_loops = 1000;

    for (int pci_device_id : pci_device_ids) {
        std::unique_ptr<TTDevice> tt_device = TTDevice::create(pci_device_id);
        tt_device->init_tt_device();

        ChipInfo chip_info = tt_device->get_chip_info();

        tt_SocDescriptor soc_desc(
            tt_device->get_arch(), chip_info.noc_translation_enabled, chip_info.harvesting_masks, chip_info.board_type);

        tt_xy_pair tensix_core = soc_desc.get_cores(CoreType::TENSIX, CoordSystem::TRANSLATED)[0];

        std::thread thread0([&]() {
            std::vector<uint32_t> data_read(data_write.size(), 0);
            for (uint32_t loop = 0; loop < num_loops; loop++) {
                tt_device->write_to_device(
                    data_write.data(), tensix_core, address_thread0, data_write.size() * sizeof(uint32_t));

                tt_device->read_from_device(
                    data_read.data(), tensix_core, address_thread0, data_read.size() * sizeof(uint32_t));

                ASSERT_EQ(data_write, data_read);

                data_read = std::vector<uint32_t>(data_write.size(), 0);
            }
        });

        std::thread thread1([&]() {
            std::vector<uint32_t> data_read(data_write.size(), 0);
            for (uint32_t loop = 0; loop < num_loops; loop++) {
                tt_device->write_to_device(
                    data_write.data(), tensix_core, address_thread1, data_write.size() * sizeof(uint32_t));

                tt_device->read_from_device(
                    data_read.data(), tensix_core, address_thread1, data_read.size() * sizeof(uint32_t));

                ASSERT_EQ(data_write, data_read);

                data_read = std::vector<uint32_t>(data_write.size(), 0);
            }
        });

        thread0.join();
        thread1.join();
    }
}

TEST(ApiTTDeviceTest, TestRemoteTTDevice) {
    std::unique_ptr<Cluster> cluster = std::make_unique<Cluster>();

    tt_ClusterDescriptor* cluster_desc = cluster->get_cluster_description();

    auto chip_locations = cluster_desc->get_chip_locations();

    const uint32_t buf_size = 1 << 20;
    std::vector<uint8_t> zero_out_buffer(buf_size, 0);

    std::vector<uint8_t> pattern_buf(buf_size);
    for (uint32_t i = 0; i < buf_size; i++) {
        pattern_buf[i] = (uint8_t)(i % 256);
    }

    for (chip_id_t remote_chip_id : cluster->get_target_remote_device_ids()) {
        eth_coord_t remote_eth_coord = chip_locations.at(remote_chip_id);

        chip_id_t gateway_id = cluster_desc->get_closest_mmio_capable_chip(remote_chip_id);
        LocalChip* closest_local_chip = cluster->get_local_chip(gateway_id);
<<<<<<< HEAD
        std::unique_ptr<RemoteCommunication> remote_communication =
            std::make_unique<RemoteCommunication>(closest_local_chip, closest_local_chip->get_sysmem_manager());
        remote_communication->set_remote_transfer_ethernet_cores(cluster_desc->get_active_eth_channels(gateway_id));
        std::unique_ptr<RemoteWormholeTTDevice> remote_tt_device = std::make_unique<RemoteWormholeTTDevice>(
            closest_local_chip, std::move(remote_communication), remote_eth_coord);
        remote_tt_device->init_tt_device();
=======
        std::unique_ptr<RemoteCommunication> remote_communication = std::make_unique<RemoteCommunication>(
            closest_local_chip->get_tt_device(), closest_local_chip->get_sysmem_manager());
        remote_communication->set_remote_transfer_ethernet_cores(
            closest_local_chip->get_soc_descriptor().get_eth_xy_pairs_for_channels(
                cluster_desc->get_active_eth_channels(gateway_id), CoordSystem::TRANSLATED));
        std::unique_ptr<RemoteWormholeTTDevice> remote_tt_device =
            std::make_unique<RemoteWormholeTTDevice>(std::move(remote_communication), remote_eth_coord);
>>>>>>> 15a16d91

        std::vector<CoreCoord> tensix_cores =
            cluster->get_chip(remote_chip_id)->get_soc_descriptor().get_cores(CoreType::TENSIX);

        for (const CoreCoord& tensix_core : tensix_cores) {
            remote_tt_device->write_to_device(zero_out_buffer.data(), tensix_core, 0, buf_size);

            // Setting initial value of vector explicitly to 1, to be sure it's not 0 in any case.
            std::vector<uint8_t> readback_buf(buf_size, 1);

            remote_tt_device->read_from_device(readback_buf.data(), tensix_core, 0, buf_size);

            EXPECT_EQ(zero_out_buffer, readback_buf);

            remote_tt_device->write_to_device(pattern_buf.data(), tensix_core, 0, buf_size);

            remote_tt_device->read_from_device(readback_buf.data(), tensix_core, 0, buf_size);

            EXPECT_EQ(pattern_buf, readback_buf);
        }
    }
}<|MERGE_RESOLUTION|>--- conflicted
+++ resolved
@@ -131,14 +131,6 @@
 
         chip_id_t gateway_id = cluster_desc->get_closest_mmio_capable_chip(remote_chip_id);
         LocalChip* closest_local_chip = cluster->get_local_chip(gateway_id);
-<<<<<<< HEAD
-        std::unique_ptr<RemoteCommunication> remote_communication =
-            std::make_unique<RemoteCommunication>(closest_local_chip, closest_local_chip->get_sysmem_manager());
-        remote_communication->set_remote_transfer_ethernet_cores(cluster_desc->get_active_eth_channels(gateway_id));
-        std::unique_ptr<RemoteWormholeTTDevice> remote_tt_device = std::make_unique<RemoteWormholeTTDevice>(
-            closest_local_chip, std::move(remote_communication), remote_eth_coord);
-        remote_tt_device->init_tt_device();
-=======
         std::unique_ptr<RemoteCommunication> remote_communication = std::make_unique<RemoteCommunication>(
             closest_local_chip->get_tt_device(), closest_local_chip->get_sysmem_manager());
         remote_communication->set_remote_transfer_ethernet_cores(
@@ -146,7 +138,7 @@
                 cluster_desc->get_active_eth_channels(gateway_id), CoordSystem::TRANSLATED));
         std::unique_ptr<RemoteWormholeTTDevice> remote_tt_device =
             std::make_unique<RemoteWormholeTTDevice>(std::move(remote_communication), remote_eth_coord);
->>>>>>> 15a16d91
+        remote_tt_device->init_tt_device();
 
         std::vector<CoreCoord> tensix_cores =
             cluster->get_chip(remote_chip_id)->get_soc_descriptor().get_cores(CoreType::TENSIX);
