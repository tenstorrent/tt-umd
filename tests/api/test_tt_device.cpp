--- conflicted
+++ resolved
@@ -1,13 +1,10 @@
 // SPDX-FileCopyrightText: (c) 2025 Tenstorrent Inc.
 //
 // SPDX-License-Identifier: Apache-2.0
-<<<<<<< HEAD
+#include <gtest/gtest.h>
+
 #include <cstring>
 #include <iomanip>
-=======
-#include <gtest/gtest.h>
-
->>>>>>> eaf07fc2
 #include <thread>
 #include <unordered_map>
 
