// SPDX-FileCopyrightText: (c) 2023 Tenstorrent Inc.
//
// SPDX-License-Identifier: Apache-2.0

#include "gtest/gtest.h"
#include <tt_device.h>
#include "eth_l1_address_map.h"
#include "l1_address_map.h"
#include "host_mem_address_map.h"
#include <thread>
#include <memory>

#include "device/blackhole/blackhole_implementation.h"
#include "device/tt_cluster_descriptor.h"
#include "tests/test_utils/generate_cluster_desc.hpp"
#include "tests/test_utils/device_test_utils.hpp"

void set_params_for_remote_txn(tt_SiliconDevice& device) {
    // Populate address map and NOC parameters that the driver needs for remote transactions
<<<<<<< HEAD
    device.set_device_l1_address_params({l1_mem::address_map::NCRISC_FIRMWARE_BASE, l1_mem::address_map::FIRMWARE_BASE,
                                  l1_mem::address_map::TRISC0_SIZE, l1_mem::address_map::TRISC1_SIZE, l1_mem::address_map::TRISC2_SIZE,
                                  l1_mem::address_map::TRISC_BASE, l1_mem::address_map::L1_BARRIER_BASE, eth_l1_mem::address_map::ERISC_BARRIER_BASE, eth_l1_mem::address_map::FW_VERSION_ADDR});
=======
    device.set_driver_host_address_params({host_mem::address_map::ETH_ROUTING_BLOCK_SIZE, host_mem::address_map::ETH_ROUTING_BUFFERS_START});

    device.set_driver_eth_interface_params({NOC_ADDR_LOCAL_BITS, NOC_ADDR_NODE_ID_BITS, ETH_RACK_COORD_WIDTH, CMD_BUF_SIZE_MASK, MAX_BLOCK_SIZE,
                                            REQUEST_CMD_QUEUE_BASE, RESPONSE_CMD_QUEUE_BASE, CMD_COUNTERS_SIZE_BYTES, REMOTE_UPDATE_PTR_SIZE_BYTES,
                                            CMD_DATA_BLOCK, CMD_WR_REQ, CMD_WR_ACK, CMD_RD_REQ, CMD_RD_DATA, CMD_BUF_SIZE, CMD_DATA_BLOCK_DRAM, ETH_ROUTING_DATA_BUFFER_ADDR,
                                             REQUEST_ROUTING_CMD_QUEUE_BASE, RESPONSE_ROUTING_CMD_QUEUE_BASE, CMD_BUF_PTR_MASK, CMD_ORDERED, CMD_BROADCAST});
    
    device.set_device_l1_address_params({l1_mem::address_map::L1_BARRIER_BASE, eth_l1_mem::address_map::ERISC_BARRIER_BASE, eth_l1_mem::address_map::FW_VERSION_ADDR});
>>>>>>> 0d22ffea

}

std::int32_t get_static_tlb_index(tt_xy_pair target) {
    bool is_eth_location = std::find(std::begin(tt::umd::blackhole::ETH_LOCATIONS), std::end(tt::umd::blackhole::ETH_LOCATIONS), target) != std::end(tt::umd::blackhole::ETH_LOCATIONS);
    bool is_tensix_location = std::find(std::begin(tt::umd::blackhole::T6_X_LOCATIONS), std::end(tt::umd::blackhole::T6_X_LOCATIONS), target.x) != std::end(tt::umd::blackhole::T6_X_LOCATIONS) &&
                            std::find(std::begin(tt::umd::blackhole::T6_Y_LOCATIONS), std::end(tt::umd::blackhole::T6_Y_LOCATIONS), target.y) != std::end(tt::umd::blackhole::T6_Y_LOCATIONS);
    if (is_eth_location) {
        if (target.y == 6) {
            target.y = 1;
        }

        if (target.x >= 5) {
            target.x -= 1;
        }
        target.x -= 1;

        int flat_index = target.y * 14 + target.x;
        int tlb_index = flat_index;
        return tlb_index;

    } else if (is_tensix_location) {
        if (target.x >= 8) {
            target.x -= 2;
        }
        target.x -= 1;  // First x index is 1

        target.y -= 2;  // First y index is 2

        int flat_index = target.y * 14 + target.x;

        // All 140 get single 2MB TLB.
        int tlb_index = tt::umd::blackhole::ETH_LOCATIONS.size() + flat_index;

        return tlb_index;
    } else {
        return -1;
    }
}

std::set<chip_id_t> get_target_devices() {
    std::set<chip_id_t> target_devices;
    std::unique_ptr<tt_ClusterDescriptor> cluster_desc_uniq = tt_ClusterDescriptor::create_from_yaml(test_utils::GetAbsPath("blackhole_1chip_cluster.yaml"));
    for (int i = 0; i < cluster_desc_uniq->get_number_of_chips(); i++) {
        target_devices.insert(i);
    }
    return target_devices;
}

TEST(SiliconDriverBH, CreateDestroy) {
    std::set<chip_id_t> target_devices = get_target_devices();
    uint32_t num_host_mem_ch_per_mmio_device = 1;
    tt_device_params default_params;
    // Initialize the driver with a 1x1 descriptor and explictly do not perform harvesting
    for(int i = 0; i < 50; i++) {
        tt_SiliconDevice device = tt_SiliconDevice(test_utils::GetAbsPath("tests/soc_descs/blackhole_140_arch_no_eth.yaml"), test_utils::GetAbsPath("blackhole_1chip_cluster.yaml"), target_devices, num_host_mem_ch_per_mmio_device, false, true, false);
        set_params_for_remote_txn(device);
        device.start_device(default_params);
        device.deassert_risc_reset();
        device.close_device();
    }
}

// TEST(SiliconDriverWH, Harvesting) {
//     std::set<chip_id_t> target_devices = {0, 1};
//     std::unordered_map<chip_id_t, uint32_t> simulated_harvesting_masks = {{0, 30}, {1, 60}};
    
//     {
//         std::unique_ptr<tt_ClusterDescriptor> cluster_desc_uniq = tt_ClusterDescriptor::create_from_yaml(tt_ClusterDescriptor::get_cluster_descriptor_file_path());
//         if (cluster_desc_uniq->get_number_of_chips() != target_devices.size()) {
//             GTEST_SKIP() << "SiliconDriverWH.Harvesting skipped because it can only be run on a two chip nebula system";
//         }
//     }

//     uint32_t num_host_mem_ch_per_mmio_device = 1;
//     tt_SiliconDevice device = tt_SiliconDevice("./tests/soc_descs/wormhole_b0_8x10.yaml", tt_ClusterDescriptor::get_cluster_descriptor_file_path(), target_devices, num_host_mem_ch_per_mmio_device, false, true, true, simulated_harvesting_masks);
//     auto sdesc_per_chip = device.get_virtual_soc_descriptors();

//     ASSERT_EQ(device.using_harvested_soc_descriptors(), true) << "Expected Driver to have performed harvesting";

//     for(const auto& chip : sdesc_per_chip) {
//         ASSERT_EQ(chip.second.workers.size(), 48) << "Expected SOC descriptor with harvesting to have 48 workers for chip" << chip.first;
//     }
//     ASSERT_EQ(device.get_harvesting_masks_for_soc_descriptors().at(0), 30) << "Expected first chip to have harvesting mask of 30";
//     ASSERT_EQ(device.get_harvesting_masks_for_soc_descriptors().at(1), 60) << "Expected second chip to have harvesting mask of 60";
// }

// TEST(SiliconDriverWH, CustomSocDesc) {
//     std::set<chip_id_t> target_devices = {0, 1};
//     std::unordered_map<chip_id_t, uint32_t> simulated_harvesting_masks = {{0, 30}, {1, 60}};
//     {
//         std::unique_ptr<tt_ClusterDescriptor> cluster_desc_uniq = tt_ClusterDescriptor::create_from_yaml(tt_ClusterDescriptor::get_cluster_descriptor_file_path());
//         if (cluster_desc_uniq->get_number_of_chips() != target_devices.size()) {
//             GTEST_SKIP() << "SiliconDriverWH.Harvesting skipped because it can only be run on a two chip nebula system";
//         }
//     }

//     uint32_t num_host_mem_ch_per_mmio_device = 1;
//     // Initialize the driver with a 1x1 descriptor and explictly do not perform harvesting
//     tt_SiliconDevice device = tt_SiliconDevice("./tests/soc_descs/wormhole_b0_1x1.yaml", tt_ClusterDescriptor::get_cluster_descriptor_file_path(), target_devices, num_host_mem_ch_per_mmio_device, false, true, false, simulated_harvesting_masks);
//     auto sdesc_per_chip = device.get_virtual_soc_descriptors();
    
//     ASSERT_EQ(device.using_harvested_soc_descriptors(), false) << "SOC descriptors should not be modified when harvesting is disabled";
//     for(const auto& chip : sdesc_per_chip) {
//         ASSERT_EQ(chip.second.workers.size(), 1) << "Expected 1x1 SOC descriptor to be unmodified by driver";
//     }
// }

// TEST(SiliconDriverWH, HarvestingRuntime) {

//     auto get_static_tlb_index_callback = [] (tt_xy_pair target) {
//         return get_static_tlb_index(target);
//     };

//     std::set<chip_id_t> target_devices = {0, 1};
//     std::unordered_map<chip_id_t, uint32_t> simulated_harvesting_masks = {{0, 30}, {1, 60}};
//     {
//         std::unique_ptr<tt_ClusterDescriptor> cluster_desc_uniq = tt_ClusterDescriptor::create_from_yaml(tt_ClusterDescriptor::get_cluster_descriptor_file_path());
//         if (cluster_desc_uniq->get_number_of_chips() != target_devices.size()) {
//             GTEST_SKIP() << "SiliconDriverWH.Harvesting skipped because it can only be run on a two chip nebula system";
//         }
//     }

//     uint32_t num_host_mem_ch_per_mmio_device = 1;
    
//     tt_SiliconDevice device = tt_SiliconDevice("./tests/soc_descs/wormhole_b0_8x10.yaml", tt_ClusterDescriptor::get_cluster_descriptor_file_path(), target_devices, num_host_mem_ch_per_mmio_device, false, true, true, simulated_harvesting_masks);
//     set_params_for_remote_txn(device);
//     auto mmio_devices = device.get_target_mmio_device_ids();
    
//     for(int i = 0; i < target_devices.size(); i++) {
//         // Iterate over MMIO devices and only setup static TLBs for worker cores
//         if(std::find(mmio_devices.begin(), mmio_devices.end(), i) != mmio_devices.end()) {
//             auto& sdesc = device.get_virtual_soc_descriptors().at(i);
//             for(auto& core : sdesc.workers) {
//                 // Statically mapping a 1MB TLB to this core, starting from address NCRISC_FIRMWARE_BASE.  
//                 device.configure_tlb(i, core, get_static_tlb_index_callback(core), l1_mem::address_map::NCRISC_FIRMWARE_BASE);
//             }
//         } 
//     }
//     device.setup_core_to_tlb_map(get_static_tlb_index_callback);
    
//     tt_device_params default_params;
//     device.start_device(default_params);
//     device.deassert_risc_reset();

//     std::vector<uint32_t> vector_to_write = {0, 1, 2, 3, 4, 5, 6, 7, 8, 9};
//     std::vector<uint32_t> dynamic_readback_vec = {};
//     std::vector<uint32_t> readback_vec = {};
//     std::vector<uint32_t> zeros = {0, 0, 0, 0, 0, 0, 0, 0, 0, 0};


//     for(int i = 0; i < target_devices.size(); i++) {
//         std::uint32_t address = l1_mem::address_map::NCRISC_FIRMWARE_BASE;
//         std::uint32_t dynamic_write_address = 0x40000000;
//         for(int loop = 0; loop < 100; loop++){ // Write to each core a 100 times at different statically mapped addresses
//             for(auto& core : device.get_virtual_soc_descriptors().at(i).workers) {
//                 device.write_to_device(vector_to_write.data(), vector_to_write.size() * sizeof(std::uint32_t), tt_cxy_pair(i, core), address, "");
//                 device.write_to_device(vector_to_write.data(), vector_to_write.size() * sizeof(std::uint32_t), tt_cxy_pair(i, core), dynamic_write_address, "SMALL_READ_WRITE_TLB");
//                 device.wait_for_non_mmio_flush(); // Barrier to ensure that all writes over ethernet were commited
                
//                 test_utils::read_data_from_device(device, readback_vec, tt_cxy_pair(i, core), address, 40, "");
//                 test_utils::read_data_from_device(device, dynamic_readback_vec, tt_cxy_pair(i, core), dynamic_write_address, 40, "SMALL_READ_WRITE_TLB");
//                 ASSERT_EQ(vector_to_write, readback_vec) << "Vector read back from core " << core.x << "-" << core.y << "does not match what was written";
//                 ASSERT_EQ(vector_to_write, dynamic_readback_vec) << "Vector read back from core " << core.x << "-" << core.y << "does not match what was written";
//                 device.wait_for_non_mmio_flush();
                
//                 device.write_to_device(zeros.data(), zeros.size() * sizeof(std::uint32_t), tt_cxy_pair(i, core), dynamic_write_address, "SMALL_READ_WRITE_TLB"); // Clear any written data
//                 device.write_to_device(zeros.data(), zeros.size() * sizeof(std::uint32_t), tt_cxy_pair(i, core), address, ""); // Clear any written data
//                 device.wait_for_non_mmio_flush();
//                 readback_vec = {};
//                 dynamic_readback_vec = {};
//             }
//             address += 0x20; // Increment by uint32_t size for each write
//             dynamic_write_address += 0x20;
//         }
//     }
//     device.close_device();
// }

TEST(SiliconDriverBH, UnalignedStaticTLB_RW) {
    auto get_static_tlb_index_callback = [] (tt_xy_pair target) {
        return get_static_tlb_index(target);
    };

    std::set<chip_id_t> target_devices = get_target_devices();

    uint32_t num_host_mem_ch_per_mmio_device = 1;
    
    tt_SiliconDevice device = tt_SiliconDevice(test_utils::GetAbsPath("tests/soc_descs/blackhole_140_arch_no_eth.yaml"), test_utils::GetAbsPath("blackhole_1chip_cluster.yaml"), target_devices, num_host_mem_ch_per_mmio_device, false, true, true);
    set_params_for_remote_txn(device);
    auto mmio_devices = device.get_target_mmio_device_ids();

    for(int i = 0; i < target_devices.size(); i++) {
        // Iterate over MMIO devices and only setup static TLBs for worker cores
        if(std::find(mmio_devices.begin(), mmio_devices.end(), i) != mmio_devices.end()) {
            auto& sdesc = device.get_virtual_soc_descriptors().at(i);
            for(auto& core : sdesc.workers) {
                // Statically mapping a 1MB TLB to this core, starting from address NCRISC_FIRMWARE_BASE.  
                device.configure_tlb(i, core, get_static_tlb_index_callback(core), l1_mem::address_map::NCRISC_FIRMWARE_BASE);
            }
            device.setup_core_to_tlb_map(i, get_static_tlb_index_callback);
        } 
    }
    
    tt_device_params default_params;
    device.start_device(default_params);
    device.deassert_risc_reset();

    std::vector<uint32_t> unaligned_sizes = {3, 14, 21, 255, 362, 430, 1022, 1023, 1025};
    for(int i = 0; i < target_devices.size(); i++) {
        for(const auto& size : unaligned_sizes) {
            std::vector<uint8_t> write_vec(size, 0);
            for(int i = 0; i < size; i++){
                write_vec[i] = size + i;
            }
            std::vector<uint8_t> readback_vec(size, 0);
            std::uint32_t address = l1_mem::address_map::NCRISC_FIRMWARE_BASE;
            for(int loop = 0; loop < 50; loop++){
                for(auto& core : device.get_virtual_soc_descriptors().at(i).workers) {
                    device.write_to_device(write_vec.data(), size, tt_cxy_pair(i, core), address, "");
                    device.wait_for_non_mmio_flush();
                    device.read_from_device(readback_vec.data(), tt_cxy_pair(i, core), address, size, "");
                    ASSERT_EQ(readback_vec, write_vec);
                    readback_vec = std::vector<uint8_t>(size, 0);
                    device.write_to_sysmem(write_vec.data(), size, 0, 0, 0);
                    device.read_from_sysmem(readback_vec.data(), 0, 0, size, 0);
                    ASSERT_EQ(readback_vec, write_vec);
                    readback_vec = std::vector<uint8_t>(size, 0);
                    device.wait_for_non_mmio_flush();
                }
                address += 0x20;
            }

        }
    }
    device.close_device();
}

TEST(SiliconDriverBH, StaticTLB_RW) {
    auto get_static_tlb_index_callback = [] (tt_xy_pair target) {
        return get_static_tlb_index(target);
    };

    std::set<chip_id_t> target_devices = get_target_devices();

    uint32_t num_host_mem_ch_per_mmio_device = 1;
    
    tt_SiliconDevice device = tt_SiliconDevice(test_utils::GetAbsPath("tests/soc_descs/blackhole_140_arch_no_eth.yaml"), test_utils::GetAbsPath("blackhole_1chip_cluster.yaml"), target_devices, num_host_mem_ch_per_mmio_device, false, true, true);
    set_params_for_remote_txn(device);
    auto mmio_devices = device.get_target_mmio_device_ids();

    for(int i = 0; i < target_devices.size(); i++) {
        // Iterate over MMIO devices and only setup static TLBs for worker cores
        if(std::find(mmio_devices.begin(), mmio_devices.end(), i) != mmio_devices.end()) {
            auto& sdesc = device.get_virtual_soc_descriptors().at(i);
            for(auto& core : sdesc.workers) {
                // Statically mapping a 2MB TLB to this core, starting from address NCRISC_FIRMWARE_BASE.  
                device.configure_tlb(i, core, get_static_tlb_index_callback(core), l1_mem::address_map::NCRISC_FIRMWARE_BASE);
            }
            device.setup_core_to_tlb_map(i, get_static_tlb_index_callback);
        } 
    }
    
    printf("MT: Static TLBs set\n");

    tt_device_params default_params;
    device.start_device(default_params);
    device.deassert_risc_reset();

    std::vector<uint32_t> vector_to_write = {0, 1, 2, 3, 4, 5, 6, 7, 8, 9};
    std::vector<uint32_t> readback_vec = {};
    std::vector<uint32_t> zeros = {0, 0, 0, 0, 0, 0, 0, 0, 0, 0};
    // Check functionality of Static TLBs by reading adn writing from statically mapped address space
    for(int i = 0; i < target_devices.size(); i++) {
        std::uint32_t address = l1_mem::address_map::NCRISC_FIRMWARE_BASE;
        for(int loop = 0; loop < 1; loop++){ // Write to each core a 100 times at different statically mapped addresses
            for(auto& core : device.get_virtual_soc_descriptors().at(i).workers) {
                device.write_to_device(vector_to_write.data(), vector_to_write.size() * sizeof(std::uint32_t), tt_cxy_pair(i, core), address, "");
                device.wait_for_non_mmio_flush(); // Barrier to ensure that all writes over ethernet were commited
                test_utils::read_data_from_device(device, readback_vec, tt_cxy_pair(i, core), address, 40, "");
                ASSERT_EQ(vector_to_write, readback_vec) << "Vector read back from core " << core.x << "-" << core.y << "does not match what was written";
                device.wait_for_non_mmio_flush();
                device.write_to_device(zeros.data(), zeros.size() * sizeof(std::uint32_t), tt_cxy_pair(i, core), address, "SMALL_READ_WRITE_TLB"); // Clear any written data
                device.wait_for_non_mmio_flush();
                readback_vec = {};
            }
            address += 0x20; // Increment by uint32_t size for each write
        }
    }
    device.close_device();    
}

TEST(SiliconDriverBH, DynamicTLB_RW) {
    // Don't use any static TLBs in this test. All writes go through a dynamic TLB that needs to be reconfigured for each transaction
    std::set<chip_id_t> target_devices = get_target_devices();

    uint32_t num_host_mem_ch_per_mmio_device = 1;
    tt_SiliconDevice device = tt_SiliconDevice(test_utils::GetAbsPath("tests/soc_descs/blackhole_140_arch_no_eth.yaml"), test_utils::GetAbsPath("blackhole_1chip_cluster.yaml"), target_devices, num_host_mem_ch_per_mmio_device, false, true, true);

    set_params_for_remote_txn(device);

    tt_device_params default_params;
    device.start_device(default_params);
    // MT: Don't deassert risc resets since there's no loaded FW
    // device.deassert_risc_reset();

    std::vector<uint32_t> vector_to_write = {0, 1, 2, 3, 4, 5, 6, 7, 8, 9};
    std::vector<uint32_t> zeros = {0, 0, 0, 0, 0, 0, 0, 0, 0, 0};
    std::vector<uint32_t> readback_vec = {};

    for(int i = 0; i < target_devices.size(); i++) {
        std::uint32_t address = l1_mem::address_map::NCRISC_FIRMWARE_BASE;
        for(int loop = 0; loop < 100; loop++){ // Write to each core a 100 times at different statically mapped addresses
            for(auto& core : device.get_virtual_soc_descriptors().at(i).workers) {
                device.write_to_device(vector_to_write.data(), vector_to_write.size() * sizeof(std::uint32_t), tt_cxy_pair(i, core), address, "SMALL_READ_WRITE_TLB");
                device.wait_for_non_mmio_flush(); // Barrier to ensure that all writes over ethernet were commited
                test_utils::read_data_from_device(device, readback_vec, tt_cxy_pair(i, core), address, 40, "SMALL_READ_WRITE_TLB");
                ASSERT_EQ(vector_to_write, readback_vec) << "Vector read back from core " << core.x << "-" << core.y << "does not match what was written";
                device.wait_for_non_mmio_flush();
                device.write_to_device(zeros.data(), zeros.size() * sizeof(std::uint32_t), tt_cxy_pair(i, core), address, "SMALL_READ_WRITE_TLB");
                device.wait_for_non_mmio_flush();
                readback_vec = {};
            }
            address += 0x20; // Increment by uint32_t size for each write
        }
    }
    printf("Target Tensix cores completed\n");
    
    // Target DRAM channel 0
    constexpr int NUM_CHANNELS = 8;
    std::vector<uint32_t> dram_vector_to_write = {10, 11, 12, 13, 14, 15, 16, 17, 18, 19};
    std::uint32_t address = 0x400;
    for(int i = 0; i < target_devices.size(); i++) {
        for(int loop = 0; loop < 100; loop++){ // Write to each core a 100 times at different statically mapped addresses
            for (int ch=0; ch<NUM_CHANNELS; ch++) {
                std::vector<tt_xy_pair> chan = device.get_virtual_soc_descriptors().at(i).dram_cores.at(ch);
                tt_xy_pair subchan = chan.at(0);
                device.write_to_device(vector_to_write.data(), vector_to_write.size() * sizeof(std::uint32_t), tt_cxy_pair(i, subchan), address, "SMALL_READ_WRITE_TLB");
                device.wait_for_non_mmio_flush(); // Barrier to ensure that all writes over ethernet were commited
                test_utils::read_data_from_device(device, readback_vec, tt_cxy_pair(i, subchan), address, 40, "SMALL_READ_WRITE_TLB");
                ASSERT_EQ(vector_to_write, readback_vec) << "Vector read back from core " << subchan.x << "-" << subchan.y << "does not match what was written";
                device.wait_for_non_mmio_flush();
                device.write_to_device(zeros.data(), zeros.size() * sizeof(std::uint32_t), tt_cxy_pair(i, subchan), address, "SMALL_READ_WRITE_TLB");
                device.wait_for_non_mmio_flush();
                readback_vec = {};
                address += 0x20; // Increment by uint32_t size for each write
            }
        }
    }
    printf("Target DRAM completed\n");

    device.close_device();
}

TEST(SiliconDriverBH, MultiThreadedDevice) {
    // Have 2 threads read and write from a single device concurrently
    // All transactions go through a single Dynamic TLB. We want to make sure this is thread/process safe

    std::set<chip_id_t> target_devices = get_target_devices();

    uint32_t num_host_mem_ch_per_mmio_device = 1;
    tt_SiliconDevice device = tt_SiliconDevice(test_utils::GetAbsPath("tests/soc_descs/blackhole_140_arch_no_eth.yaml"), test_utils::GetAbsPath("blackhole_1chip_cluster.yaml"), target_devices, num_host_mem_ch_per_mmio_device, false, true, true);
    
    set_params_for_remote_txn(device);

    tt_device_params default_params;
    device.start_device(default_params);
    device.deassert_risc_reset();

    std::thread th1 = std::thread([&] {
        std::vector<uint32_t> vector_to_write = {0, 1, 2, 3, 4, 5, 6, 7, 8, 9};
        std::vector<uint32_t> readback_vec = {};
        std::uint32_t address = l1_mem::address_map::NCRISC_FIRMWARE_BASE;
        for(int loop = 0; loop < 100; loop++) {
            for(auto& core : device.get_virtual_soc_descriptors().at(0).workers) {
                device.write_to_device(vector_to_write.data(), vector_to_write.size() * sizeof(std::uint32_t), tt_cxy_pair(0, core), address, "SMALL_READ_WRITE_TLB");
                test_utils::read_data_from_device(device, readback_vec, tt_cxy_pair(0, core), address, 40, "SMALL_READ_WRITE_TLB");
                ASSERT_EQ(vector_to_write, readback_vec) << "Vector read back from core " << core.x << "-" << core.y << "does not match what was written";
                readback_vec = {};
            }
            address += 0x20;
        }
    });

    std::thread th2 = std::thread([&] {
        std::vector<uint32_t> vector_to_write = {0, 1, 2, 3, 4, 5, 6, 7, 8, 9};
        std::vector<uint32_t> readback_vec = {};
        std::uint32_t address = 0x30000000;
        for(auto& core_ls : device.get_virtual_soc_descriptors().at(0).dram_cores) {
            for(int loop = 0; loop < 100; loop++) {
                for(auto& core : core_ls) {
                    device.write_to_device(vector_to_write.data(), vector_to_write.size() * sizeof(std::uint32_t), tt_cxy_pair(0, core), address, "SMALL_READ_WRITE_TLB");
                    test_utils::read_data_from_device(device, readback_vec, tt_cxy_pair(0, core), address, 40, "SMALL_READ_WRITE_TLB");
                    ASSERT_EQ(vector_to_write, readback_vec) << "Vector read back from core " << core.x << "-" << core.y << "does not match what was written";
                    readback_vec = {};
                }
                address += 0x20;
            }
        }
    });

    th1.join();
    th2.join();
    device.close_device();
}

TEST(SiliconDriverBH, MultiThreadedMemBar) {
    // Have 2 threads read and write from a single device concurrently
    // All (fairly large) transactions go through a static TLB. 
    // We want to make sure the memory barrier is thread/process safe.

    // Memory barrier flags get sent to address 0 for all channels in this test
    auto get_static_tlb_index_callback = [] (tt_xy_pair target) {
        return get_static_tlb_index(target);
    };

    std::set<chip_id_t> target_devices = get_target_devices();
    uint32_t base_addr = l1_mem::address_map::DATA_BUFFER_SPACE_BASE;
    uint32_t num_host_mem_ch_per_mmio_device = 1;

    tt_SiliconDevice device = tt_SiliconDevice(test_utils::GetAbsPath("tests/soc_descs/blackhole_140_arch_no_eth.yaml"), test_utils::GetAbsPath("blackhole_1chip_cluster.yaml"), target_devices, num_host_mem_ch_per_mmio_device, false, true, true);
    set_params_for_remote_txn(device);
    for(int i = 0; i < target_devices.size(); i++) {
        // Iterate over devices and only setup static TLBs for functional worker cores
        auto& sdesc = device.get_virtual_soc_descriptors().at(i);
        for(auto& core : sdesc.workers) {
            // Statically mapping a 1MB TLB to this core, starting from address DATA_BUFFER_SPACE_BASE. 
            device.configure_tlb(i, core, get_static_tlb_index_callback(core), base_addr);
        }
        device.setup_core_to_tlb_map(i, get_static_tlb_index_callback);
    }

    tt_device_params default_params;
    device.start_device(default_params);
    device.deassert_risc_reset();
    
    std::vector<uint32_t> readback_membar_vec = {};
    for(auto& core : device.get_virtual_soc_descriptors().at(0).workers) {
        test_utils::read_data_from_device(device, readback_membar_vec, tt_cxy_pair(0, core), l1_mem::address_map::L1_BARRIER_BASE, 4, "SMALL_READ_WRITE_TLB");
        ASSERT_EQ(readback_membar_vec.at(0), 187); // Ensure that memory barriers were correctly initialized on all workers
        readback_membar_vec = {};
    }

    for(int chan = 0; chan <  device.get_virtual_soc_descriptors().at(0).get_num_dram_channels(); chan++) {
        auto core = device.get_virtual_soc_descriptors().at(0).get_core_for_dram_channel(chan, 0);
        test_utils::read_data_from_device(device, readback_membar_vec, tt_cxy_pair(0, core), 0, 4, "SMALL_READ_WRITE_TLB");
        ASSERT_EQ(readback_membar_vec.at(0), 187); // Ensure that memory barriers were correctly initialized on all DRAM
        readback_membar_vec = {};
    }
    
    for(auto& core : device.get_virtual_soc_descriptors().at(0).ethernet_cores) {
        test_utils::read_data_from_device(device, readback_membar_vec, tt_cxy_pair(0, core), eth_l1_mem::address_map::ERISC_BARRIER_BASE, 4, "SMALL_READ_WRITE_TLB");
        ASSERT_EQ(readback_membar_vec.at(0), 187); // Ensure that memory barriers were correctly initialized on all ethernet cores
        readback_membar_vec = {};
    }

    // Launch 2 thread accessing different locations of L1 and using memory barrier between write and read
    // Ensure now RAW race and membars are thread safe
    std::vector<uint32_t> vec1(2560);
    std::vector<uint32_t> vec2(2560);
    std::vector<uint32_t> zeros(2560, 0);

    for(int i = 0; i < vec1.size(); i++) {
        vec1.at(i) = i;
    }
    for(int i = 0; i < vec2.size(); i++) {
        vec2.at(i) = vec1.size() + i;
    }
    std::thread th1 = std::thread([&] {
        std::uint32_t address = base_addr;
        for(int loop = 0; loop < 50; loop++) {
            for(auto& core : device.get_virtual_soc_descriptors().at(0).workers) {
                std::vector<uint32_t> readback_vec = {};
                device.write_to_device(vec1.data(), vec1.size() * sizeof(std::uint32_t), tt_cxy_pair(0, core), address, "");
                device.l1_membar(0, "SMALL_READ_WRITE_TLB", {core});
                test_utils::read_data_from_device(device, readback_vec, tt_cxy_pair(0, core), address, 4*vec1.size(), "");
                ASSERT_EQ(readback_vec, vec1);
                device.write_to_device(zeros.data(), zeros.size() * sizeof(std::uint32_t), tt_cxy_pair(0, core), address, "");
                readback_vec = {};
            }
            
        }
    });

    std::thread th2 = std::thread([&] {
        std::uint32_t address = base_addr + vec1.size() * 4;
        for(int loop = 0; loop < 50; loop++) {
            for(auto& core : device.get_virtual_soc_descriptors().at(0).workers) {
                std::vector<uint32_t> readback_vec = {};
                device.write_to_device(vec2.data(), vec2.size() * sizeof(std::uint32_t), tt_cxy_pair(0, core), address, "");
                device.l1_membar(0, "SMALL_READ_WRITE_TLB", {core});
                test_utils::read_data_from_device(device, readback_vec, tt_cxy_pair(0, core), address, 4*vec2.size(), "");
                ASSERT_EQ(readback_vec, vec2);
                device.write_to_device(zeros.data(), zeros.size() * sizeof(std::uint32_t), tt_cxy_pair(0, core), address, "") ;
                readback_vec = {};
            }
        }
    });

    th1.join();
    th2.join();

    for(auto& core : device.get_virtual_soc_descriptors().at(0).workers) {
        test_utils::read_data_from_device(device, readback_membar_vec, tt_cxy_pair(0, core), l1_mem::address_map::L1_BARRIER_BASE, 4, "SMALL_READ_WRITE_TLB");
        ASSERT_EQ(readback_membar_vec.at(0), 187); // Ensure that memory barriers end up in the correct sate for workers
        readback_membar_vec = {};
    }

    for(auto& core : device.get_virtual_soc_descriptors().at(0).ethernet_cores) {
        test_utils::read_data_from_device(device, readback_membar_vec, tt_cxy_pair(0, core), eth_l1_mem::address_map::ERISC_BARRIER_BASE, 4, "SMALL_READ_WRITE_TLB");
        ASSERT_EQ(readback_membar_vec.at(0), 187); // Ensure that memory barriers end up in the correct sate for ethernet cores
        readback_membar_vec = {};
    }
    device.close_device();
}

TEST(SiliconDriverBH, DISABLED_BroadcastWrite) { // Cannot broadcast to tensix/ethernet and DRAM simultaneously on Blackhole .. wait_for_non_mmio_flush() is not working as expected?
    // Broadcast multiple vectors to tensix and dram grid. Verify broadcasted data is read back correctly
    std::set<chip_id_t> target_devices = get_target_devices();

    uint32_t num_host_mem_ch_per_mmio_device = 1;
    
    tt_SiliconDevice device = tt_SiliconDevice(test_utils::GetAbsPath("tests/soc_descs/blackhole_140_arch_no_eth.yaml"), test_utils::GetAbsPath("blackhole_1chip_cluster.yaml"), target_devices, num_host_mem_ch_per_mmio_device, false, true, true);
    set_params_for_remote_txn(device);
    auto mmio_devices = device.get_target_mmio_device_ids();

    tt_device_params default_params;
    device.start_device(default_params);
    device.deassert_risc_reset();
    std::vector<uint32_t> broadcast_sizes = {1, 2, 4, 8, 16, 32, 64, 128, 256, 512, 1024, 2048, 4096, 8192, 16384};
    uint32_t address = l1_mem::address_map::DATA_BUFFER_SPACE_BASE;
    std::set<uint32_t> rows_to_exclude = {0, 6};
    std::set<uint32_t> cols_to_exclude = {0, 5};
    std::set<uint32_t> rows_to_exclude_for_dram_broadcast = {};
    std::set<uint32_t> cols_to_exclude_for_dram_broadcast = {1, 2, 3, 4, 6, 7, 8, 9};

    for(const auto& size : broadcast_sizes) {
        std::vector<uint32_t> vector_to_write(size);
        std::vector<uint32_t> zeros(size);
        std::vector<uint32_t> readback_vec = {};
        for(int i = 0; i < size; i++) {
            vector_to_write[i] = i;
            zeros[i] = 0;
        }
        // Broadcast to Tensix
        device.broadcast_write_to_cluster(vector_to_write.data(), vector_to_write.size() * 4, address, {}, rows_to_exclude, cols_to_exclude, "LARGE_WRITE_TLB");
        device.wait_for_non_mmio_flush(); // flush here so we don't simultaneously broadcast to DRAM? 
        // Broadcast to DRAM
        device.broadcast_write_to_cluster(vector_to_write.data(), vector_to_write.size() * 4, address, {}, rows_to_exclude_for_dram_broadcast, cols_to_exclude_for_dram_broadcast, "LARGE_WRITE_TLB");
        device.wait_for_non_mmio_flush();

        for(const auto i : target_devices) {
            for(const auto& core : device.get_virtual_soc_descriptors().at(i).workers) {
                if(rows_to_exclude.find(core.y) != rows_to_exclude.end()) continue;
                test_utils::read_data_from_device(device, readback_vec, tt_cxy_pair(i, core), address, vector_to_write.size() * 4, "LARGE_READ_TLB");
                ASSERT_EQ(vector_to_write, readback_vec) << "Vector read back from core " << core.x << "-" << core.y << "does not match what was broadcasted";
                device.write_to_device(zeros.data(), zeros.size() * sizeof(std::uint32_t), tt_cxy_pair(i, core), address, "LARGE_WRITE_TLB"); // Clear any written data
                readback_vec = {};
            }
            for(int chan = 0; chan < device.get_virtual_soc_descriptors().at(i).get_num_dram_channels(); chan++) {
                const auto& core = device.get_virtual_soc_descriptors().at(i).get_core_for_dram_channel(chan, 0);
                test_utils::read_data_from_device(device, readback_vec, tt_cxy_pair(i, core), address, vector_to_write.size() * 4, "LARGE_READ_TLB");
                ASSERT_EQ(vector_to_write, readback_vec) << "Vector read back from DRAM core " << i << " " << core.x << "-" << core.y << " does not match what was broadcasted " << size;
                device.write_to_device(zeros.data(), zeros.size() * sizeof(std::uint32_t), tt_cxy_pair(i, core), address, "LARGE_WRITE_TLB"); // Clear any written data
                readback_vec = {};
            }
        }
        // Wait for data to be cleared before writing next block
        device.wait_for_non_mmio_flush();
    }
    device.close_device();    
}

TEST(SiliconDriverBH, DISABLED_VirtualCoordinateBroadcast) { // same problem as above..
    // Broadcast multiple vectors to tensix and dram grid. Verify broadcasted data is read back correctly
    std::set<chip_id_t> target_devices = get_target_devices();

    uint32_t num_host_mem_ch_per_mmio_device = 1;
    
    tt_SiliconDevice device = tt_SiliconDevice(test_utils::GetAbsPath("tests/soc_descs/blackhole_140_arch_no_eth.yaml"), test_utils::GetAbsPath("blackhole_1chip_cluster.yaml"), target_devices, num_host_mem_ch_per_mmio_device, false, true, true);
    set_params_for_remote_txn(device);
    auto mmio_devices = device.get_target_mmio_device_ids();

    tt_device_params default_params;
    device.start_device(default_params);
    auto eth_version = device.get_ethernet_fw_version();
    bool virtual_bcast_supported = (eth_version >= tt_version(6, 8, 0) || eth_version == tt_version(6, 7, 241)) && device.translation_tables_en;
    if (!virtual_bcast_supported) {
        device.close_device();
        GTEST_SKIP() << "SiliconDriverWH.VirtualCoordinateBroadcast skipped since ethernet version does not support Virtual Coordinate Broadcast or NOC translation is not enabled";
    }
    
    device.deassert_risc_reset();
    std::vector<uint32_t> broadcast_sizes = {1, 2, 4, 8, 16, 32, 64, 128, 256, 512, 1024, 2048, 4096, 8192, 16384};
    uint32_t address = l1_mem::address_map::DATA_BUFFER_SPACE_BASE;
    std::set<uint32_t> rows_to_exclude = {0, 3, 5, 6, 8, 9};
    std::set<uint32_t> cols_to_exclude = {0, 5};
    std::set<uint32_t> rows_to_exclude_for_dram_broadcast = {};
    std::set<uint32_t> cols_to_exclude_for_dram_broadcast = {1, 2, 3, 4, 6, 7, 8, 9};

    for(const auto& size : broadcast_sizes) {
        std::vector<uint32_t> vector_to_write(size);
        std::vector<uint32_t> zeros(size);
        std::vector<uint32_t> readback_vec = {};
        for(int i = 0; i < size; i++) {
            vector_to_write[i] = i;
            zeros[i] = 0;
        }
        // Broadcast to Tensix
        device.broadcast_write_to_cluster(vector_to_write.data(), vector_to_write.size() * 4, address, {}, rows_to_exclude, cols_to_exclude, "LARGE_WRITE_TLB");
        // Broadcast to DRAM
        device.broadcast_write_to_cluster(vector_to_write.data(), vector_to_write.size() * 4, address, {}, rows_to_exclude_for_dram_broadcast, cols_to_exclude_for_dram_broadcast, "LARGE_WRITE_TLB");        
        device.wait_for_non_mmio_flush();

        for(const auto i : target_devices) {
            for(const auto& core : device.get_virtual_soc_descriptors().at(i).workers) {
                if(rows_to_exclude.find(core.y) != rows_to_exclude.end()) continue;
                test_utils::read_data_from_device(device, readback_vec, tt_cxy_pair(i, core), address, vector_to_write.size() * 4, "LARGE_READ_TLB");
                ASSERT_EQ(vector_to_write, readback_vec) << "Vector read back from core " << core.x << "-" << core.y << "does not match what was broadcasted";
                device.write_to_device(zeros.data(), zeros.size() * sizeof(std::uint32_t), tt_cxy_pair(i, core), address, "LARGE_WRITE_TLB"); // Clear any written data
                readback_vec = {};
            }
            for(int chan = 0; chan < device.get_virtual_soc_descriptors().at(i).get_num_dram_channels(); chan++) {
                const auto& core = device.get_virtual_soc_descriptors().at(i).get_core_for_dram_channel(chan, 0);
                test_utils::read_data_from_device(device, readback_vec, tt_cxy_pair(i, core), address, vector_to_write.size() * 4, "LARGE_READ_TLB");
                ASSERT_EQ(vector_to_write, readback_vec) << "Vector read back from DRAM core " << i << " " << core.x << "-" << core.y << " does not match what was broadcasted " << size;
                device.write_to_device(zeros.data(), zeros.size() * sizeof(std::uint32_t), tt_cxy_pair(i, core), address, "LARGE_WRITE_TLB"); // Clear any written data
                readback_vec = {};
            }
        }
        // Wait for data to be cleared before writing next block
        device.wait_for_non_mmio_flush();
    }
    device.close_device();    
}<|MERGE_RESOLUTION|>--- conflicted
+++ resolved
@@ -17,21 +17,7 @@
 
 void set_params_for_remote_txn(tt_SiliconDevice& device) {
     // Populate address map and NOC parameters that the driver needs for remote transactions
-<<<<<<< HEAD
-    device.set_device_l1_address_params({l1_mem::address_map::NCRISC_FIRMWARE_BASE, l1_mem::address_map::FIRMWARE_BASE,
-                                  l1_mem::address_map::TRISC0_SIZE, l1_mem::address_map::TRISC1_SIZE, l1_mem::address_map::TRISC2_SIZE,
-                                  l1_mem::address_map::TRISC_BASE, l1_mem::address_map::L1_BARRIER_BASE, eth_l1_mem::address_map::ERISC_BARRIER_BASE, eth_l1_mem::address_map::FW_VERSION_ADDR});
-=======
-    device.set_driver_host_address_params({host_mem::address_map::ETH_ROUTING_BLOCK_SIZE, host_mem::address_map::ETH_ROUTING_BUFFERS_START});
-
-    device.set_driver_eth_interface_params({NOC_ADDR_LOCAL_BITS, NOC_ADDR_NODE_ID_BITS, ETH_RACK_COORD_WIDTH, CMD_BUF_SIZE_MASK, MAX_BLOCK_SIZE,
-                                            REQUEST_CMD_QUEUE_BASE, RESPONSE_CMD_QUEUE_BASE, CMD_COUNTERS_SIZE_BYTES, REMOTE_UPDATE_PTR_SIZE_BYTES,
-                                            CMD_DATA_BLOCK, CMD_WR_REQ, CMD_WR_ACK, CMD_RD_REQ, CMD_RD_DATA, CMD_BUF_SIZE, CMD_DATA_BLOCK_DRAM, ETH_ROUTING_DATA_BUFFER_ADDR,
-                                             REQUEST_ROUTING_CMD_QUEUE_BASE, RESPONSE_ROUTING_CMD_QUEUE_BASE, CMD_BUF_PTR_MASK, CMD_ORDERED, CMD_BROADCAST});
-    
     device.set_device_l1_address_params({l1_mem::address_map::L1_BARRIER_BASE, eth_l1_mem::address_map::ERISC_BARRIER_BASE, eth_l1_mem::address_map::FW_VERSION_ADDR});
->>>>>>> 0d22ffea
-
 }
 
 std::int32_t get_static_tlb_index(tt_xy_pair target) {
