--- conflicted
+++ resolved
@@ -20,13 +20,9 @@
 #include "wormhole/host_mem_address_map.h"
 #include "wormhole/l1_address_map.h"
 
-<<<<<<< HEAD
+using namespace tt::umd;
+
 // Have 2 threads read and write to all cores on the Galaxy.
-=======
-using namespace tt::umd;
-
-// Have 2 threads read and write to all cores on the Galaxy
->>>>>>> 2a923097
 TEST(GalaxyConcurrentThreads, WriteToAllChipsL1) {
     auto cluster = std::make_unique<Cluster>();
     if (is_4u_galaxy_configuration(cluster.get())) {
