--- conflicted
+++ resolved
@@ -149,10 +149,6 @@
         std::cout << "Creating low level monitor cluster" << std::endl;
         std::unique_ptr<TTDevice> tt_device = TTDevice::create(pci_device_ids.at(0));
         tt_device->init_tt_device();
-<<<<<<< HEAD
-        tt_device->wait_arc_core_start();
-=======
->>>>>>> 2b3f91f0
 
         tt_SocDescriptor soc_desc = tt_SocDescriptor(tt_device->get_arch(), true);
         CoreCoord arc_core = soc_desc.get_cores(CoreType::ARC, CoordSystem::TRANSLATED)[0];
@@ -181,10 +177,6 @@
         std::cout << "Creating low level monitor cluster" << std::endl;
         std::unique_ptr<TTDevice> tt_device = TTDevice::create(pci_device_ids.at(0));
         tt_device->init_tt_device();
-<<<<<<< HEAD
-        tt_device->wait_arc_core_start();
-=======
->>>>>>> 2b3f91f0
 
         tt_SocDescriptor soc_desc = tt_SocDescriptor(tt_device->get_arch(), true);
         CoreCoord arc_core = soc_desc.get_cores(CoreType::ARC, CoordSystem::TRANSLATED)[0];
