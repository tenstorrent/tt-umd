/*
 * SPDX-FileCopyrightText: (c) 2025 Tenstorrent Inc.
 *
 * SPDX-License-Identifier: Apache-2.0
 */
#include <thread>

#include "gtest/gtest.h"
#include "tests/test_utils/device_test_utils.hpp"
#include "tests/test_utils/generate_cluster_desc.hpp"
#include "umd/device/cluster.h"
#include "umd/device/tt_cluster_descriptor.h"
#include "umd/device/tt_device/wormhole_tt_device.h"
#include "umd/device/wormhole_implementation.h"
#include "wormhole/eth_l1_address_map.h"
#include "wormhole/host_mem_address_map.h"
#include "wormhole/l1_address_map.h"

using namespace tt::umd;

constexpr std::uint32_t DRAM_BARRIER_BASE = 0;

static void set_barrier_params(Cluster& cluster) {
    // Populate address map and NOC parameters that the driver needs for memory barriers and remote transactions.
    cluster.set_barrier_address_params(
        {l1_mem::address_map::L1_BARRIER_BASE, eth_l1_mem::address_map::ERISC_BARRIER_BASE, DRAM_BARRIER_BASE});
}

static inline void print_speed(std::string direction, size_t bytes, uint64_t ns) {
    double seconds = ns / 1e9;
    double megabytes = static_cast<double>(bytes) / (1024.0 * 1024.0);
    auto rate = megabytes / seconds;
    std::cout << direction << ": 0x" << std::hex << bytes << std::dec << " bytes in " << ns << " ns (" << rate
              << " MB/s)" << std::endl;
}

static inline void print_stats(
    uint64_t dma_buf_size,
    std::string direction,
    uint64_t total_bytes,
    uint64_t total_ns,
    uint64_t memcpy_total_ns,
    uint64_t dma_total_ns) {
    std::cout << std::endl;
    static const uint32_t one_kb = 1 << 10;
    std::cout << "Reporting results for direction " << direction << " and transfering 0x" << std::hex << total_bytes
              << std::dec << " bytes and DMA buffer size " << (dma_buf_size / one_kb) << " KB" << std::endl;
    std::cout << "--------------------------------------------------------" << std::endl;
    print_speed(direction, total_bytes, total_ns);
    print_speed("memcpy_total_ns", total_bytes, memcpy_total_ns);
    print_speed("dma_total_ns", total_bytes, dma_total_ns);

    double avg_memcpy_ns = (double)memcpy_total_ns / (total_bytes / std::min(dma_buf_size, total_bytes));
    std::cout << "Average memcpy time: " << avg_memcpy_ns << " ns" << std::endl;

    double memcpy_per_byte_ns = (double)memcpy_total_ns / total_bytes;
    std::cout << "memcpy time per byte: " << memcpy_per_byte_ns << " ns" << std::endl;

    double avg_dma_ns = (double)dma_total_ns / (total_bytes / std::min(dma_buf_size, total_bytes));
    std::cout << "Average DMA time: " << avg_dma_ns << " ns" << std::endl;

    double dma_per_byte_ns = (double)dma_total_ns / total_bytes;
    std::cout << "DMA time per byte: " << dma_per_byte_ns << " ns" << std::endl;

    std::cout << "Percentage of memcpy time: " << (100.0 * memcpy_total_ns / total_ns) << "%" << std::endl;

    std::cout << "Percentage of dma transaction time: " << (100.0 * dma_total_ns / total_ns) << "%" << std::endl;
    // std::cout << std::endl;
}

TEST(TestPerf, DynamicSmallReadWriteTLB) {
    const chip_id_t chip = 0;
    const uint32_t one_mib = 1 << 20;
    const size_t NUM_ITERATIONS = 1;
    const std::vector<tt_xy_pair> drams = {{0, 6}};
    const std::vector<uint32_t> sizes = {
        1 * one_mib,
        2 * one_mib,
        4 * one_mib,
        8 * one_mib,
        16 * one_mib,
        32 * one_mib,
        64 * one_mib,
        128 * one_mib,
        256 * one_mib,
    };

    std::unique_ptr<Cluster> cluster = std::make_unique<Cluster>();
    cluster->start_device(tt_device_params{});

    for (uint32_t buf_size : sizes) {
        std::cout << std::endl;
        std::cout << "Reporting results for buffer size " << (buf_size / one_mib) << " MiB" << std::endl;
        std::cout << "--------------------------------------------------------" << std::endl;

        // Keep track of the patterns we wrote to DRAM so we can verify them later.
        std::vector<std::vector<uint8_t>> patterns;

        // First, write a different pattern to each of the DRAM cores.
        for (size_t i = 0; i < drams.size(); ++i) {
            CoreCoord core(drams[i].x, drams[i].y, CoreType::DRAM, CoordSystem::NOC0);

            std::vector<uint8_t> pattern(buf_size);
            test_utils::fill_with_random_bytes(&pattern[0], pattern.size());

            auto now = std::chrono::steady_clock::now();
            for (int i = 0; i < NUM_ITERATIONS; i++) {
                cluster->write_to_device(pattern.data(), pattern.size(), chip, core, 0x0);
            }
            auto end = std::chrono::steady_clock::now();
            auto ns = std::chrono::duration_cast<std::chrono::nanoseconds>(end - now).count();
            print_speed("DMA: Host -> Device", NUM_ITERATIONS * pattern.size(), ns);

            patterns.push_back(pattern);
        }

        // Now, read back the patterns we wrote to DRAM and verify them.
        for (size_t i = 0; i < drams.size(); ++i) {
            CoreCoord core(drams[i].x, drams[i].y, CoreType::DRAM, CoordSystem::NOC0);

            std::vector<uint8_t> readback(buf_size, 0x0);

            auto now = std::chrono::steady_clock::now();
            for (int i = 0; i < NUM_ITERATIONS; i++) {
                cluster->read_from_device(readback.data(), chip, core, 0x0, readback.size());
            }
            auto end = std::chrono::steady_clock::now();
            auto ns = std::chrono::duration_cast<std::chrono::nanoseconds>(end - now).count();
            print_speed("DMA: Device -> Host", NUM_ITERATIONS * readback.size(), ns);

            EXPECT_EQ(patterns[i], readback) << "Mismatch for core " << drams[i].str() << " addr=0x0"
                                             << " size=" << std::dec << readback.size();
        }
    }
}

TEST(TestPerf, DynamicLargeReadWriteTLB) {
    const chip_id_t chip = 0;
    const uint32_t one_mib = 1 << 20;
    const size_t NUM_ITERATIONS = 1;
    const std::vector<tt_xy_pair> drams = {{0, 6}};
    const std::vector<uint32_t> sizes = {
        1 * one_mib,
        2 * one_mib,
        4 * one_mib,
        8 * one_mib,
        16 * one_mib,
        32 * one_mib,
        64 * one_mib,
        128 * one_mib,
        256 * one_mib,
    };

    std::unique_ptr<Cluster> cluster = std::make_unique<Cluster>();
    cluster->start_device(tt_device_params{});

    for (uint32_t buf_size : sizes) {
        // Keep track of the patterns we wrote to DRAM so we can verify them later.
        std::vector<std::vector<uint8_t>> patterns;

        // First, write a different pattern to each of the DRAM cores.
        for (size_t i = 0; i < drams.size(); ++i) {
            CoreCoord core(drams[i].x, drams[i].y, CoreType::DRAM, CoordSystem::NOC0);

            std::vector<uint8_t> pattern(buf_size);
            test_utils::fill_with_random_bytes(&pattern[0], pattern.size());

            auto now = std::chrono::steady_clock::now();
            for (int i = 0; i < NUM_ITERATIONS; i++) {
                cluster->write_to_device(pattern.data(), pattern.size(), chip, core, 0x0);
            }
            auto end = std::chrono::steady_clock::now();
            auto ns = std::chrono::duration_cast<std::chrono::nanoseconds>(end - now).count();
            print_speed("DMA: Host -> Device", NUM_ITERATIONS * pattern.size(), ns);

            patterns.push_back(pattern);
        }

        // Now, read back the patterns we wrote to DRAM and verify them.
        for (size_t i = 0; i < drams.size(); ++i) {
            CoreCoord core(drams[i].x, drams[i].y, CoreType::DRAM, CoordSystem::NOC0);

            std::vector<uint8_t> readback(buf_size, 0x0);

            auto now = std::chrono::steady_clock::now();
            for (int i = 0; i < NUM_ITERATIONS; i++) {
                cluster->read_from_device(readback.data(), chip, core, 0x0, readback.size());
            }
            auto end = std::chrono::steady_clock::now();
            auto ns = std::chrono::duration_cast<std::chrono::nanoseconds>(end - now).count();
            print_speed("DMA: Device -> Host", NUM_ITERATIONS * readback.size(), ns);

            EXPECT_EQ(patterns[i], readback) << "Mismatch for core " << drams[i].str() << " addr=0x0"
                                             << " size=" << std::dec << readback.size();
        }
    }
}

TEST(TestPerf, StaticReadWriteTLBTensix) {
    const chip_id_t chip = 0;
    const uint32_t one_mib = 1 << 20;
    const size_t one_mib_tlb_window_index = 0;
    CoreCoord core = CoreCoord(18, 18, CoreType::TENSIX, CoordSystem::TRANSLATED);

    std::unique_ptr<Cluster> cluster = std::make_unique<Cluster>();

    cluster->start_device(tt_device_params{});

    cluster->configure_tlb(0, core, one_mib_tlb_window_index, 0x0, TLB_DATA::Relaxed);

    const std::vector<uint32_t> sizes = {
        1 * one_mib,
        2 * one_mib,
        4 * one_mib,
        8 * one_mib,
        16 * one_mib,
        32 * one_mib,
        64 * one_mib,
        128 * one_mib,
        256 * one_mib,
    };

    for (uint32_t buf_size : sizes) {
        std::cout << std::endl;
        std::cout << "Reporting results for buffer size " << (buf_size / one_mib) << " MiB" << std::endl;
        std::cout << "--------------------------------------------------------" << std::endl;

        const uint32_t num_io = buf_size / one_mib;

        std::vector<uint8_t> pattern(one_mib);
        test_utils::fill_with_random_bytes(&pattern[0], pattern.size());

        {
            auto now = std::chrono::steady_clock::now();
            for (int i = 0; i < num_io; i++) {
                cluster->write_to_device(pattern.data(), pattern.size(), chip, core, 0x0);
            }
            auto end = std::chrono::steady_clock::now();
            auto ns = std::chrono::duration_cast<std::chrono::nanoseconds>(end - now).count();
            print_speed("Static TLB tensix: Host -> Device", num_io * pattern.size(), ns);
        }

        std::vector<uint8_t> readback(one_mib, 0x0);
        {
            auto now = std::chrono::steady_clock::now();
            for (int i = 0; i < num_io; i++) {
                cluster->read_from_device(readback.data(), chip, core, 0x0, readback.size());
            }
            auto end = std::chrono::steady_clock::now();
            auto ns = std::chrono::duration_cast<std::chrono::nanoseconds>(end - now).count();
            print_speed("Static TLB tensix: Device -> Host", num_io * readback.size(), ns);
        }

        EXPECT_EQ(pattern, readback);
    }
}

TEST(TestPerf, StaticReadWriteTLBDram) {
    const chip_id_t chip = 0;
    const uint32_t one_mib = 1 << 20;
    const size_t tlb_window_index = 166;
    const std::vector<uint32_t> sizes = {
        // 1 * one_mib,
        // 2 * one_mib,
        // 4 * one_mib,
        // 8 * one_mib,
        16 * one_mib,
        32 * one_mib,
        64 * one_mib,
        128 * one_mib,
        256 * one_mib,
        512 * one_mib,
        1024 * one_mib,
    };
    CoreCoord core = CoreCoord(0, 0, CoreType::DRAM, CoordSystem::NOC0);

    std::unique_ptr<Cluster> cluster = std::make_unique<Cluster>();

    cluster->start_device(tt_device_params{});

    cluster->configure_tlb(0, core, tlb_window_index, 0x0, TLB_DATA::Relaxed);

    for (uint32_t buf_size : sizes) {
        std::cout << std::endl;
        std::cout << "Reporting results for buffer size " << (buf_size / one_mib) << " MiB" << std::endl;
        std::cout << "--------------------------------------------------------" << std::endl;

        const uint32_t num_io = buf_size / (16 * one_mib);

        std::vector<uint8_t> pattern(16 * one_mib);
        test_utils::fill_with_random_bytes(&pattern[0], pattern.size());

        {
            auto now = std::chrono::steady_clock::now();
            for (int i = 0; i < num_io; i++) {
                cluster->write_to_device(pattern.data(), pattern.size(), chip, core, 0x0);
            }
            auto end = std::chrono::steady_clock::now();
            auto ns = std::chrono::duration_cast<std::chrono::nanoseconds>(end - now).count();
            print_speed("Static TLB tensix: Host -> Device", num_io * pattern.size(), ns);
        }

        std::vector<uint8_t> readback(16 * one_mib, 0x0);
        {
            auto now = std::chrono::steady_clock::now();
            for (int i = 0; i < num_io; i++) {
                cluster->read_from_device(readback.data(), chip, core, 0x0, readback.size());
            }
            auto end = std::chrono::steady_clock::now();
            auto ns = std::chrono::duration_cast<std::chrono::nanoseconds>(end - now).count();
            print_speed("Static TLB tensix: Device -> Host", num_io * readback.size(), ns);
        }

        EXPECT_EQ(pattern, readback);
    }
}

/**
 * Test the PCIe DMA controller by using it to write random fixed-size pattern
 * to 0x0 tensix core, then reading them back and verifying.
 */
TEST(TestPerf, DMATensix) {
    const chip_id_t chip = 0;
    const uint32_t one_mib = 1 << 20;
    const size_t NUM_ITERATIONS = 5000;
    const CoreCoord core = CoreCoord(18, 18, CoreType::TENSIX, CoordSystem::TRANSLATED);
    const std::vector<uint32_t> sizes = {
        1 * one_mib,
    };

    const std::vector<uint32_t> dma_buf_sizes = {1 << 18, 1 << 19, 1 << 20, 1 << 21};

    for (size_t dma_buf_size_ : dma_buf_sizes) {
        PCIDevice::dma_buf_size = dma_buf_size_;

        std::unique_ptr<Cluster> cluster = std::make_unique<Cluster>();
        // cluster->start_device(tt_device_params{});

        const uint32_t dma_buf_size = cluster->get_tt_device(0)->get_pci_device()->get_dma_buffer().size;

        for (uint32_t buf_size : sizes) {
            // std::cout << std::endl;
            // std::cout << "Reporting results for buffer size " << (buf_size / one_mib) << " MiB" << std::endl;
            // std::cout << "--------------------------------------------------------" << std::endl;

            // Keep track of the patterns we wrote to tensix so we can verify them later.
            std::vector<std::vector<uint8_t>> patterns;
            {
                std::vector<uint8_t> pattern(buf_size);
                test_utils::fill_with_random_bytes(&pattern[0], pattern.size());

                WormholeTTDevice::memcpy_total_ns = 0;
                WormholeTTDevice::dma_total_ns = 0;

                auto now = std::chrono::steady_clock::now();
                for (int i = 0; i < NUM_ITERATIONS; i++) {
                    cluster->dma_write_to_device(pattern.data(), pattern.size(), chip, core, 0x0);
                }
                auto end = std::chrono::steady_clock::now();
                auto ns = std::chrono::duration_cast<std::chrono::nanoseconds>(end - now).count();
                print_stats(
                    dma_buf_size,
                    "DMA: Host -> Device",
                    NUM_ITERATIONS * pattern.size(),
                    ns,
                    WormholeTTDevice::memcpy_total_ns,
                    WormholeTTDevice::dma_total_ns);

                patterns.push_back(pattern);
            }

            std::cout << std::endl;

            // Now, read back the patterns we wrote to tensix and verify them.
            {
                std::vector<uint8_t> readback(buf_size, 0x0);
                WormholeTTDevice::memcpy_total_ns = 0;
                WormholeTTDevice::dma_total_ns = 0;

                auto now = std::chrono::steady_clock::now();
                for (int i = 0; i < NUM_ITERATIONS; i++) {
                    cluster->dma_read_from_device(readback.data(), readback.size(), chip, core, 0x0);
                }
                auto end = std::chrono::steady_clock::now();
                auto ns = std::chrono::duration_cast<std::chrono::nanoseconds>(end - now).count();
                print_stats(
                    dma_buf_size,
                    "DMA: Device -> Host",
                    NUM_ITERATIONS * readback.size(),
                    ns,
                    WormholeTTDevice::memcpy_total_ns,
                    WormholeTTDevice::dma_total_ns);

                EXPECT_EQ(patterns[0], readback) << "Mismatch for core " << core.str() << " addr=0x0"
                                                 << " size=" << std::dec << readback.size();
            }
        }
    }
}

/**
 * Test the PCIe DMA controller by using it to write random fixed-size pattern
 * to 0x0 tensix core, then reading them back and verifying.
 */
TEST(TestPerf, DMADram) {
    const chip_id_t chip = 0;
    const uint32_t one_mib = 1 << 20;
    const size_t NUM_ITERATIONS = 1000;
    const CoreCoord core = CoreCoord(0, 0, CoreType::DRAM, CoordSystem::NOC0);
    const std::vector<uint32_t> sizes = {
        // 1 * one_mib,
        // 2 * one_mib,
        4 * one_mib,
        // 8 * one_mib,
        // 16 * one_mib,
        // 32 * one_mib,
        // 64 * one_mib,
        // 128 * one_mib,
        // 256 * one_mib,
        // 512 * one_mib,
        // 1024 * one_mib,
    };

    const std::vector<uint32_t> dma_buf_sizes = {1 << 18, 1 << 19, 1 << 20, 1 << 21};

    for (size_t dma_buf_size_ : dma_buf_sizes) {
        PCIDevice::dma_buf_size = dma_buf_size_;
        std::unique_ptr<Cluster> cluster = std::make_unique<Cluster>();
        // cluster->start_device(tt_device_params{});

        const uint32_t dma_buf_size = cluster->get_tt_device(0)->get_pci_device()->get_dma_buffer().size;

        for (uint32_t buf_size : sizes) {
            std::cout << std::endl;
            std::cout << "Reporting results for buffer size " << (buf_size / one_mib) << " MiB" << std::endl;
            std::cout << "--------------------------------------------------------" << std::endl;

            // Keep track of the patterns we wrote to tensix so we can verify them later.
            std::vector<std::vector<uint8_t>> patterns;
            {
                std::vector<uint8_t> pattern(buf_size);
                test_utils::fill_with_random_bytes(&pattern[0], pattern.size());

                WormholeTTDevice::memcpy_total_ns = 0;
                WormholeTTDevice::dma_total_ns = 0;

                auto now = std::chrono::steady_clock::now();
                for (int i = 0; i < NUM_ITERATIONS; i++) {
                    cluster->dma_write_to_device(pattern.data(), pattern.size(), chip, core, 0x0);
                }
                auto end = std::chrono::steady_clock::now();
                auto ns = std::chrono::duration_cast<std::chrono::nanoseconds>(end - now).count();
                print_stats(
                    dma_buf_size,
                    "DMA: Host -> Device",
                    NUM_ITERATIONS * pattern.size(),
                    ns,
                    WormholeTTDevice::memcpy_total_ns,
                    WormholeTTDevice::dma_total_ns);

                patterns.push_back(pattern);
            }

            std::cout << std::endl;

            // Now, read back the patterns we wrote to tensix and verify them.
            {
                std::vector<uint8_t> readback(buf_size, 0x0);
                WormholeTTDevice::memcpy_total_ns = 0;
                WormholeTTDevice::dma_total_ns = 0;

                auto now = std::chrono::steady_clock::now();
                for (int i = 0; i < NUM_ITERATIONS; i++) {
                    cluster->dma_read_from_device(readback.data(), readback.size(), chip, core, 0x0);
                }
                auto end = std::chrono::steady_clock::now();
                auto ns = std::chrono::duration_cast<std::chrono::nanoseconds>(end - now).count();
                print_stats(
                    dma_buf_size,
                    "DMA: Device -> Host",
                    NUM_ITERATIONS * readback.size(),
                    ns,
                    WormholeTTDevice::memcpy_total_ns,
                    WormholeTTDevice::dma_total_ns);

                EXPECT_EQ(patterns[0], readback) << "Mismatch for core " << core.str() << " addr=0x0"
                                                 << " size=" << std::dec << readback.size();
            }
        }
    }
}

/**
 * Test the PCIe DMA controller by using it to write random tile-sized patterns
 * to DRAM banks, in a same way Metal would write data for DRAM interleaved pattern.
 */
TEST(TestPerf, DMADramInterleaved) {
    const chip_id_t chip = 0;
    const uint64_t one_kb = 1 << 10;
    const uint64_t tile_size = 32 * 32;
    const std::vector<CoreCoord> dram_cores = {
        CoreCoord(0, 0, CoreType::DRAM, CoordSystem::NOC0),
        CoreCoord(0, 0, CoreType::DRAM, CoordSystem::NOC0),
        CoreCoord(0, 5, CoreType::DRAM, CoordSystem::NOC0),
        CoreCoord(0, 5, CoreType::DRAM, CoordSystem::NOC0),
        CoreCoord(5, 0, CoreType::DRAM, CoordSystem::NOC0),
        CoreCoord(5, 0, CoreType::DRAM, CoordSystem::NOC0),
        CoreCoord(5, 2, CoreType::DRAM, CoordSystem::NOC0),
        CoreCoord(5, 2, CoreType::DRAM, CoordSystem::NOC0),
        CoreCoord(5, 3, CoreType::DRAM, CoordSystem::NOC0),
        CoreCoord(5, 3, CoreType::DRAM, CoordSystem::NOC0),
        CoreCoord(5, 5, CoreType::DRAM, CoordSystem::NOC0),
        CoreCoord(5, 5, CoreType::DRAM, CoordSystem::NOC0),
    };
    const std::vector<uint64_t> dram_addrs = {
        0,
        1ULL << 30,
        0,
        1ULL << 30,
        0,
        1ULL << 30,
        0,
        1ULL << 30,
        0,
        1ULL << 30,
        0,
        1ULL << 30,
    };
    const std::vector<uint64_t> tensor_sizes = {
        1 * 1 * tile_size,
        2 * 2 * tile_size,
        4 * 4 * tile_size,
        8 * 8 * tile_size,
        16 * 16 * tile_size,
        32 * 32 * tile_size,
        64 * 64 * tile_size,
        128 * 128 * tile_size,
        256 * 256 * tile_size,
        512 * 512 * tile_size,
        1024 * 1024 * tile_size,
    };

    std::unique_ptr<Cluster> cluster = std::make_unique<Cluster>();
    cluster->start_device(tt_device_params{});

    for (uint32_t buf_size : tensor_sizes) {
        std::cout << std::endl;
        std::cout << "Reporting results for buffer size " << (buf_size / one_kb) << " KB" << std::endl;
        std::cout << "--------------------------------------------------------" << std::endl;

        std::vector<uint64_t> dram_addrs_io = dram_addrs;
        uint32_t dram_core_index = 0;
        uint32_t dram_addr_index = 0;

        uint64_t total_ns = 0;

        // Keep track of the patterns we wrote to DRAM so we can verify them later.
        std::vector<std::vector<uint8_t>> patterns;
        {
            for (size_t i = 0; i < buf_size / tile_size; i++) {
                std::vector<uint8_t> pattern(tile_size);
                test_utils::fill_with_random_bytes(&pattern[0], pattern.size());

                auto now = std::chrono::steady_clock::now();
                cluster->dma_write_to_device(
                    pattern.data(), pattern.size(), chip, dram_cores[dram_core_index], dram_addrs_io[dram_addr_index]);
                auto end = std::chrono::steady_clock::now();
                auto ns = std::chrono::duration_cast<std::chrono::nanoseconds>(end - now).count();

                total_ns += ns;

                dram_addrs_io[dram_addr_index] += tile_size;

                patterns.push_back(pattern);

                dram_core_index = (dram_core_index + 1) % dram_cores.size();
                dram_addr_index = (dram_addr_index + 1) % dram_addrs.size();
            }

            print_speed("DMA: Host -> Device", buf_size, total_ns);
        }

        dram_addrs_io = dram_addrs;
        dram_core_index = 0;
        dram_addr_index = 0;
        total_ns = 0;

        {
            // Now, read back the patterns we wrote to DRAM and verify them.
            for (size_t i = 0; i < buf_size / tile_size; i++) {
                std::vector<uint8_t> readback(tile_size, 0x0);

                auto now = std::chrono::steady_clock::now();
                cluster->dma_read_from_device(
                    readback.data(),
                    readback.size(),
                    chip,
                    dram_cores[dram_core_index],
                    dram_addrs_io[dram_addr_index]);
                auto end = std::chrono::steady_clock::now();
                auto ns = std::chrono::duration_cast<std::chrono::nanoseconds>(end - now).count();

                total_ns += ns;

                dram_addrs_io[dram_addr_index] += tile_size;

                EXPECT_EQ(patterns[i], readback)
                    << "Mismatch for core " << dram_cores[dram_core_index].str() << " addr=0x0"
                    << " size=" << std::dec << readback.size();

                dram_core_index = (dram_core_index + 1) % dram_cores.size();
                dram_addr_index = (dram_addr_index + 1) % dram_addrs.size();
            }

            print_speed("DMA: Device -> Host", buf_size, total_ns);
        }
    }
}

<<<<<<< HEAD
=======
/**
 * Test the PCIe DMA controller by using it to write random tile-sized patterns
 * to DRAM banks, in a same way Metal would write data for DRAM interleaved pattern.
 */
TEST(TestPerf, DMADramInterleavedbrosko) {
    const chip_id_t chip = 0;
    const uint64_t one_kb = 1 << 10;
    const uint64_t tile_size = 32 * 32;
    const std::vector<CoreCoord> dram_cores = {
        CoreCoord(0, 0, CoreType::DRAM, CoordSystem::NOC0),
        CoreCoord(0, 0, CoreType::DRAM, CoordSystem::NOC0),
        CoreCoord(0, 5, CoreType::DRAM, CoordSystem::NOC0),
        CoreCoord(0, 5, CoreType::DRAM, CoordSystem::NOC0),
        CoreCoord(5, 0, CoreType::DRAM, CoordSystem::NOC0),
        CoreCoord(5, 0, CoreType::DRAM, CoordSystem::NOC0),
        CoreCoord(5, 2, CoreType::DRAM, CoordSystem::NOC0),
        CoreCoord(5, 2, CoreType::DRAM, CoordSystem::NOC0),
        CoreCoord(5, 3, CoreType::DRAM, CoordSystem::NOC0),
        CoreCoord(5, 3, CoreType::DRAM, CoordSystem::NOC0),
        CoreCoord(5, 5, CoreType::DRAM, CoordSystem::NOC0),
        CoreCoord(5, 5, CoreType::DRAM, CoordSystem::NOC0),
    };
    const std::vector<uint64_t> dram_addrs = {
        0,
        1ULL << 30,
        0,
        1ULL << 30,
        0,
        1ULL << 30,
        0,
        1ULL << 30,
        0,
        1ULL << 30,
        0,
        1ULL << 30,
    };
    const std::vector<uint64_t> tensor_sizes = {
        1 * 1 * tile_size,
        2 * 2 * tile_size,
        4 * 4 * tile_size,
        8 * 8 * tile_size,
        16 * 16 * tile_size,
        32 * 32 * tile_size,
        64 * 64 * tile_size,
        128 * 128 * tile_size,
        256 * 256 * tile_size,
        512 * 512 * tile_size,
        1024 * 1024 * tile_size,
    };

    std::unique_ptr<Cluster> cluster = std::make_unique<Cluster>();
    cluster->start_device(tt_device_params{});

    for (uint32_t buf_size : tensor_sizes) {
        std::cout << std::endl;
        std::cout << "Reporting results for buffer size " << (buf_size / one_kb) << " KB" << std::endl;
        std::cout << "--------------------------------------------------------" << std::endl;

        std::vector<uint64_t> dram_addrs_io = dram_addrs;
        uint32_t dram_core_index = 0;
        uint32_t dram_addr_index = 0;

        uint64_t total_ns = 0;

        std::vector<uint8_t> buf(buf_size);
        test_utils::fill_with_random_bytes(buf.data(), buf.size());

        int transfer_size = tile_size;

        // for (size_t i = 0; i < buf_size / transfer_size; i++) {
            {
            auto now = std::chrono::steady_clock::now();
            cluster->dma_write_to_device(
                buf.data(), buf.size(), chip, dram_cores[dram_core_index], dram_addrs_io[dram_addr_index]);
            auto end = std::chrono::steady_clock::now();
            auto ns = std::chrono::duration_cast<std::chrono::nanoseconds>(end - now).count();

            total_ns += ns;

            dram_addrs_io[dram_addr_index] += transfer_size;

            dram_core_index = (dram_core_index + 1) % dram_cores.size();
            dram_addr_index = (dram_addr_index + 1) % dram_addrs.size();
            }
        // }

        print_speed("DMA: Host -> Device", buf_size, total_ns);

        dram_addrs_io = dram_addrs;
        dram_core_index = 0;
        dram_addr_index = 0;
        total_ns = 0;

        // Now, read back the patterns we wrote to DRAM and verify them.
        // for (size_t i = 0; i < buf_size / transfer_size; i++) {
            {
            std::vector<uint8_t> readback(buf_size, 0x0);

            auto now = std::chrono::steady_clock::now();
            cluster->dma_read_from_device(
                readback.data(),
                readback.size(),
                chip,
                dram_cores[dram_core_index],
                dram_addrs_io[dram_addr_index]);
            auto end = std::chrono::steady_clock::now();
            auto ns = std::chrono::duration_cast<std::chrono::nanoseconds>(end - now).count();

            total_ns += ns;

            dram_addrs_io[dram_addr_index] += transfer_size;

            for (int ind = 0; ind < readback.size(); ind ++) {

                EXPECT_EQ(buf[ind], readback[ind])
                    << "Mismatch for core " << dram_cores[dram_core_index].str() << " addr=0x0"
                    << " size=" << std::dec << readback.size();
            }

            dram_core_index = (dram_core_index + 1) % dram_cores.size();
            dram_addr_index = (dram_addr_index + 1) % dram_addrs.size();
            }
        // }

        print_speed("DMA: Device -> Host", buf_size, total_ns);
    }
}

>>>>>>> e8f48598
#include <immintrin.h>
#include <stddef.h>
#include <stdint.h>

__attribute__((target("avx"))) void simd_memcpy(void* dest, const void* src, size_t size) {
    uint8_t* dst_ptr = (uint8_t*)dest;
    const uint8_t* src_ptr = (const uint8_t*)src;

    size_t i = 0;

    // Use AVX2 256-bit registers (32 bytes at a time)
    for (; i + 31 < size; i += 32) {
        __m256i data = _mm256_loadu_si256((__m256i*)(src_ptr + i));  // unaligned load
        _mm256_storeu_si256((__m256i*)(dst_ptr + i), data);          // unaligned store
    }

    // Handle the tail (any remaining bytes)
    for (; i < size; ++i) {
        dst_ptr[i] = src_ptr[i];
    }
}

TEST(TestPerf, Memcpy) {
    std::unique_ptr<Cluster> cluster = std::make_unique<Cluster>();

    PCIDevice* pci_device = cluster->get_tt_device(0)->get_pci_device();

    const size_t NUM_ITERATIONS = 1000;

    const uint32_t one_mib = (1 << 20);

    {
        std::vector<uint8_t> src_buffer(one_mib);
        test_utils::fill_with_random_bytes(&src_buffer[0], src_buffer.size());
        auto now = std::chrono::steady_clock::now();

        for (int i = 0; i < NUM_ITERATIONS; i++) {
            memcpy(pci_device->get_dma_buffer().buffer, src_buffer.data(), src_buffer.size());
        }

        auto end = std::chrono::steady_clock::now();
        auto ns = std::chrono::duration_cast<std::chrono::nanoseconds>(end - now).count();

        print_speed(
            "Single thread memcpy - each memcpy 1MB: Host -> DMA buffer", NUM_ITERATIONS * src_buffer.size(), ns);
    }
    {
        std::vector<uint8_t> src_buffer(one_mib / 2);
        auto now = std::chrono::steady_clock::now();

        for (int i = 0; i < 2 * NUM_ITERATIONS; i++) {
            memcpy(pci_device->get_dma_buffer().buffer, src_buffer.data(), src_buffer.size());
        }

        auto end = std::chrono::steady_clock::now();
        auto ns = std::chrono::duration_cast<std::chrono::nanoseconds>(end - now).count();

        print_speed(
            "Single thread memcpy - each memcpy 512KB: Host -> DMA buffer", 2 * NUM_ITERATIONS * src_buffer.size(), ns);
    }
    {
        std::vector<uint8_t> src_buffer(one_mib);
        test_utils::fill_with_random_bytes(&src_buffer[0], src_buffer.size());
        auto now = std::chrono::steady_clock::now();

        for (int i = 0; i < NUM_ITERATIONS; i++) {
            simd_memcpy(pci_device->get_dma_buffer().buffer, src_buffer.data(), src_buffer.size());
        }

        auto end = std::chrono::steady_clock::now();
        auto ns = std::chrono::duration_cast<std::chrono::nanoseconds>(end - now).count();

        print_speed("SIMD memcpy - each memcpy 1MB: Host -> DMA buffer", NUM_ITERATIONS * src_buffer.size(), ns);
    }
    {
        std::vector<uint8_t> src_buffer(one_mib / 4);
        auto now = std::chrono::steady_clock::now();

        for (int i = 0; i < 4 * NUM_ITERATIONS; i++) {
            memcpy(pci_device->get_dma_buffer().buffer, src_buffer.data(), src_buffer.size());
        }

        auto end = std::chrono::steady_clock::now();
        auto ns = std::chrono::duration_cast<std::chrono::nanoseconds>(end - now).count();

        print_speed(
            "Single thread memcpy - each memcpy 256KB: Host -> DMA buffer", 4 * NUM_ITERATIONS * src_buffer.size(), ns);
    }
    {
        std::vector<uint8_t> src_buffer(one_mib);
        test_utils::fill_with_random_bytes(&src_buffer[0], src_buffer.size());
        auto now = std::chrono::steady_clock::now();

        void* s1 = (void*)((uint8_t*)src_buffer.data() + src_buffer.size() / 4);
        void* s2 = (void*)((uint8_t*)src_buffer.data() + src_buffer.size() / 2);
        void* s3 = (void*)((uint8_t*)src_buffer.data() + 3 * src_buffer.size() / 4);

        void* p1 = (void*)((uint8_t*)pci_device->get_dma_buffer().buffer + src_buffer.size() / 4);
        void* p2 = (void*)((uint8_t*)pci_device->get_dma_buffer().buffer + src_buffer.size() / 2);
        void* p3 = (void*)((uint8_t*)pci_device->get_dma_buffer().buffer + 3 * src_buffer.size() / 4);

        for (int i = 0; i < NUM_ITERATIONS; i++) {
            auto memcpy0 = std::thread(
                [&] { memcpy(pci_device->get_dma_buffer().buffer, src_buffer.data(), src_buffer.size() / 4); });

            auto memcpy1 = std::thread([&] { memcpy(p1, s1, src_buffer.size() / 4); });

            auto memcpy2 = std::thread([&] { memcpy(p2, s2, src_buffer.size() / 4); });

            auto memcpy3 = std::thread([&] { memcpy(p3, s3, src_buffer.size() / 4); });

            memcpy0.join();
            memcpy1.join();
            memcpy2.join();
            memcpy3.join();
        }

        auto end = std::chrono::steady_clock::now();
        auto ns = std::chrono::duration_cast<std::chrono::nanoseconds>(end - now).count();
        print_speed("Multiple threads memcpy: Host -> DMA buffer", NUM_ITERATIONS * src_buffer.size(), ns);
    }
}

TEST(TestPerf, Memcpybrosko) {
    std::unique_ptr<Cluster> cluster = std::make_unique<Cluster>();

    PCIDevice* pci_device = cluster->get_tt_device(0)->get_pci_device();

    const size_t NUM_ITERATIONS = 1000;

    const uint32_t one_mib = (1 << 20);

    {
        std::vector<uint8_t> src_buffer(one_mib * NUM_ITERATIONS);
        int transfer_size = one_mib;
        test_utils::fill_with_random_bytes(&src_buffer[0], src_buffer.size());
        auto now = std::chrono::steady_clock::now();

        for (int i = 0; i < src_buffer.size() / transfer_size; i++) {
            memcpy(pci_device->get_dma_buffer().buffer + ((i * transfer_size) % pci_device->get_dma_buffer().size), src_buffer.data() + i * transfer_size, transfer_size);
        }

        auto end = std::chrono::steady_clock::now();
        auto ns = std::chrono::duration_cast<std::chrono::nanoseconds>(end - now).count();

        print_speed(
            "Single thread memcpy - each memcpy 1MB: Host -> DMA buffer", src_buffer.size(), ns);
    }
    {
        std::vector<uint8_t> src_buffer(one_mib * NUM_ITERATIONS);
        int transfer_size = one_mib / 2;
        auto now = std::chrono::steady_clock::now();

        for (int i = 0; i < src_buffer.size() / transfer_size; i++) {
            memcpy(pci_device->get_dma_buffer().buffer + ((i * transfer_size) % pci_device->get_dma_buffer().size), src_buffer.data() + i * transfer_size, transfer_size);
        }

        auto end = std::chrono::steady_clock::now();
        auto ns = std::chrono::duration_cast<std::chrono::nanoseconds>(end - now).count();

        print_speed(
            "Single thread memcpy - each memcpy 512KB: Host -> DMA buffer", src_buffer.size(), ns);
    }
    {
        std::vector<uint8_t> src_buffer(one_mib * NUM_ITERATIONS);
        int transfer_size = one_mib;
        test_utils::fill_with_random_bytes(&src_buffer[0], src_buffer.size());
        auto now = std::chrono::steady_clock::now();

        for (int i = 0; i < src_buffer.size() / transfer_size; i++) {
            simd_memcpy(pci_device->get_dma_buffer().buffer + ((i * transfer_size) % pci_device->get_dma_buffer().size), src_buffer.data() + i * transfer_size, transfer_size);
        }

        auto end = std::chrono::steady_clock::now();
        auto ns = std::chrono::duration_cast<std::chrono::nanoseconds>(end - now).count();

        print_speed("SIMD memcpy - each memcpy 1MB: Host -> DMA buffer", src_buffer.size(), ns);
    }
    {
        std::vector<uint8_t> src_buffer(one_mib * NUM_ITERATIONS);
        int transfer_size = one_mib / 4 ;
        auto now = std::chrono::steady_clock::now();

        for (int i = 0; i < src_buffer.size() / transfer_size; i++) {
            memcpy(pci_device->get_dma_buffer().buffer + ((i * transfer_size) % pci_device->get_dma_buffer().size), src_buffer.data() + i * transfer_size, transfer_size);
        }

        auto end = std::chrono::steady_clock::now();
        auto ns = std::chrono::duration_cast<std::chrono::nanoseconds>(end - now).count();

        print_speed(
            "Single thread memcpy - each memcpy 256KB: Host -> DMA buffer", src_buffer.size(), ns);
    }
    {
        std::vector<uint8_t> src_buffer(one_mib);
        test_utils::fill_with_random_bytes(&src_buffer[0], src_buffer.size());
        auto now = std::chrono::steady_clock::now();

        void* s1 = (void*)((uint8_t*)src_buffer.data() + src_buffer.size() / 4);
        void* s2 = (void*)((uint8_t*)src_buffer.data() + src_buffer.size() / 2);
        void* s3 = (void*)((uint8_t*)src_buffer.data() + 3 * src_buffer.size() / 4);

        void* p1 = (void*)((uint8_t*)pci_device->get_dma_buffer().buffer + src_buffer.size() / 4);
        void* p2 = (void*)((uint8_t*)pci_device->get_dma_buffer().buffer + src_buffer.size() / 2);
        void* p3 = (void*)((uint8_t*)pci_device->get_dma_buffer().buffer + 3 * src_buffer.size() / 4);

        for (int i = 0; i < NUM_ITERATIONS; i++) {
            auto memcpy0 = std::thread(
                [&] { memcpy(pci_device->get_dma_buffer().buffer, src_buffer.data(), src_buffer.size() / 4); });

            auto memcpy1 = std::thread([&] { memcpy(p1, s1, src_buffer.size() / 4); });

            auto memcpy2 = std::thread([&] { memcpy(p2, s2, src_buffer.size() / 4); });

            auto memcpy3 = std::thread([&] { memcpy(p3, s3, src_buffer.size() / 4); });

            memcpy0.join();
            memcpy1.join();
            memcpy2.join();
            memcpy3.join();
        }

        auto end = std::chrono::steady_clock::now();
        auto ns = std::chrono::duration_cast<std::chrono::nanoseconds>(end - now).count();
        print_speed("Multiple threads memcpy: Host -> DMA buffer", NUM_ITERATIONS * src_buffer.size(), ns);
    }
}

TEST(TestPerf, MemcpyOnly) {
    const size_t NUM_ITERATIONS = 100;

    const uint32_t one_mib = (1 << 20);

    size_t buf_size = one_mib * 100;

    size_t MULTITHREAD_NUM = 4;

    for (auto transfer_size : std::vector<size_t>{one_mib * 2, one_mib, one_mib / 2, one_mib / 4}) {
        for (bool use_simd : {false, true}) {
            for (bool use_multithread : {false, true}) {
                // std::cout << "starting test with transfer size " << transfer_size / 1024
                //           << "KB use_simd " << use_simd << " use_multithread " << use_multithread << std::endl;
                std::vector<uint8_t> src_buffer(buf_size);
                test_utils::fill_with_random_bytes(src_buffer.data(), src_buffer.size());
                std::vector<uint8_t> dst_buffer(buf_size);
                auto now = std::chrono::steady_clock::now();

                for (int i = 0; i < NUM_ITERATIONS; i++) {
                    // std::cout << "iteration " << i << std::endl;
                    if (use_multithread) {
                        size_t size_left = buf_size;
                        while (size_left > 0) {
                            // std::cout << "while loop size left " << size_left << std::endl;
                            size_t size_to_copy = std::min(transfer_size * MULTITHREAD_NUM, size_left);
                            size_t size_to_copy_per_thread = size_to_copy / MULTITHREAD_NUM;
                            std::vector<std::thread> threads;
                            for (size_t thread_id = 0; thread_id < MULTITHREAD_NUM; thread_id++) {
                                threads.push_back(std::thread([thread_id, use_simd, buf_size, size_to_copy_per_thread, size_left, &src_buffer, &dst_buffer] {
                                    if (use_simd) {
                                        // std::cout << "thread id " << thread_id << " simd memcpy ind al threads " << buf_size - size_left << " ind this thread " << (buf_size - size_left) +
                                        //         size_to_copy_per_thread * thread_id << " size " << size_to_copy_per_thread
                                        //           << std::endl;
                                        simd_memcpy(
                                            dst_buffer.data() + (buf_size - size_left) +
                                                size_to_copy_per_thread * thread_id,
                                            src_buffer.data() + (buf_size - size_left) +
                                                size_to_copy_per_thread * thread_id,
                                            size_to_copy_per_thread);
                                    } else {
                                        // std::cout << "thread id " << thread_id << " reg memcpy ind al threads " << buf_size - size_left << " ind this thread " << (buf_size - size_left) +
                                        //         size_to_copy_per_thread * thread_id << " size " << size_to_copy_per_thread
                                        //           << std::endl;
                                        memcpy(
                                            dst_buffer.data() + (buf_size - size_left) +
                                                size_to_copy_per_thread * thread_id,
                                            src_buffer.data() + (buf_size - size_left) +
                                                size_to_copy_per_thread * thread_id,
                                            size_to_copy_per_thread);
                                    }
                                }));
                            }
                            for (auto& thread : threads) {
                                thread.join();
                            }
                            size_left -= size_to_copy;
                        }

                    } else {
                        size_t size_left = buf_size;
                        while (size_left > 0) {
                            // std::cout << "while loop size left single thread " << size_left << std::endl;
                            size_t size_to_copy = std::min(transfer_size, size_left);
                            if (use_simd) {
                                simd_memcpy(
                                    dst_buffer.data() + (buf_size - size_left),
                                    src_buffer.data() + (buf_size - size_left),
                                    size_to_copy);
                            } else {
                                memcpy(
                                    dst_buffer.data() + (buf_size - size_left),
                                    src_buffer.data() + (buf_size - size_left),
                                    size_to_copy);
                            }
                            size_left -= size_to_copy;
                        }
                    }
                }

                auto end = std::chrono::steady_clock::now();
                auto ns = std::chrono::duration_cast<std::chrono::nanoseconds>(end - now).count();

                print_speed(
                    "Total buf size " + std::to_string(buf_size / 1024) + "KB transfer size " +
                        std::to_string(transfer_size / 1024) + "KB use_simd " + std::to_string(use_simd) +
                        " use multithread " + std::to_string(use_multithread),
                    NUM_ITERATIONS * src_buffer.size(),
                    ns);
            }
        }
    }
}<|MERGE_RESOLUTION|>--- conflicted
+++ resolved
@@ -617,8 +617,6 @@
     }
 }
 
-<<<<<<< HEAD
-=======
 /**
  * Test the PCIe DMA controller by using it to write random tile-sized patterns
  * to DRAM banks, in a same way Metal would write data for DRAM interleaved pattern.
@@ -689,7 +687,7 @@
         int transfer_size = tile_size;
 
         // for (size_t i = 0; i < buf_size / transfer_size; i++) {
-            {
+        {
             auto now = std::chrono::steady_clock::now();
             cluster->dma_write_to_device(
                 buf.data(), buf.size(), chip, dram_cores[dram_core_index], dram_addrs_io[dram_addr_index]);
@@ -702,7 +700,7 @@
 
             dram_core_index = (dram_core_index + 1) % dram_cores.size();
             dram_addr_index = (dram_addr_index + 1) % dram_addrs.size();
-            }
+        }
         // }
 
         print_speed("DMA: Host -> Device", buf_size, total_ns);
@@ -714,16 +712,12 @@
 
         // Now, read back the patterns we wrote to DRAM and verify them.
         // for (size_t i = 0; i < buf_size / transfer_size; i++) {
-            {
+        {
             std::vector<uint8_t> readback(buf_size, 0x0);
 
             auto now = std::chrono::steady_clock::now();
             cluster->dma_read_from_device(
-                readback.data(),
-                readback.size(),
-                chip,
-                dram_cores[dram_core_index],
-                dram_addrs_io[dram_addr_index]);
+                readback.data(), readback.size(), chip, dram_cores[dram_core_index], dram_addrs_io[dram_addr_index]);
             auto end = std::chrono::steady_clock::now();
             auto ns = std::chrono::duration_cast<std::chrono::nanoseconds>(end - now).count();
 
@@ -731,8 +725,7 @@
 
             dram_addrs_io[dram_addr_index] += transfer_size;
 
-            for (int ind = 0; ind < readback.size(); ind ++) {
-
+            for (int ind = 0; ind < readback.size(); ind++) {
                 EXPECT_EQ(buf[ind], readback[ind])
                     << "Mismatch for core " << dram_cores[dram_core_index].str() << " addr=0x0"
                     << " size=" << std::dec << readback.size();
@@ -740,14 +733,13 @@
 
             dram_core_index = (dram_core_index + 1) % dram_cores.size();
             dram_addr_index = (dram_addr_index + 1) % dram_addrs.size();
-            }
+        }
         // }
 
         print_speed("DMA: Device -> Host", buf_size, total_ns);
     }
 }
 
->>>>>>> e8f48598
 #include <immintrin.h>
 #include <stddef.h>
 #include <stdint.h>
@@ -887,14 +879,16 @@
         auto now = std::chrono::steady_clock::now();
 
         for (int i = 0; i < src_buffer.size() / transfer_size; i++) {
-            memcpy(pci_device->get_dma_buffer().buffer + ((i * transfer_size) % pci_device->get_dma_buffer().size), src_buffer.data() + i * transfer_size, transfer_size);
+            memcpy(
+                pci_device->get_dma_buffer().buffer + ((i * transfer_size) % pci_device->get_dma_buffer().size),
+                src_buffer.data() + i * transfer_size,
+                transfer_size);
         }
 
         auto end = std::chrono::steady_clock::now();
         auto ns = std::chrono::duration_cast<std::chrono::nanoseconds>(end - now).count();
 
-        print_speed(
-            "Single thread memcpy - each memcpy 1MB: Host -> DMA buffer", src_buffer.size(), ns);
+        print_speed("Single thread memcpy - each memcpy 1MB: Host -> DMA buffer", src_buffer.size(), ns);
     }
     {
         std::vector<uint8_t> src_buffer(one_mib * NUM_ITERATIONS);
@@ -902,14 +896,16 @@
         auto now = std::chrono::steady_clock::now();
 
         for (int i = 0; i < src_buffer.size() / transfer_size; i++) {
-            memcpy(pci_device->get_dma_buffer().buffer + ((i * transfer_size) % pci_device->get_dma_buffer().size), src_buffer.data() + i * transfer_size, transfer_size);
+            memcpy(
+                pci_device->get_dma_buffer().buffer + ((i * transfer_size) % pci_device->get_dma_buffer().size),
+                src_buffer.data() + i * transfer_size,
+                transfer_size);
         }
 
         auto end = std::chrono::steady_clock::now();
         auto ns = std::chrono::duration_cast<std::chrono::nanoseconds>(end - now).count();
 
-        print_speed(
-            "Single thread memcpy - each memcpy 512KB: Host -> DMA buffer", src_buffer.size(), ns);
+        print_speed("Single thread memcpy - each memcpy 512KB: Host -> DMA buffer", src_buffer.size(), ns);
     }
     {
         std::vector<uint8_t> src_buffer(one_mib * NUM_ITERATIONS);
@@ -918,7 +914,10 @@
         auto now = std::chrono::steady_clock::now();
 
         for (int i = 0; i < src_buffer.size() / transfer_size; i++) {
-            simd_memcpy(pci_device->get_dma_buffer().buffer + ((i * transfer_size) % pci_device->get_dma_buffer().size), src_buffer.data() + i * transfer_size, transfer_size);
+            simd_memcpy(
+                pci_device->get_dma_buffer().buffer + ((i * transfer_size) % pci_device->get_dma_buffer().size),
+                src_buffer.data() + i * transfer_size,
+                transfer_size);
         }
 
         auto end = std::chrono::steady_clock::now();
@@ -928,18 +927,20 @@
     }
     {
         std::vector<uint8_t> src_buffer(one_mib * NUM_ITERATIONS);
-        int transfer_size = one_mib / 4 ;
+        int transfer_size = one_mib / 4;
         auto now = std::chrono::steady_clock::now();
 
         for (int i = 0; i < src_buffer.size() / transfer_size; i++) {
-            memcpy(pci_device->get_dma_buffer().buffer + ((i * transfer_size) % pci_device->get_dma_buffer().size), src_buffer.data() + i * transfer_size, transfer_size);
+            memcpy(
+                pci_device->get_dma_buffer().buffer + ((i * transfer_size) % pci_device->get_dma_buffer().size),
+                src_buffer.data() + i * transfer_size,
+                transfer_size);
         }
 
         auto end = std::chrono::steady_clock::now();
         auto ns = std::chrono::duration_cast<std::chrono::nanoseconds>(end - now).count();
 
-        print_speed(
-            "Single thread memcpy - each memcpy 256KB: Host -> DMA buffer", src_buffer.size(), ns);
+        print_speed("Single thread memcpy - each memcpy 256KB: Host -> DMA buffer", src_buffer.size(), ns);
     }
     {
         std::vector<uint8_t> src_buffer(one_mib);
@@ -1005,10 +1006,18 @@
                             size_t size_to_copy_per_thread = size_to_copy / MULTITHREAD_NUM;
                             std::vector<std::thread> threads;
                             for (size_t thread_id = 0; thread_id < MULTITHREAD_NUM; thread_id++) {
-                                threads.push_back(std::thread([thread_id, use_simd, buf_size, size_to_copy_per_thread, size_left, &src_buffer, &dst_buffer] {
+                                threads.push_back(std::thread([thread_id,
+                                                               use_simd,
+                                                               buf_size,
+                                                               size_to_copy_per_thread,
+                                                               size_left,
+                                                               &src_buffer,
+                                                               &dst_buffer] {
                                     if (use_simd) {
-                                        // std::cout << "thread id " << thread_id << " simd memcpy ind al threads " << buf_size - size_left << " ind this thread " << (buf_size - size_left) +
-                                        //         size_to_copy_per_thread * thread_id << " size " << size_to_copy_per_thread
+                                        // std::cout << "thread id " << thread_id << " simd memcpy ind al threads " <<
+                                        // buf_size - size_left << " ind this thread " << (buf_size - size_left) +
+                                        //         size_to_copy_per_thread * thread_id << " size " <<
+                                        //         size_to_copy_per_thread
                                         //           << std::endl;
                                         simd_memcpy(
                                             dst_buffer.data() + (buf_size - size_left) +
@@ -1017,8 +1026,10 @@
                                                 size_to_copy_per_thread * thread_id,
                                             size_to_copy_per_thread);
                                     } else {
-                                        // std::cout << "thread id " << thread_id << " reg memcpy ind al threads " << buf_size - size_left << " ind this thread " << (buf_size - size_left) +
-                                        //         size_to_copy_per_thread * thread_id << " size " << size_to_copy_per_thread
+                                        // std::cout << "thread id " << thread_id << " reg memcpy ind al threads " <<
+                                        // buf_size - size_left << " ind this thread " << (buf_size - size_left) +
+                                        //         size_to_copy_per_thread * thread_id << " size " <<
+                                        //         size_to_copy_per_thread
                                         //           << std::endl;
                                         memcpy(
                                             dst_buffer.data() + (buf_size - size_left) +
