--- conflicted
+++ resolved
@@ -28,11 +28,7 @@
             wormhole::ARC_MSG_COMMON_PREFIX |
                 tt_device->get_architecture_implementation()->get_arc_message_arc_get_harvesting(),
             arc_msg_return_values,
-<<<<<<< HEAD
-            {});
-=======
             {0, 0});
->>>>>>> 13dd51ca
 
         EXPECT_EQ(
             CoordinateManager::shuffle_tensix_harvesting_mask(tt::ARCH::WORMHOLE_B0, arc_msg_return_values[0]),
@@ -53,11 +49,7 @@
         uint32_t response = arc_messenger->send_message(
             wormhole::ARC_MSG_COMMON_PREFIX |
                 tt_device->get_architecture_implementation()->get_arc_message_arc_go_busy(),
-<<<<<<< HEAD
-            {});
-=======
             {0, 0});
->>>>>>> 13dd51ca
 
         std::this_thread::sleep_for(std::chrono::milliseconds(ms_sleep));
 
@@ -69,11 +61,7 @@
         response = arc_messenger->send_message(
             wormhole::ARC_MSG_COMMON_PREFIX |
                 tt_device->get_architecture_implementation()->get_arc_message_arc_go_long_idle(),
-<<<<<<< HEAD
-            {});
-=======
             {0, 0});
->>>>>>> 13dd51ca
 
         std::this_thread::sleep_for(std::chrono::milliseconds(ms_sleep));
 
@@ -102,11 +90,7 @@
                     wormhole::ARC_MSG_COMMON_PREFIX |
                         tt_device->get_architecture_implementation()->get_arc_message_arc_get_harvesting(),
                     arc_msg_return_values,
-<<<<<<< HEAD
-                    {});
-=======
                     {0, 0});
->>>>>>> 13dd51ca
 
                 EXPECT_EQ(
                     CoordinateManager::shuffle_tensix_harvesting_mask(tt::ARCH::WORMHOLE_B0, arc_msg_return_values[0]),
@@ -123,11 +107,7 @@
                     wormhole::ARC_MSG_COMMON_PREFIX |
                         tt_device->get_architecture_implementation()->get_arc_message_arc_get_harvesting(),
                     arc_msg_return_values,
-<<<<<<< HEAD
-                    {});
-=======
                     {0, 0});
->>>>>>> 13dd51ca
 
                 EXPECT_EQ(
                     CoordinateManager::shuffle_tensix_harvesting_mask(tt::ARCH::WORMHOLE_B0, arc_msg_return_values[0]),
