--- conflicted
+++ resolved
@@ -731,147 +731,6 @@
     cluster.close_device();
 }
 
-<<<<<<< HEAD
-/**
- * This is a basic DMA test -- not using the PCIe controller's DMA engine, but
- * rather using the ability of the NOC to access the host system bus via traffic
- * to the PCIe block.
- *
- * sysmem means memory in the host that has been mapped for device access.  It
- * is currently one or more 1G huge pages, although this may change.
- *
- * 1. Fills sysmem with a random pattern.
- * 2. Uses PCIe block on WH to read sysmem into buffer.
- * 3. Verifies that buffer matches sysmem.
- * 4. Fills buffer with a random pattern.
- * 5. Uses PCIe block on WH to write buffer into sysmem.
- * 6. Verifies that sysmem matches buffer.
- *
- * This uses a small size for speed purposes.
- *
- * If/when we move to using IOMMU to map userspace memory for device access,
- * the technique below is a straightforward way to test that hardware can access
- * the buffer(s).
- */
-TEST(SiliconDriverWH, SysmemTestWithPcie) {
-    Cluster cluster;
-
-    set_barrier_params(cluster);
-    cluster.start_device({});  // no special parameters
-
-    const ChipId mmio_chip_id = 0;
-    const auto PCIE = cluster.get_soc_descriptor(mmio_chip_id).get_cores(CoreType::PCIE).at(0);
-    const size_t test_size_bytes = 0x4000;  // Arbitrarilly chosen, but small size so the test runs quickly.
-
-    // PCIe core is at (x=0, y=3) on Wormhole NOC0.
-    ASSERT_EQ(PCIE.x, 0);
-    ASSERT_EQ(PCIE.y, 3);
-
-    // Bad API: how big is the buffer?  How do we know it's big enough?
-    // Situation today is that there's a 1G hugepage behind it, although this is
-    // unclear from the API and may change in the future.
-    uint8_t* sysmem = (uint8_t*)cluster.host_dma_address(0, 0, 0);
-    ASSERT_NE(sysmem, nullptr);
-
-    // This is the address inside the Wormhole PCIe block that is mapped to the
-    // system bus.  In Wormhole, this is a fixed address, 0x8'0000'0000.
-    // The driver should have mapped this address to the bottom of sysmem.
-    uint64_t base_address = cluster.get_pcie_base_addr_from_device(mmio_chip_id);
-
-    // Buffer that we will use to read sysmem into, then write sysmem from.
-    std::vector<uint8_t> buffer(test_size_bytes, 0x0);
-
-    // Step 1: Fill sysmem with random bytes.
-    test_utils::fill_with_random_bytes(sysmem, test_size_bytes);
-
-    // Step 2: Read sysmem into buffer.
-    cluster.read_from_device(&buffer[0], mmio_chip_id, PCIE, base_address, buffer.size());
-
-    // Step 3: Verify that buffer matches sysmem.
-    ASSERT_EQ(buffer, std::vector<uint8_t>(sysmem, sysmem + test_size_bytes));
-
-    // Step 4: Fill buffer with random bytes.
-    test_utils::fill_with_random_bytes(&buffer[0], test_size_bytes);
-
-    // Step 5: Write buffer into sysmem, overwriting what was there.
-    cluster.write_to_device(&buffer[0], buffer.size(), mmio_chip_id, PCIE, base_address);
-
-    // Step 5b: Read back sysmem into a throwaway buffer.  The intent is to
-    // ensure the write has completed before we check sysmem against buffer.
-    std::vector<uint8_t> throwaway(test_size_bytes, 0x0);
-    cluster.read_from_device(&throwaway[0], mmio_chip_id, PCIE, base_address, throwaway.size());
-
-    // Step 6: Verify that sysmem matches buffer.
-    ASSERT_EQ(buffer, std::vector<uint8_t>(sysmem, sysmem + test_size_bytes));
-}
-
-// TODO: the following test is failing on UBB. Figure out why and fix it.
-/**
- * Same idea as above, but with four channels of sysmem and random addresses.
- * The hardware mechanism is too slow to sweep the entire range.
- */
-TEST(SiliconDriverWH, RandomSysmemTestWithPcie) {
-    const uint32_t num_channels = 2;  // ideally 4, but CI seems to have 2...
-
-    Cluster cluster(ClusterOptions{
-        .num_host_mem_ch_per_mmio_device = num_channels,
-    });
-
-    set_barrier_params(cluster);
-    cluster.start_device({});  // no special parameters
-
-    const ChipId mmio_chip_id = 0;
-    const auto PCIE = cluster.get_soc_descriptor(mmio_chip_id).get_cores(CoreType::PCIE).at(0);
-    const size_t ONE_GIG = 1 << 30;
-    const size_t num_tests = 0x20000;  // runs in a reasonable amount of time
-
-    // PCIe core is at (x=0, y=3) on Wormhole NOC0.
-    ASSERT_EQ(PCIE.x, 0);
-    ASSERT_EQ(PCIE.y, 3);
-
-    const uint64_t ALIGNMENT = sizeof(uint32_t);
-    auto generate_aligned_address = [&](uint64_t lo, uint64_t hi) -> uint64_t {
-        static std::random_device rd;
-        static std::mt19937_64 gen(rd());
-        std::uniform_int_distribution<uint64_t> dis(lo / ALIGNMENT, hi / ALIGNMENT);
-        return dis(gen) * ALIGNMENT;
-    };
-
-    uint64_t base_address = cluster.get_pcie_base_addr_from_device(mmio_chip_id);
-    for (size_t channel = 0; channel < num_channels; ++channel) {
-        uint8_t* sysmem = (uint8_t*)cluster.host_dma_address(0, 0, channel);
-        ASSERT_NE(sysmem, nullptr);
-
-        test_utils::fill_with_random_bytes(sysmem, ONE_GIG);
-
-        uint64_t lo = (ONE_GIG * channel);
-        uint64_t hi = (lo + ONE_GIG) - 1;
-
-        if (channel == 3) {
-            // Avoid the top 256MB of the 4th hugepage region on WH.
-            hi &= ~0x0fff'ffffULL;
-        }
-
-        for (size_t i = 0; i < num_tests; ++i) {
-            uint64_t address = generate_aligned_address(lo, hi);
-            uint64_t noc_addr = base_address + address;
-            uint64_t sysmem_address = address - lo;
-
-            ASSERT_GE(address, lo) << "Address too low";
-            ASSERT_LE(address, hi) << "Address too high";
-            ASSERT_EQ(address % ALIGNMENT, 0) << "Address not properly aligned";
-
-            uint32_t value = 0;
-            cluster.read_from_device(&value, mmio_chip_id, PCIE, noc_addr, sizeof(uint32_t));
-
-            uint32_t expected = *reinterpret_cast<uint32_t*>(&sysmem[sysmem_address]);
-            ASSERT_EQ(value, expected) << fmt::format("Mismatch at address {:#x}", address);
-        }
-    }
-}
-
-=======
->>>>>>> 7ce0709f
 TEST(SiliconDriverWH, LargeAddressTlb) {
     Cluster cluster;
 
