// SPDX-FileCopyrightText: (c) 2025 Tenstorrent Inc.
//
// SPDX-License-Identifier: Apache-2.0
#include <chrono>
#include <cxxopts.hpp>
#include <fstream>
#include <iomanip>
#include <iostream>
#include <ostream>
#include <sstream>
#include <string>
#include <thread>
#include <tt-logger/tt-logger.hpp>
#include <vector>

#include "common.h"
#include "fmt/core.h"
#include "umd/device/arc_telemetry_reader.h"
#include "umd/device/types/blackhole_telemetry.h"
#include "umd/device/types/wormhole_telemetry.h"

using namespace tt::umd;

<<<<<<< HEAD
std::string run_default_telemetry(int pci_device, ArcTelemetryReader* telemetry_reader) {
    // Holds information about the max AICLK value and the current one.
    uint32_t aiclk_info = telemetry_reader->read_entry(wormhole::TelemetryTag::AICLK);
    uint32_t aiclk_current = aiclk_info & 0xFFFF;
    uint32_t vcore = telemetry_reader->read_entry(wormhole::TelemetryTag::VCORE);
    uint32_t tdp = telemetry_reader->read_entry(wormhole::TelemetryTag::TDP) & 0xFFFF;
    uint32_t asic_temperature = telemetry_reader->read_entry(wormhole::TelemetryTag::ASIC_TEMPERATURE);
    uint32_t current_temperature = (asic_temperature & 0xFFFF) / 16.0;
=======
std::string run_default_telemetry(int pci_device, ArcTelemetryReader* telemetry_reader, tt::ARCH arch) {
    uint32_t aiclk_info;
    uint32_t vcore;
    uint32_t tdp;
    uint32_t asic_temperature;

    if (arch == tt::ARCH::WORMHOLE_B0) {
        aiclk_info = telemetry_reader->read_entry(wormhole::TelemetryTag::AICLK);
        vcore = telemetry_reader->read_entry(wormhole::TelemetryTag::VCORE);
        tdp = telemetry_reader->read_entry(wormhole::TelemetryTag::TDP);
        asic_temperature = telemetry_reader->read_entry(wormhole::TelemetryTag::ASIC_TEMPERATURE);
    } else {
        aiclk_info = telemetry_reader->read_entry(blackhole::TelemetryTag::AICLK);
        vcore = telemetry_reader->read_entry(blackhole::TelemetryTag::VCORE);
        tdp = telemetry_reader->read_entry(blackhole::TelemetryTag::TDP);
        asic_temperature = telemetry_reader->read_entry(blackhole::TelemetryTag::ASIC_TEMPERATURE);
    }

    uint32_t aiclk_current = aiclk_info & 0xFFFF;
    tdp = tdp & 0xFFFF;

    float current_temperature;
    if (arch == tt::ARCH::BLACKHOLE) {
        current_temperature = static_cast<int32_t>(asic_temperature) / 65536.0f;
    } else {
        current_temperature = (asic_temperature & 0xFFFF) / 16.0;
    }

>>>>>>> 44bd946b
    return fmt::format(
        "Device id {} - AICLK: {} VCore: {} Power: {} Temp: {}",
        pci_device,
        aiclk_current,
        vcore,
        tdp,
        current_temperature);
}

int main(int argc, char* argv[]) {
    cxxopts::Options options("telemetry", "Poll telemetry values from devices.");

    options.add_options()(
        "d,devices",
        "List of device pci ids to read telemetry for. If empty, will poll on all available devices",
        cxxopts::value<std::vector<std::string>>())(
        "t,tag",
        "Telemetry tag to read. If set to -1, will run default telemetry mode which works only for WH and reads aiclk, "
        "power, temperature and vcore. See device/api/umd/device/types/wormhole_telemetry.h (or blackhole_telemetry.h) "
        "for all available tags.",
        cxxopts::value<int>()->default_value("-1"))(
        "f,freq", "Frequency of polling in microseconds.", cxxopts::value<int>()->default_value("1000"))(
        "o,outfile",
        "Output file to dump telemetry to. If omitted, will print out to stdout.",
        cxxopts::value<std::string>())("h,help", "Print usage");

    auto result = options.parse(argc, argv);

    if (result.count("help")) {
        std::cout << options.help() << std::endl;
        return 0;
    }

    int frequency_us = result["freq"].as<int>();
    int telemetry_tag = result["tag"].as<int>();

    std::vector<int> discovered_pci_device_ids = PCIDevice::enumerate_devices();
    std::vector<int> pci_device_ids;

    if (result.count("devices")) {
        for (int device_id : extract_int_vector(result["devices"])) {
            if (std::find(discovered_pci_device_ids.begin(), discovered_pci_device_ids.end(), device_id) ==
                discovered_pci_device_ids.end()) {
                std::cerr << "Device ID with pci id " << device_id << " not found in the system." << std::endl;
                // Ignore this device id and continue.
            } else {
                pci_device_ids.push_back(device_id);
            }
        }
    } else {
        pci_device_ids = discovered_pci_device_ids;
    }

    std::ofstream output_file;
    if (result.count("outfile")) {
        output_file.open(result["outfile"].as<std::string>());
        if (!output_file.is_open()) {
            std::cerr << "Failed to open output file: " << result["outfile"].as<std::string>() << std::endl;
        }
    }

    std::vector<std::pair<int, std::unique_ptr<ArcTelemetryReader>>> telemetry_readers;
    std::vector<std::unique_ptr<TTDevice>> tt_devices;
    for (int pci_device_id : pci_device_ids) {
        std::unique_ptr<TTDevice> tt_device = TTDevice::create(pci_device_id);
        std::unique_ptr<ArcTelemetryReader> arc_telemetry_reader =
            ArcTelemetryReader::create_arc_telemetry_reader(tt_device.get());
        tt_devices.push_back(std::move(tt_device));
        telemetry_readers.push_back(std::make_pair(pci_device_id, std::move(arc_telemetry_reader)));
    }

    while (true) {
        auto start_time = std::chrono::steady_clock::now();
        for (int i = 0; i < telemetry_readers.size(); i++) {
            int device_id = telemetry_readers.at(i).first;
            auto& telemetry_reader = telemetry_readers.at(i).second;

            std::string telemetry_message;
            if (telemetry_tag == -1) {
                auto arch = tt_devices.at(i)->get_arch();
                if (arch == tt::ARCH::WORMHOLE_B0 || arch == tt::ARCH::BLACKHOLE) {
                    telemetry_message = run_default_telemetry(device_id, telemetry_reader.get(), arch);
                } else {
                    throw std::runtime_error("Unsupported device architecture");
                }
            } else {
                uint32_t telemetry_value = telemetry_reader->read_entry(telemetry_tag);
                telemetry_message = fmt::format("Device id {} - Telemetry value: 0x{:x}", device_id, telemetry_value);
            }
            if (output_file.is_open()) {
                auto timestamp = std::chrono::system_clock::now();
                auto time = std::chrono::system_clock::to_time_t(timestamp);
                auto fractional_seconds =
                    std::chrono::duration_cast<std::chrono::microseconds>(timestamp.time_since_epoch()) % 1000000;

                std::stringstream ss;
                ss << std::put_time(std::localtime(&time), "%F %T") << "." << std::setfill('0') << std::setw(6)
                   << fractional_seconds.count() << " - " << telemetry_message;
                output_file << ss.str() << std::endl;
            } else {
                log_info(tt::LogSiliconDriver, "{}", telemetry_message);
            }
        }

        auto end_time = std::chrono::steady_clock::now();
        auto time_passed = std::chrono::duration_cast<std::chrono::microseconds>(end_time - start_time).count();
        uint64_t time_to_wait = frequency_us - time_passed;
        if (time_to_wait > 0) {
            std::this_thread::sleep_for(std::chrono::microseconds(time_to_wait));
        }
    }

    return 0;
}<|MERGE_RESOLUTION|>--- conflicted
+++ resolved
@@ -21,16 +21,6 @@
 
 using namespace tt::umd;
 
-<<<<<<< HEAD
-std::string run_default_telemetry(int pci_device, ArcTelemetryReader* telemetry_reader) {
-    // Holds information about the max AICLK value and the current one.
-    uint32_t aiclk_info = telemetry_reader->read_entry(wormhole::TelemetryTag::AICLK);
-    uint32_t aiclk_current = aiclk_info & 0xFFFF;
-    uint32_t vcore = telemetry_reader->read_entry(wormhole::TelemetryTag::VCORE);
-    uint32_t tdp = telemetry_reader->read_entry(wormhole::TelemetryTag::TDP) & 0xFFFF;
-    uint32_t asic_temperature = telemetry_reader->read_entry(wormhole::TelemetryTag::ASIC_TEMPERATURE);
-    uint32_t current_temperature = (asic_temperature & 0xFFFF) / 16.0;
-=======
 std::string run_default_telemetry(int pci_device, ArcTelemetryReader* telemetry_reader, tt::ARCH arch) {
     uint32_t aiclk_info;
     uint32_t vcore;
@@ -59,7 +49,6 @@
         current_temperature = (asic_temperature & 0xFFFF) / 16.0;
     }
 
->>>>>>> 44bd946b
     return fmt::format(
         "Device id {} - AICLK: {} VCore: {} Power: {} Temp: {}",
         pci_device,
